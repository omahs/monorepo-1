--- conflicted
+++ resolved
@@ -78,12 +78,8 @@
       amount: utils.parseEther("1").toString(),
       nonce: 0,
       relayerSignature: "0xsig",
-<<<<<<< HEAD
       originSender: mkAddress(),
-=======
-      originSender: "0xogsender",
       ...overrides,
->>>>>>> 3a07c4e1
     }),
     auction: (overrides: Partial<Auction>): Auction => ({
       timestamp: getNtpTimeSeconds().toString(),
