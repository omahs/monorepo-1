import { utils } from "ethers";

<<<<<<< HEAD
import { InvariantTransactionData, VariantTransactionData } from "./basic";
=======
import { InvariantTransactionData } from "./transactionManager";
>>>>>>> 2b573605

export const tidy = (str: string): string => `${str.replace(/\n/g, "").replace(/ +/g, " ")}`;

export const InvariantTransactionDataEncoding = tidy(`tuple(
  address user,
  address router,
  address sendingAssetId,
  address receivingAssetId,
  address sendingChainFallback,
  address receivingAddress,
  uint24 sendingChainId,
  uint24 receivingChainId,
  bytes32 callDataHash,
  bytes32 transactionId
)`);

export const VariantTransactionDataEncoding = tidy(`tuple(
  uint256 amount,
  uint256 expiry,
  uint256 preparedBlockNumber
)`);

export const FulfillEncoding = tidy(`tuple(
  bytes32 txDigest,
  uint256 relayerFee
)`);

export const CancelEncoding = tidy(`tuple(
  bytes32 txDigest,
  uint256 relayerFee,
  string cancel
)`);

export const encodeTxData = (txDataParams: InvariantTransactionData): string => {
  return utils.defaultAbiCoder.encode([InvariantTransactionDataEncoding], [txDataParams]);
};

export const getInvariantTransactionDigest = (txDataParams: InvariantTransactionData): string => {
  const digest = utils.keccak256(utils.defaultAbiCoder.encode([InvariantTransactionDataEncoding], [txDataParams]));
  return digest;
};

export const getVariantTransactionDigest = (txDataParams: VariantTransactionData): string => {
  const digest = utils.keccak256(utils.defaultAbiCoder.encode([VariantTransactionDataEncoding], [txDataParams]));
  return digest;
};

export const encodeFulfillData = (txDataParams: InvariantTransactionData, relayerFee: string): string => {
  const digest = getInvariantTransactionDigest(txDataParams);
  return utils.defaultAbiCoder.encode([FulfillEncoding], [{ txDigest: digest, relayerFee }]);
};

export const encodeCancelData = (txDataParams: InvariantTransactionData, relayerFee: string): string => {
  const digest = getInvariantTransactionDigest(txDataParams);
  return utils.defaultAbiCoder.encode([CancelEncoding], [{ txDigest: digest, cancel: "cancel", relayerFee }]);
};<|MERGE_RESOLUTION|>--- conflicted
+++ resolved
@@ -1,10 +1,6 @@
 import { utils } from "ethers";
 
-<<<<<<< HEAD
-import { InvariantTransactionData, VariantTransactionData } from "./basic";
-=======
-import { InvariantTransactionData } from "./transactionManager";
->>>>>>> 2b573605
+import { InvariantTransactionData, VariantTransactionData } from "./transactionManager";
 
 export const tidy = (str: string): string => `${str.replace(/\n/g, "").replace(/ +/g, " ")}`;
 
