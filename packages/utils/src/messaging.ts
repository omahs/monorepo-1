import axios, { AxiosResponse } from "axios";
import { INatsService, natsServiceFactory } from "ts-natsutil";
import { Signer } from "ethers";
import { Type, Static } from "@sinclair/typebox";

import { TIntegerString, TAddress, TChainId } from "./basic";
import { isNode } from "./env";
import { safeJsonStringify } from "./json";
import { NxtpError, NxtpErrorJson, Values } from "./error";
import { CancelParams, FulfillParams, PrepareParams } from "./transactionManager";
import { createLoggingContext, createRequestContext, getUuid, RequestContext } from "./request";
import { Logger } from "./logger";

export { AuthService } from "ts-natsutil";

const MESSAGE_PREFIX = `Hi there from Connext! Sign this message to make sure that no one can communicate on the Connext Network on your behalf. This will not cost you any Ether!
  
To stop hackers from using your wallet, here's a unique message ID that they can't guess: `;

/**
 * @classdesc Errors thrown by all messaging classes defined in this file.
 */
export class MessagingError extends NxtpError {
  static readonly type = "MessagingError";
  static readonly reasons = {
    ConfigError: "Error in configuration",
    ConnectionError: "No connection detected",
    VersionError: "Incoming message version not compatible",
  };

  constructor(
    public readonly message: Values<typeof MessagingError.reasons> | string,
    public readonly context: any = {},
  ) {
    super(message, context, MessagingError.type);
  }
}

export const NATS_AUTH_URL = "https://auth.connext.network";
export const NATS_WS_URL = "wss://websocket.connext.provide.network";
export const NATS_CLUSTER_URL =
  "nats://nats1.connext.provide.network:4222,nats://nats2.connext.provide.network:4222,nats://nats3.connext.provide.network:4222";

export const NATS_AUTH_URL_TESTNET = NATS_AUTH_URL;
export const NATS_WS_URL_TESTNET = NATS_WS_URL;
export const NATS_CLUSTER_URL_TESTNET = NATS_CLUSTER_URL;

export const NATS_AUTH_URL_LOCAL = "http://localhost:5040";
export const NATS_WS_URL_LOCAL = "ws://localhost:4221";
export const NATS_CLUSTER_URL_LOCAL = "nats://localhost:4222";

export type MessagingConfig = {
  signer: Signer;
  authUrl?: string;
  natsUrl?: string;
  bearerToken?: string;
  logger?: Logger;
};

/**
 * Gets a bearer token by signing the prefix + nonce and sending it to the auth server
 *
 * @param authUrl - URL of NATS auth server
 * @param signer - The signer who is being authed
 * @returns A bearer token
 *
 * TODO: #155 fix typing
 */
export const getBearerToken = (authUrl: string, signer: Signer) => async (): Promise<string> => {
  const address = await signer.getAddress();
  const nonceResponse = await axios.get(`${authUrl}/auth/${address}`);
  const nonce = nonceResponse.data;
  const sig = await signer.signMessage(`${MESSAGE_PREFIX}${nonce}`);
  const verifyResponse: AxiosResponse<string> = await axios.post(`${authUrl}/auth`, {
    sig,
    signerAddress: address,
  });
  return verifyResponse.data;
};

/**
 * @classdesc Handles all low-level messaging logic (subscribe, publish, request, reply, etc.)
 */
export class NatsBasicMessagingService {
  private connection: INatsService | undefined;
  private log: Logger;

  private authUrl: string;
  private bearerToken?: string;
  private natsUrl?: string;
  protected signer: Signer;

  constructor(config: MessagingConfig) {
    this.log = config.logger || new Logger({ level: "info", name: NatsBasicMessagingService.name });

    // create request and method context
    const { requestContext, methodContext } = createLoggingContext("NatsBasicMessagingService.constructor");

    // default to live cluster
    if (!config.authUrl) {
      config.authUrl = NATS_AUTH_URL;
    }

    if (!config.natsUrl) {
      config.natsUrl = isNode() ? NATS_CLUSTER_URL : NATS_WS_URL;
    }

    this.authUrl = config.authUrl;
    this.natsUrl = config.natsUrl;

    this.log.info("Messaging config generated", requestContext, methodContext, {
      natsUrl: this.natsUrl,
      authUrl: this.authUrl,
    });

    if (config.bearerToken) {
      this.bearerToken = config.bearerToken;
    } else if (!config.signer) {
      throw new MessagingError(MessagingError.reasons.ConfigError, { message: `A bearerToken must be provided` });
    }
    this.signer = config.signer;
  }

  /**
   * Returns boolean indicator representing messaging service connection status
   *
   * @returns Boolean indiciating if the messaging service is properly connected
   */
  public isConnected(): boolean {
    return !!this.connection?.isConnected();
  }

  /**
   * Will throw an error if the messaging service is not connected
   */
  public assertConnected(): void {
    if (!this.isConnected()) {
      throw new MessagingError(MessagingError.reasons.ConnectionError, { message: `Use connect() method` });
    }
  }

  /**
   * Will establish a connection to the messaging service.
   *
   * @param bearerToken - (optional) The token to use with the auth server. If not provided, will fetch one
   *
   * @returns The bearer token used for auth
   */
  async connect(bearerToken?: string, _requestContext?: RequestContext): Promise<string> {
    const { requestContext, methodContext } = createLoggingContext(this.connect.name, _requestContext);
    if (bearerToken) {
      this.bearerToken = bearerToken;
    } else if (!this.bearerToken) {
      const token = await getBearerToken(this.authUrl, this.signer)();
      this.bearerToken = token;
    }
    // TODO: #155 fail fast w sensible error message if bearer token is invalid #446
    const service = natsServiceFactory(
      {
        bearerToken: this.bearerToken,
        natsServers: [this.natsUrl],
      },
      this.log.child({ module: "Messaging-Nats" }, "debug"),
    );

    let natsConnection;
    try {
      natsConnection = await service.connect();
    } catch (e) {
      this.bearerToken = undefined;
      throw e;
    }
    this.connection = service;
    this.log.debug(`Connected!`, requestContext, methodContext);
    if (typeof natsConnection.addEventListener === "function") {
      natsConnection.addEventListener("close", async () => {
        this.bearerToken = undefined;
        await this.connect();
      });
    } else {
      natsConnection.on("close", async () => {
        this.bearerToken = undefined;
        await this.connect();
      });
    }
    return this.bearerToken;
  }

  /**
   * Will disconnect the messaging service
   */
  async disconnect(): Promise<void> {
    this.connection?.disconnect();
  }

  // Generic methods
  /**
   * Publishes a message
   *
   * @param subject - Subject to publish message to
   * @param data - Data to be published
   */
  public async publish<T = any>(subject: string, data: T, _requestContext?: RequestContext): Promise<void> {
    const { requestContext, methodContext } = createLoggingContext(this.publish.name, _requestContext);
    this.assertConnected();
    const toPublish = safeJsonStringify(data);
    this.log.debug(`Publishing`, requestContext, methodContext, { subject, data });
    // eslint-disable-next-line @typescript-eslint/no-unnecessary-type-assertion
    await this.connection!.publish(subject, toPublish);
  }

  /**
   * Requests a response from a given subject
   *
   * @param subject - Subject you are requesting a response from
   * @param timeout - Time you are willing to wait for a response in ms. If met, will reject.
   * @param data - Data you include along with your request
   * @returns A response (if received before timeout)
   */
  public async request<T = any, V = any>(
    subject: string,
    timeout: number,
    data: T,
    _requestContext?: RequestContext,
  ): Promise<V> {
    const { requestContext, methodContext } = createLoggingContext(this.request.name, _requestContext);
    this.assertConnected();
    this.log.debug(`Requesting`, requestContext, methodContext, { subject, data });
    // eslint-disable-next-line @typescript-eslint/no-unnecessary-type-assertion
    const response = await this.connection!.request(subject, timeout, JSON.stringify(data));
    this.log.debug(`Request returned`, requestContext, methodContext, { subject, response });
    return response;
  }

  /**
   * Registers a handler to be invoked anytime a subject receives a published message
   *
   * @param subject - Unique subject to subscribe to
   * @param callback - Logic to invoke
   */
  public async subscribe(
    subject: string,
    callback: (msg: any, err?: any) => void,
    _requestContext?: RequestContext,
  ): Promise<void> {
    const { requestContext, methodContext } = createLoggingContext(this.subscribe.name, _requestContext);
    this.assertConnected();
    // eslint-disable-next-line @typescript-eslint/no-unnecessary-type-assertion
    await this.connection!.subscribe(subject, (msg: any, err?: any): void => {
      const parsedMsg = typeof msg === `string` ? JSON.parse(msg) : msg;
      const parsedData = typeof msg.data === `string` ? JSON.parse(msg.data) : msg.data;
      parsedMsg.data = parsedData;
      callback(msg, err);
    });
    this.log.debug("Subscription created", requestContext, methodContext, { subject });
  }

  /**
   * Removes any registered handlers from the specified subject
   *
   * @param subject - Subject to remove handlers from
   */
  public async unsubscribe(subject: string): Promise<void> {
    this.assertConnected();
    const unsubscribeFrom = this.getSubjectsToUnsubscribeFrom(subject);
    unsubscribeFrom.forEach((sub) => {
      // eslint-disable-next-line @typescript-eslint/no-unnecessary-type-assertion
      this.connection!.unsubscribe(sub);
    });
  }

  /**
   * Flushes the messaging connection
   */
  public async flush(): Promise<void> {
    // eslint-disable-next-line @typescript-eslint/no-unnecessary-type-assertion
    await this.connection!.flush();
  }

  // Helper methods
  /**
   * Gets all full matching subjects that must be unsubscribed from. I.e. if given "*.auction" will unsubscribe from any subjects ending with "-auction"
   *
   * @param subject - Subject to match other subjects against when unsubscribing
   * @returns All full matching subjects to unsubscribe from
   */
  protected getSubjectsToUnsubscribeFrom(subject: string): string[] {
    // must account for wildcards
    // eslint-disable-next-line @typescript-eslint/no-unnecessary-type-assertion
    const subscribedTo = this.connection!.getSubscribedSubjects();
    const unsubscribeFrom: string[] = [];

    // get all the substrings to match in the existing subscriptions
    // anything after `>` doesnt matter
    // `*` represents any set of characters
    // if no match for split, will return [subject]
    const substrsToMatch = subject.split(`>`)[0].split(`*`);
    subscribedTo.forEach((subscribedSubject) => {
      let subjectIncludesAllSubstrings = true;
      substrsToMatch.forEach((match) => {
        if (!(subscribedSubject ?? "").includes(match) && match !== ``) {
          subjectIncludesAllSubstrings = false;
        }
      });
      if (subjectIncludesAllSubstrings) {
        unsubscribeFrom.push(subscribedSubject);
      }
    });

    return unsubscribeFrom;
  }
}

const MESSAGING_VERSION = "0.0.1";
/**
 * Returns trye if the major messaging version matches the current messaging version
 *
 * @param version Received version
 * @returns True if major versions match, false otherwise
 */
const checkMessagingVersionValid = (version: string) => {
  if (version.split(".")[0] === MESSAGING_VERSION.split(".")[0]) {
    return true;
  } else {
    return false;
  }
};

export type NxtpMessageEnvelope<T> = {
  version: string;
  data?: T;
  responseInbox?: string;
  error?: NxtpErrorJson;
};

export const AuctionPayloadSchema = Type.Object({
  user: TAddress,
  initiator: TAddress,
  sendingChainId: TChainId,
  sendingAssetId: TAddress,
  amount: TIntegerString,
  receivingChainId: TChainId,
  receivingAssetId: TAddress,
  receivingAddress: TAddress,
  expiry: Type.Number(),
  transactionId: Type.RegEx(/^0x[a-fA-F0-9]{64}$/),
  encryptedCallData: Type.RegEx(/^0x[a-fA-F0-9]*$/),
  callDataHash: Type.RegEx(/^0x[a-fA-F0-9]{64}$/),
  callTo: TAddress,
  dryRun: Type.Boolean(),
});

export type AuctionPayload = Static<typeof AuctionPayloadSchema>;

export const AuctionBidSchema = Type.Object({
  user: TAddress,
  router: TAddress,
  initiator: TAddress,
  sendingChainId: TChainId,
  sendingAssetId: TAddress,
  amount: TIntegerString,
  receivingChainId: TChainId,
  receivingAssetId: TAddress,
  amountReceived: TIntegerString,
  receivingAddress: TAddress,
  transactionId: Type.RegEx(/^0x[a-fA-F0-9]{64}$/),
  expiry: Type.Number(),
  callDataHash: Type.RegEx(/^0x[a-fA-F0-9]{64}$/),
  callTo: TAddress,
  encryptedCallData: Type.RegEx(/^0x[a-fA-F0-9]*$/),
  sendingChainTxManagerAddress: TAddress,
  receivingChainTxManagerAddress: TAddress,
  bidExpiry: Type.Number(),
});

export type AuctionBid = Static<typeof AuctionBidSchema>;

export const AuctionResponseSchema = Type.Object({
  bid: AuctionBidSchema,
  gasFeeInReceivingToken: TIntegerString,
  bidSignature: Type.Optional(Type.String()),
});

export type AuctionResponse = Static<typeof AuctionResponseSchema>;

export type StatusResponse = {
  routerVersion: string;
  routerAddress: string;
  signerAddress: string;
  trackerLength: number;
  swapPools: Map<number, string[]>;
  supportedChains: number[];
};

export const MetaTxTypes = {
  Fulfill: "Fulfill",
  RouterContractPrepare: "RouterContractPrepare",
  RouterContractFulfill: "RouterContractFulfill",
  RouterContractCancel: "RouterContractCancel",
} as const;
export type MetaTxType = typeof MetaTxTypes[keyof typeof MetaTxTypes];

export type MetaTxPayloads = {
  [MetaTxTypes.Fulfill]: MetaTxFulfillPayload;
  [MetaTxTypes.RouterContractPrepare]: MetaTxRouterContractPreparePayload;
  [MetaTxTypes.RouterContractFulfill]: MetaTxRouterContractCancelPayload;
  [MetaTxTypes.RouterContractCancel]: MetaTxRouterContractFulfillPayload;
};

export type MetaTxFulfillPayload = FulfillParams & { isRouterContract: boolean };
export type MetaTxRouterContractPreparePayload = {
  params: PrepareParams;
  signature: string;
};
export type MetaTxRouterContractCancelPayload = {
  params: CancelParams;
  signature: string;
};
export type MetaTxRouterContractFulfillPayload = {
  params: FulfillParams;
  signature: string;
};

// TODO: #155 include `cancel`

export type MetaTxPayload<T extends MetaTxType> = {
  type: T; // can expand to more types
  relayerFee: string;
  relayerFeeAsset: string;
  to: string;
  data: MetaTxPayloads[T];
  chainId: number;
};
export type MetaTxResponse = {
  transactionHash: string;
  chainId: number;
};

/**
 * Creates a unique inbox to use for messaging responses
 * @returns A unique inbox string to receive replies to
 */
export const generateMessagingInbox = (): string => {
  return `_INBOX.${getUuid()}`;
};

export const AUCTION_REQUEST_SUBJECT = "auction.request";
export const AUCTION_RESPONSE_SUBJECT = "auction.response";
export const METATX_REQUEST_SUBJECT = "metatx.request";
export const METATX_RESPONSE_SUBJECT = "metatx.response";
export const STATUS_REQUEST_SUBJECT = "status.request";
export const STATUS_RESPONSE_SUBJECT = "status.response";

/**
 * @classdesc Contains the logic for handling all the NATS messaging specific to the nxtp protocol (asserts messaging versions and structure)
 */
// TODO: #155 add AJV structure assertions for the messaging envelopes
export class NatsNxtpMessagingService extends NatsBasicMessagingService {
  /**
   * Publishes data to a subject that conforms to the NXTP message structure
   *
   * @param subject - Where to publish data
   * @param data - (optional) Data to publish
   * @param responseInbox - (optional) Where responses should be published
   * @param error - (optional) Error json to be published
   */
  protected async publishNxtpMessage<T>(
    subject: string,
    data?: T,
    responseInbox?: string,
    error?: NxtpErrorJson,
    _requestContext?: RequestContext,
  ): Promise<void> {
    const requestContext = _requestContext ?? createRequestContext(this.publishNxtpMessage.name);
    const payload: NxtpMessageEnvelope<T> = {
      responseInbox,
      data,
      version: MESSAGING_VERSION,
      error,
    };
    await this.publish(subject, payload, requestContext);
  }

  /**
   * Registers some callback to be invoked when a message is received to the provided subject. Will error if the messaging version is not compatible.
   *
   * @param subject - Subject to register callback on
   * @param handler - Callback to be invoked
   */
  protected async subscribeToNxtpMessage<T>(
    subject: string,
    handler: (data?: T, err?: any) => void,
    _requestContext?: RequestContext,
  ): Promise<void> {
    const requestContext = _requestContext ?? createRequestContext(this.subscribeToNxtpMessage.name);
    await this.subscribe(
      subject,
      (msg: { data: NxtpMessageEnvelope<T> }, err?: any) => {
        // TODO: #155 validate data structure
        // there was an error, run callback with error
        if (err) {
          return handler(msg?.data?.data, err);
        }
        if (!checkMessagingVersionValid(msg.data.version)) {
          err = new MessagingError(MessagingError.reasons.VersionError, {
            receivedVersion: msg.data.version,
            ourVersion: MESSAGING_VERSION,
          });
          return handler(msg?.data?.data, err);
        }
        return handler(msg?.data?.data, err);
      },
      requestContext,
    );
  }

  /**
   * Subscribes to a subject and executes the handler with a provided inbox. Should be used when subscribing to subjects where responses are required
   *
   * @param subject - Subject to register callback on
   * @param handler - Callback to be invoked
   */
  protected async subscribeToNxtpMessageWithInbox<T>(
    subject: string,
    handler: (from: string, inbox: string, data?: T, err?: NxtpErrorJson) => void,
    _requestContext?: RequestContext,
  ): Promise<void> {
    const requestContext = _requestContext ?? createRequestContext(this.subscribeToNxtpMessageWithInbox.name);
    await this.subscribe(
      subject,
      (msg: { subject: string; data: NxtpMessageEnvelope<T> }, err?: any) => {
        const from = msg.subject.split(".")[0];
        // TODO: #155 validate data structure
        // there was an error, run callback with error
        if (err) {
          return handler(from, "ERROR", msg?.data?.data, err);
        }
        if (!checkMessagingVersionValid(msg.data.version)) {
          err = new MessagingError(MessagingError.reasons.VersionError, {
            receivedVersion: msg.data.version,
            ourVersion: MESSAGING_VERSION,
          });
          return handler(from, "ERROR", msg?.data?.data, err);
        }
        // eslint-disable-next-line @typescript-eslint/no-unnecessary-type-assertion
        return handler(from, msg.data.responseInbox!, msg?.data?.data, err);
      },
      requestContext,
    );
  }
}

/**
 * @classdesc Handles NXTP messaging logic that is specific to the messages a router will need to handle.
 *
 */
export class RouterNxtpNatsMessagingService extends NatsNxtpMessagingService {
  /**
   * Subscribes auction response/bidding logic for the routers
   *
   * @param handler - Callback that defines the bid-submission logic when an auction is broadcast
   *
   */
  async subscribeToAuctionRequest(
    handler: (from: string, inbox: string, data?: AuctionPayload, err?: NxtpErrorJson) => void,
    _requestContext?: RequestContext,
  ): Promise<void> {
    const requestContext = _requestContext ?? createRequestContext(this.subscribeToAuctionRequest.name);
    await this.subscribeToNxtpMessageWithInbox<AuctionPayload>(
      `*.*.${AUCTION_REQUEST_SUBJECT}`,
      (from: string, inbox: string, data?: AuctionPayload, err?: NxtpErrorJson) => {
        return handler(from, inbox, data, err);
      },
      requestContext,
    );
  }

  /**
   * Publishes a bid for an auction
   *
   * @param publishInbox - Unique inbox for the auction
   * @param publishInbox - Unique inbox for the auction
   * @param data - Bid information
   */
  async publishAuctionResponse(
    from: string,
    publishInbox: string,
    data: AuctionResponse,
    _requestContext?: RequestContext,
  ): Promise<void> {
    const requestContext = _requestContext ?? createRequestContext(this.publishAuctionResponse.name);
    const signerAddress = await this.signer.getAddress();
    await this.publishNxtpMessage(
      `${from}.${signerAddress}.${AUCTION_RESPONSE_SUBJECT}`,
      data,
      publishInbox,
      undefined, // error
      requestContext,
    );
  }

  /**
   * Subscribes to the meta transaction requests for relayer
   *
   * @param handler - Callback that attempts to submit the transaction on behalf of the requester
   */
  async subscribeToMetaTxRequest(
    handler: (from: string, inbox: string, data?: MetaTxPayload<any>, err?: NxtpErrorJson) => void,
    _requestContext?: RequestContext,
  ): Promise<void> {
    const requestContext = _requestContext ?? createRequestContext(this.subscribeToMetaTxRequest.name);
    await this.subscribeToNxtpMessageWithInbox(
      `*.*.${METATX_REQUEST_SUBJECT}`,
      (from: string, inbox: string, data?: MetaTxPayload<any>, err?: NxtpErrorJson) => {
        return handler(from, inbox, data, err);
      },
      requestContext,
    );
  }

  /**
   * Publishes a response to a meta transaction submission request
   *
   * @param publishInbox - Unique inbox for the meta tx request
   * @param data - (optional) Meta transaction response information to return to requester. Not needed if submission failed
   * @param err - (optional) Error when submitting meta transaction. Not needed if submission was successful
   */
  async publishMetaTxResponse(
    from: string,
    publishInbox: string,
    data?: MetaTxResponse,
    err?: NxtpErrorJson,
    _requestContext?: RequestContext,
  ): Promise<void> {
    const requestContext = _requestContext ?? createRequestContext(this.publishMetaTxResponse.name);
    const signerAddress = await this.signer.getAddress();
    await this.publishNxtpMessage(
      `${from}.${signerAddress}.${METATX_RESPONSE_SUBJECT}`,
      data,
      publishInbox,
      err,
      requestContext,
    );
  }

  /**
<<<<<<< HEAD
   * Publishes a request for a relayer to submit a transaction on behalf of the user
   *
   * @param data - The meta transaction information
   * @param inbox - (optional) The inbox for relayers to send responses to. If not provided, one will be generated
   * @returns The inbox that will receive responses
   */
  async publishMetaTxRequest<T extends MetaTxType>(
    data: MetaTxPayload<T>,
    inbox?: string,
    _requestContext?: RequestContext,
  ): Promise<{ inbox: string }> {
    if (!inbox) {
      inbox = generateMessagingInbox();
    }
    const signerAddress = await this.signer.getAddress();
    await this.publishNxtpMessage(
      `${signerAddress}.${signerAddress}.${METATX_REQUEST_SUBJECT}`,
      data,
      inbox,
      undefined, // error
      _requestContext ?? createRequestContext(this.publishMetaTxRequest.name),
    );
    return { inbox };
=======
   * Subscribes to the get status requests
   *
   * @param handler - Callback that attempts to get status on behalf of the requester
   */
  async subscribeToStatusRequest(
    handler: (from: string, inbox: string, data?: any, err?: NxtpErrorJson) => void,
    _requestContext?: RequestContext,
  ): Promise<void> {
    const requestContext = _requestContext ?? createRequestContext(this.subscribeToStatusRequest.name);
    await this.subscribeToNxtpMessageWithInbox(
      `*.*.${STATUS_REQUEST_SUBJECT}`,
      (from: string, inbox: string, data?: any, err?: NxtpErrorJson) => {
        return handler(from, inbox, data, err);
      },
      requestContext,
    );
  }

  async publishStatusResponse(
    from: string,
    publishInbox: string,
    data?: StatusResponse,
    err?: NxtpErrorJson,
    _requestContext?: RequestContext,
  ): Promise<void> {
    const requestContext = _requestContext ?? createRequestContext(this.publishStatusResponse.name);
    const signerAddress = await this.signer.getAddress();
    await this.publishNxtpMessage(
      `${from}.${signerAddress}.${STATUS_RESPONSE_SUBJECT}`,
      data,
      publishInbox,
      err,
      requestContext,
    );
>>>>>>> 35fbbcce
  }
}

/**
 * @classdesc Handles NXTP messaging logic that is specific to the messages a user will need to handle.
 *
 */
export class UserNxtpNatsMessagingService extends NatsNxtpMessagingService {
  /**
   * Publishes an auction request to initiate the crosschain transfer process
   *
   * @param data - Auction information needed by routers to submit bid
   * @param inbox - (optional) Where routers should respond to. If not provided, will be generated
   * @returns The inbox string to expect responses at
   *
   */
  async publishAuctionRequest(
    data: AuctionPayload,
    inbox?: string,
    _requestContext?: RequestContext,
  ): Promise<{ inbox: string }> {
    if (!inbox) {
      inbox = generateMessagingInbox();
    }
    const signerAddress = await this.signer.getAddress();
    await this.publishNxtpMessage(
      `${signerAddress}.${signerAddress}.${AUCTION_REQUEST_SUBJECT}`,
      data,
      inbox,
      undefined, // error
      _requestContext ?? createRequestContext(this.publishAuctionRequest.name),
    );
    return { inbox };
  }

  /**
   * Handles any responses by routers to a user-initiated auction
   *
   * @param inbox - Inbox where auction responses are sent
   * @param handler - Callback to be executed when an auction response is receivied
   */
  async subscribeToAuctionResponse(
    handler: (from: string, inbox: string, data?: AuctionResponse, err?: any) => void,
    _requestContext?: RequestContext,
  ): Promise<void> {
    const signerAddress = await this.signer.getAddress();
    await this.subscribeToNxtpMessageWithInbox<AuctionResponse>(
      `${signerAddress}.*.${AUCTION_RESPONSE_SUBJECT}`,
      (from: string, inbox: string, data?: AuctionResponse, err?: NxtpErrorJson) => {
        return handler(from, inbox, data, err);
      },
      _requestContext ?? createRequestContext(this.subscribeToAuctionResponse.name),
    );
  }

  /**
   * Publishes a request for a relayer to submit a transaction on behalf of the user
   *
   * @param data - The meta transaction information
   * @param inbox - (optional) The inbox for relayers to send responses to. If not provided, one will be generated
   * @returns The inbox that will receive responses
   */
  async publishMetaTxRequest<T extends MetaTxType>(
    data: MetaTxPayload<T>,
    inbox?: string,
    _requestContext?: RequestContext,
  ): Promise<{ inbox: string }> {
    if (!inbox) {
      inbox = generateMessagingInbox();
    }
    const signerAddress = await this.signer.getAddress();
    await this.publishNxtpMessage(
      `${signerAddress}.${signerAddress}.${METATX_REQUEST_SUBJECT}`,
      data,
      inbox,
      undefined, // error
      _requestContext ?? createRequestContext(this.publishMetaTxRequest.name),
    );
    return { inbox };
  }

  /**
   * Handles any responses by relayers to a meta transaction submission
   *
   * @param inbox - Where relayers will be sending responses
   * @param handler - Callback to handle relayer responses
   */
  async subscribeToMetaTxResponse(
    handler: (from: string, inbox: string, data?: MetaTxResponse, err?: any) => void,
    _requestContext?: RequestContext,
  ): Promise<void> {
    const signerAddress = await this.signer.getAddress();
    await this.subscribeToNxtpMessageWithInbox<MetaTxResponse>(
      `${signerAddress}.*.${METATX_RESPONSE_SUBJECT}`,
      (from: string, inbox: string, data?: MetaTxResponse, err?: NxtpErrorJson) => {
        return handler(from, inbox, data, err);
      },
      _requestContext ?? createRequestContext(this.subscribeToMetaTxResponse.name),
    );
  }

  async publishStatusRequest(data: any, inbox?: string, _requestContext?: RequestContext): Promise<{ inbox: string }> {
    if (!inbox) {
      inbox = generateMessagingInbox();
    }
    const signerAddress = await this.signer.getAddress();
    await this.publishNxtpMessage(
      `${signerAddress}.${signerAddress}.${STATUS_REQUEST_SUBJECT}`,
      data,
      inbox,
      undefined, // error
      _requestContext ?? createRequestContext(this.publishStatusRequest.name),
    );
    return { inbox };
  }

  async subscribeToStatusResponse(
    handler: (from: string, inbox: string, data?: StatusResponse, err?: any) => void,
    _requestContext?: RequestContext,
  ): Promise<void> {
    const signerAddress = await this.signer.getAddress();
    await this.subscribeToNxtpMessageWithInbox<any>(
      `${signerAddress}.*.${STATUS_RESPONSE_SUBJECT}`,
      (from: string, inbox: string, data?: any, err?: NxtpErrorJson) => {
        return handler(from, inbox, data, err);
      },
      _requestContext ?? createRequestContext(this.subscribeToStatusResponse.name),
    );
  }
}<|MERGE_RESOLUTION|>--- conflicted
+++ resolved
@@ -644,7 +644,6 @@
   }
 
   /**
-<<<<<<< HEAD
    * Publishes a request for a relayer to submit a transaction on behalf of the user
    *
    * @param data - The meta transaction information
@@ -668,7 +667,9 @@
       _requestContext ?? createRequestContext(this.publishMetaTxRequest.name),
     );
     return { inbox };
-=======
+  }
+
+  /**
    * Subscribes to the get status requests
    *
    * @param handler - Callback that attempts to get status on behalf of the requester
@@ -703,7 +704,6 @@
       err,
       requestContext,
     );
->>>>>>> 35fbbcce
   }
 }
 
