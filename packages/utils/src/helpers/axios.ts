--- conflicted
+++ resolved
@@ -33,14 +33,8 @@
   } catch (error: unknown) {
     // eslint-disable-next-line import/no-named-as-default-member
     if (axios.isAxiosError(error)) {
-<<<<<<< HEAD
-      throw new AxiosQueryError(url, "post", data, { error: error.toJSON(), status: error.response?.status });
-    }
-    throw new AxiosQueryError(url, "post", data, jsonifyError(error as NxtpError));
-=======
       throw new AxiosQueryError(url, "get", data, { error: error.toJSON(), status: error.response?.status });
     }
     throw new AxiosQueryError(url, "get", data, jsonifyError(error as NxtpError));
->>>>>>> 225ffeb0
   }
 };