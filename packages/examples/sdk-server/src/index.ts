--- conflicted
+++ resolved
@@ -86,12 +86,7 @@
     reply.status(200).send(txRec);
   });
 
-<<<<<<< HEAD
-  server.register(sharedRoutes, sdkShared);
-  server.register(baseRoutes, sdkBase);
-=======
   server.register(baseRoutes, { sdkBaseInstance: sdkBase, cacheConfig: configJson.cache });
->>>>>>> 36b4b427
   server.register(poolRoutes, sdkPool);
   server.register(utilsRoutes, sdkUtils);
   server.register(routerRoutes, sdkRouter);
