--- conflicted
+++ resolved
@@ -148,12 +148,9 @@
         getSentRootMessages: stub().resolves([]),
         getUnProcessedRootMessages: stub().resolves([]),
       };
-<<<<<<< HEAD
-=======
     },
     database: (): Database => {
       return mockDatabase();
->>>>>>> c94e9ee8
     },
   },
   contracts: {
