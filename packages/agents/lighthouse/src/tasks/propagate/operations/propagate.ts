import { createLoggingContext, NxtpError, RequestContext, RootManagerMeta } from "@connext/nxtp-utils";
import { BigNumber, constants } from "ethers";

import { sendWithRelayerWithBackup } from "../../../mockable";
<<<<<<< HEAD
import { NoChainIdForDomain } from "../errors";
=======
import { NoChainIdForHubDomain } from "../errors";
>>>>>>> e1c026df
import {
  getPropagateParamsArbitrum,
  getPropagateParamsBnb,
  getPropagateParamsLinea,
  getPropagateParamsGnosis,
  getPropagateParamsZkSync,
} from "../helpers";
import { getContext } from "../propagate";

export type ExtraPropagateParam = {
  _connector: string;
  _fee: string;
  _encodedData: string;
};

export const getParamsForDomainFn: Record<
  string,
  (
    spokeDomain: string,
    spokeChainId: number,
    hubChainId: number,
    requestContext: RequestContext,
  ) => Promise<ExtraPropagateParam>
> = {
  // mainnet
  "1634886255": getPropagateParamsArbitrum,
  "6450786": getPropagateParamsBnb,
  "6778479": getPropagateParamsGnosis,
  "1818848877": getPropagateParamsLinea,
  // testnet
  "1734439522": getPropagateParamsArbitrum,
  "1668247156": getPropagateParamsLinea,
  "2053862260": getPropagateParamsZkSync,
};

<<<<<<< HEAD
=======
//const LH_PROPAGATE_WINDOW = 10 * 60; // 10mins

>>>>>>> e1c026df
export const propagate = async () => {
  const {
    logger,
    config,
    chainData,
    adapters: { chainreader, contracts, relayers, subgraph },
  } = getContext();
  const { requestContext, methodContext } = createLoggingContext(propagate.name);
  logger.info("Starting propagate operation", requestContext, methodContext);
  const rootManagerMeta: RootManagerMeta = await subgraph.getRootManagerMeta(config.hubDomain);
  const domains = rootManagerMeta.domains;
  const hubChainId = chainData.get(config.hubDomain)?.chainId;
  if (!hubChainId) {
<<<<<<< HEAD
    throw new NoChainIdForDomain(config.hubDomain, requestContext, methodContext);
  }
=======
    throw new NoChainIdForHubDomain(config.hubDomain, requestContext, methodContext);
  }

  const relayerProxyHubAddress = config.chains[config.hubDomain].deployments.relayerProxy;

  // Check if LH should propagate as backup of keep3r
  // logger.info("Checking if LH propagate workable", requestContext, methodContext);

  // const l1RpcUrl = await getBestProvider(config.chains[config.hubDomain]?.providers ?? []);
  // if (!l1RpcUrl) {
  //   throw new NoProviderForDomain(config.hubDomain, requestContext, methodContext);
  // }
  // const l1Provider = getJsonRpcProvider(l1RpcUrl);
  // const relayerProxyContract = getContract(relayerProxyHubAddress, contracts.relayerProxyHub, l1Provider);

  // const [lastPropagateAt, propagateCooldown] = await Promise.all([
  //   relayerProxyContract.lastPropagateAt(),
  //   relayerProxyContract.propagateCooldown(),
  // ]);
  // const curTimeInSeconds = getNtpTimeSeconds();
  // if ((lastPropagateAt.add(propagateCooldown).toNumber() as number) + LH_PROPAGATE_WINDOW >= curTimeInSeconds) {
  //   logger.info("LH Propagate skipping", requestContext, methodContext, {
  //     propagateWorkableAt: lastPropagateAt.add(propagateCooldown).toNumber(),
  //     LH_PROPAGATE_WINDOW,
  //     curTimeInSeconds,
  //   });
  //   return;
  // }
>>>>>>> e1c026df

  const relayerProxyAddress = config.chains[config.hubDomain].deployments.relayerProxy;
  const _connectors: string[] = [];
  const _encodedData: string[] = [];
  const _fees: string[] = [];
  let _totalFee = constants.Zero;

  for (const domain of domains) {
    const connector = rootManagerMeta.connectors[domains.indexOf(domain)];
    _connectors.push(connector);

    if (Object.keys(getParamsForDomainFn).includes(domain)) {
      const getParamsForDomain = getParamsForDomainFn[domain];
      const propagateParam = await getParamsForDomain(
        domain,
        chainData.get(domain)!.chainId,
        hubChainId,
        requestContext,
      );
      _encodedData.push(propagateParam._encodedData);
      _fees.push(propagateParam._fee);
      _totalFee = _totalFee.add(BigNumber.from(propagateParam._fee));
    } else {
      _encodedData.push("0x");
      _fees.push("0");
    }
  }

  // encode data for relayer proxy hub
  const fee = BigNumber.from(0);
  logger.info("Got params for sending", requestContext, methodContext, {
    fee,
    _connectors,
    _fees,
    _encodedData,
  });

  const encodedDataForRelayer = contracts.relayerProxyHub.encodeFunctionData("propagate", [
    _connectors,
    _fees,
    _encodedData,
    fee,
  ]);

  try {
    const { taskId } = await sendWithRelayerWithBackup(
      hubChainId,
      config.hubDomain,
      relayerProxyAddress,
      encodedDataForRelayer,
      relayers,
      chainreader,
      logger,
      requestContext,
    );
    logger.info("Propagate tx sent", requestContext, methodContext, { taskId });
  } catch (e: unknown) {
    logger.error("Error at sendWithRelayerWithBackup", requestContext, methodContext, e as NxtpError, {
      hubChainId,
      hubDomain: config.hubDomain,
      relayerProxyAddress,
      encodedDataForRelayer,
    });
  }
};

export const finalize = async () => {
  const {
    logger,
    config,
    chainData,
    adapters: { chainreader, contracts, relayers, subgraph, database },
  } = getContext();
  const { requestContext, methodContext } = createLoggingContext(propagate.name);
  logger.info("Starting finalize operation", requestContext, methodContext);
  const hubChainId = chainData.get(config.hubDomain)?.chainId;
  if (!hubChainId) {
    throw new NoChainIdForDomain(config.hubDomain, requestContext, methodContext);
  }

  const rootManagerAddress = config.chains[config.hubDomain].deployments.rootManager;

  const currentSnapshot = await database.getCurrentProposedSnapshot();

  if (!currentSnapshot) {
    //Throw
    logger.info("No current proposed snapshot found. Ending run.", requestContext, methodContext);
    return;
  }

  const _proposedAggregateRoot = currentSnapshot.aggregateRoot;
  const _endOfDispute = currentSnapshot.endOfDispute;
  const latestBlockNumbers = await subgraph.getLatestBlockNumber([config.hubDomain]);
  let latestBlockNumber: number | undefined = undefined;
  if (latestBlockNumbers.has(config.hubDomain)) {
    latestBlockNumber = latestBlockNumbers.get(config.hubDomain)!;
  }

  if (!latestBlockNumber) {
    logger.error("Error getting the latestBlockNumber for hub domain.", requestContext, methodContext, undefined, {
      hubDomain: config.hubDomain,
      latestBlockNumber,
      latestBlockNumbers,
    });
    return;
  }

  if (_endOfDispute > latestBlockNumber) {
    logger.error(
      "Dispute window is still active. End of dispute block is ahead of latest block",
      requestContext,
      methodContext,
      undefined,
      {
        proposedSnapshot: currentSnapshot,
        latestBlockNumber,
        _endOfDispute,
      },
    );
    return;
  }

  logger.info("Got params for finalizing", requestContext, methodContext, {
    _proposedAggregateRoot,
    _endOfDispute,
  });

  const encodedDataForRelayer = contracts.rootManager.encodeFunctionData("finalize", [
    _proposedAggregateRoot,
    _endOfDispute,
  ]);

  try {
    const { taskId } = await sendWithRelayerWithBackup(
      hubChainId,
      config.hubDomain,
      rootManagerAddress,
      encodedDataForRelayer,
      relayers,
      chainreader,
      logger,
      requestContext,
    );
    logger.info("finalize tx sent", requestContext, methodContext, { taskId });
  } catch (e: unknown) {
    logger.error("Error at sendWithRelayerWithBackup", requestContext, methodContext, e as NxtpError, {
      hubChainId,
      hubDomain: config.hubDomain,
      rootManagerAddress,
      encodedDataForRelayer,
    });
  }
};<|MERGE_RESOLUTION|>--- conflicted
+++ resolved
@@ -2,11 +2,7 @@
 import { BigNumber, constants } from "ethers";
 
 import { sendWithRelayerWithBackup } from "../../../mockable";
-<<<<<<< HEAD
 import { NoChainIdForDomain } from "../errors";
-=======
-import { NoChainIdForHubDomain } from "../errors";
->>>>>>> e1c026df
 import {
   getPropagateParamsArbitrum,
   getPropagateParamsBnb,
@@ -42,11 +38,8 @@
   "2053862260": getPropagateParamsZkSync,
 };
 
-<<<<<<< HEAD
-=======
 //const LH_PROPAGATE_WINDOW = 10 * 60; // 10mins
 
->>>>>>> e1c026df
 export const propagate = async () => {
   const {
     logger,
@@ -60,11 +53,7 @@
   const domains = rootManagerMeta.domains;
   const hubChainId = chainData.get(config.hubDomain)?.chainId;
   if (!hubChainId) {
-<<<<<<< HEAD
     throw new NoChainIdForDomain(config.hubDomain, requestContext, methodContext);
-  }
-=======
-    throw new NoChainIdForHubDomain(config.hubDomain, requestContext, methodContext);
   }
 
   const relayerProxyHubAddress = config.chains[config.hubDomain].deployments.relayerProxy;
@@ -92,7 +81,6 @@
   //   });
   //   return;
   // }
->>>>>>> e1c026df
 
   const relayerProxyAddress = config.chains[config.hubDomain].deployments.relayerProxy;
   const _connectors: string[] = [];
