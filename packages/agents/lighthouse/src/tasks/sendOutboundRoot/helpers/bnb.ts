import { createLoggingContext, domainToChainId } from "@connext/nxtp-utils";

import { getContext } from "../sendOutboundRoot";
import { ExtraSendOutboundRootParam } from "../operations/sendOutboundRoot";
import { NoProviderForDomain, NoSpokeConnector } from "../../propagate/errors";
import { getInterface, getBestProvider } from "../../../mockable";

export const getSendOutboundRootParams = async (l2domain: string): Promise<ExtraSendOutboundRootParam> => {
  const {
    config,
    adapters: { deployments, contracts, chainreader, ambs },
  } = getContext();
  const { requestContext, methodContext } = createLoggingContext(getSendOutboundRootParams.name);
<<<<<<< HEAD
  const l2RpcUrl = await getBestProvider(config.chains[l2domain]?.providers ?? []);
=======
  const l2RpcUrl = await getBestProvider(config.chains[l2domain]?.providers);
>>>>>>> e3a8ef08

  if (!l2RpcUrl) {
    throw new NoProviderForDomain(l2domain, requestContext, methodContext);
  }
<<<<<<< HEAD
  const l1RpcUrl = await getBestProvider(config.chains[config.hubDomain]?.providers ?? []);
=======
  const l1RpcUrl = await getBestProvider(config.chains[config.hubDomain]?.providers);
>>>>>>> e3a8ef08
  if (!l1RpcUrl) {
    throw new NoProviderForDomain(config.hubDomain, requestContext, methodContext);
  }

  const l2ChainId = domainToChainId(+l2domain);
  const hubChainId = domainToChainId(+config.hubDomain);

  const l2SpokeConnector = deployments.spokeConnector(
    l2ChainId,
    "Bnb",
    config.environment === "staging" ? "Staging" : "",
  );
  if (!l2SpokeConnector) {
    throw new NoSpokeConnector(l2ChainId, requestContext, methodContext);
  }

  let encodedData = contracts.spokeConnector.encodeFunctionData("AMB");
  let encoded = await chainreader.readTx({ data: encodedData, domain: Number(l2domain), to: l2SpokeConnector.address });
  const [ambAddress] = contracts.spokeConnector.decodeFunctionResult("AMB", encoded);

  const ambInterface = getInterface(ambs.bnb);
  encodedData = ambInterface.encodeFunctionData("calcSrcFees", ["", hubChainId, 32]);
  encoded = await chainreader.readTx({ data: encodedData, domain: Number(l2domain), to: ambAddress });
  const [_fee] = ambInterface.decodeFunctionResult("calcSrcFees", encoded);

  return { _fee: _fee.toString(), _encodedData: "0x" };
};<|MERGE_RESOLUTION|>--- conflicted
+++ resolved
@@ -11,20 +11,12 @@
     adapters: { deployments, contracts, chainreader, ambs },
   } = getContext();
   const { requestContext, methodContext } = createLoggingContext(getSendOutboundRootParams.name);
-<<<<<<< HEAD
   const l2RpcUrl = await getBestProvider(config.chains[l2domain]?.providers ?? []);
-=======
-  const l2RpcUrl = await getBestProvider(config.chains[l2domain]?.providers);
->>>>>>> e3a8ef08
 
   if (!l2RpcUrl) {
     throw new NoProviderForDomain(l2domain, requestContext, methodContext);
   }
-<<<<<<< HEAD
   const l1RpcUrl = await getBestProvider(config.chains[config.hubDomain]?.providers ?? []);
-=======
-  const l1RpcUrl = await getBestProvider(config.chains[config.hubDomain]?.providers);
->>>>>>> e3a8ef08
   if (!l1RpcUrl) {
     throw new NoProviderForDomain(config.hubDomain, requestContext, methodContext);
   }
