--- conflicted
+++ resolved
@@ -13,8 +13,13 @@
 export type logger = Logger;
 
 import { getChainData, getChainIdFromDomain, calculateRelayerFee } from "./lib/helpers";
-<<<<<<< HEAD
-import { SignerAddressMissing, ChainDataUndefined, ParamsInvalid, SlippageInvalid } from "./lib/errors";
+import {
+  SignerAddressMissing,
+  ChainDataUndefined,
+  CannotUnwrapOnDestination,
+  ParamsInvalid,
+  SlippageInvalid,
+} from "./lib/errors";
 import { NxtpSdkConfig, getConfig } from "./config";
 import { NxtpSdkShared } from "./sdkShared";
 import {
@@ -25,12 +30,6 @@
   SdkEstimateRelayerFeeParamsSchema,
   SdkEstimateRelayerFeeParams,
 } from "./interfaces";
-=======
-import { SignerAddressMissing, ChainDataUndefined, CannotUnwrapOnDestination } from "./lib/errors";
-import { NxtpSdkConfig, getConfig } from "./config";
-import { NxtpSdkShared } from "./sdkShared";
-import { NxtpSdkXCallArgs } from "./interfaces";
->>>>>>> 8389da86
 
 /**
  * @classdesc SDK class encapsulating bridge functions.
@@ -97,33 +96,27 @@
    * Prepares xcall inputs and encodes the calldata. Returns an ethers TransactionRequest object, ready
    * to be sent to an RPC provider.
    *
-<<<<<<< HEAD
    * @param params - SdkXCallParams object.
    * @param params.origin - The origin domain ID.
    * @param params.destination - The destination domain ID.
    * @param params.to - Address receiving funds or the target contract.
-   * @param params.asset - (optional) Address of the token contract. Use zero address only for non-value xcalls.
+   * @param args.asset - (optional) The target asset to send with the xcall. Can be set to `address(0)` if this is a 0-value
+   * transfer. If `wrapNativeOnOrigin` is true, this should be the target wrapper contract (e.g. WETH) address.
    * @param params.delegate - (optional) Address allowed to cancel an xcall on destination.
-   * @param params.amount - (optional) Amount of tokens to transfer.
+   * @param params.amount - (optional) The amount of tokens (in specified asset) to send with the xcall. If `wrapNativeOnOrigin`
+   * is true, this will be used as the amount of native token to deposit into the wrapper contract and withdraw
+   * as wrapped native token for sending (e.g. deposit ETH to the WETH contract in exchange for the WETH ERC20).
    * @param params.slippage - (optional) Maximum acceptable slippage in BPS. For example, a value of 30 means 0.3% slippage.
    * @param params.callData - (optional) Calldata to execute (can be empty: "0x").
    * @param params.relayerFee - (optional) Fee paid to relayers, in native asset on origin. Use `calculateRelayerFee` to estimate.
    * @param params.receiveLocal - (optional) Whether to receive the local asset ("nextAsset").
-=======
-   * @param args - XCall arguments. Some fields in args.params are optional and have default values provided.
-   * @param args.wrapNativeOnOrigin - Whether we should wrap the native token before sending the xcall. This will
+   * @param params.wrapNativeOnOrigin - (optional) Whether we should wrap the native token before sending the xcall. This will
    * use the Multisend utility contract to deposit ETH, approve Connext as a spender, and call xcall.
-   * @param args.unwrapNativeOnDestination - Whether we should unwrap the wrapped native token when the transfer
+   * @param params.unwrapNativeOnDestination - (optional) Whether we should unwrap the wrapped native token when the transfer
    * reaches its destination. By default, if sending a wrapped native token, the wrapped token is what gets
    * delivered at the destination. Setting this to `true` means we should overwrite `callData` to target the
    * Unwrapper utility contract, which will unwrap the wrapped native token and deliver it to the target
    * recipient (the `to` address).
-   * @param args.asset - The target asset to send with the xcall. Can be set to `address(0)` if this is a 0-value
-   * transfer. If `wrapNativeOnOrigin` is true, this should be the target wrapper contract (e.g. WETH) address.
-   * @param args.amount - The amount of tokens (in specified asset) to send with the xcall. If `wrapNativeOnOrigin`
-   * is true, this will be used as the amount of native token to deposit into the wrapper contract and withdraw
-   * as wrapped native token for sending (e.g. deposit ETH to the WETH contract in exchange for the WETH ERC20).
->>>>>>> 8389da86
    * @returns providers.TransactionRequest object.
    *
    * @example
@@ -152,27 +145,7 @@
 
     const {
       origin,
-      relayerFee: _relayerFee,
       destination,
-      asset,
-      amount: _amount,
-      slippage,
-      receiveLocal,
-      wrapNativeOnOrigin,
-      unwrapNativeOnDestination,
-    } = args;
-    let { to } = args;
-
-    // Ensure signer is provided.
-    const signerAddress = this.config.signerAddress;
-    if (!signerAddress) {
-      throw new SignerAddressMissing();
-    }
-<<<<<<< HEAD
-    const {
-      origin,
-      destination,
-      to,
       callData: _callData,
       asset: _asset,
       delegate: _delegate,
@@ -180,23 +153,34 @@
       slippage: _slippage,
       relayerFee: _relayerFee,
       receiveLocal: _receiveLocal,
+      wrapNativeOnOrigin: _wrapNativeOnOrigin,
+      unwrapNativeOnDestination: _unwrapNativeOnDestination,
     } = params;
+    let { to } = params;
 
     // Set default values if not provided
-    const callData = _callData ?? "0x";
+    let callData = _callData ?? "0x";
     const asset = _asset ?? constants.AddressZero;
     const delegate = _delegate ?? to;
     const amount = _amount ?? "0";
+    const amountBN = BigNumber.from(amount);
     const slippage = _slippage ?? "10000";
     const relayerFee = _relayerFee ?? "0";
+    const relayerFeeBN = BigNumber.from(relayerFee);
     const receiveLocal = _receiveLocal ?? false;
-
-    // Input validation
+    const wrapNativeOnOrigin = _wrapNativeOnOrigin ?? false;
+    const unwrapNativeOnDestination = _unwrapNativeOnDestination ?? false;
+
+    /// Input validation
     if (asset == constants.AddressZero && amount != "0") {
       throw new Error("Transacting asset specified was address zero; native assets are not supported!");
     }
     if (parseInt(slippage) < 0 || parseInt(slippage) > 10000) {
       throw new SlippageInvalid(slippage, context);
+    }
+    if (to === constants.AddressZero) {
+      // TODO: Custom error.
+      throw new Error("Valid recipient `to` address must be provided; received address(0) as recipient.");
     }
 
     const validateInput = ajv.compile(SdkXCallParamsSchema);
@@ -209,54 +193,15 @@
       });
     }
 
-    const ConnextContractAddress = (await this.getConnext(origin)).address;
-
-    let chainId = this.config.chains[origin].chainId;
-    if (!chainId) {
-      chainId = await getChainIdFromDomain(origin, this.chainData);
-    }
-
-    // Add callback and relayer fee together to get the total ETH value that should be sent
-    const value = BigNumber.from(relayerFee);
-    let data: string;
-
-    // Check if receiveLocal is desired
-    if (receiveLocal ?? false) {
-      data = this.contracts.connext.encodeFunctionData("xcallIntoLocal", [
-        destination,
-        to,
-        asset,
-        delegate,
-        amount,
-        slippage,
-        callData,
-      ]);
-=======
+    // Ensure signer is provided.
+    const signerAddress = this.config.signerAddress;
+    if (!signerAddress) {
+      throw new SignerAddressMissing();
+    }
     // Get the origin chain ID.
     const chainId = await this.getChainId(origin);
     // Get Connext address for origin.
     const connextContractAddress = await this.getDeploymentAddress(origin, "connext");
-
-    /// MARK - Validate arguments.
-    // If address(0) provided for asset, must be a 0-value transfer.
-    if (asset === constants.AddressZero && _amount !== "0") {
-      // TODO: Custom error.
-      throw new Error("Transacting asset specified was address zero; native assets are not supported!");
-    }
-    // Valid (non-zero) recipient must be provided.
-    if (to === constants.AddressZero) {
-      // TODO: Custom error.
-      throw new Error("Valid recipient `to` address must be provided; received address(0) as recipient.");
-    }
-
-    // Sanitize arguments. Substitute default values as needed.
-    const amount = BigNumber.from(_amount);
-    let callData = args.callData ?? "0x";
-    const delegate = args.delegate ?? to; // Default to using the recipient address as the delegate.
-    const relayerFee = BigNumber.from(_relayerFee ?? "0");
-    // TODO: Calculate estimate for relayer fee and include it in the call params.
-    // TODO: Should additionally make sure the asset is set to address(0) if the amount is 0.
-    // TODO: Use ajv validator.
 
     if (unwrapNativeOnDestination) {
       // Sanity check: We'll need to overwrite the callData with an unwrapping call. If a `callData` argument
@@ -293,7 +238,7 @@
       to,
       asset,
       delegate,
-      amount,
+      amountBN,
       slippage,
       callData,
     ];
@@ -320,7 +265,7 @@
       txs.push({
         to: asset,
         data: weth.encodeFunctionData("deposit"),
-        value: amount,
+        value: amountBN,
       });
 
       // 2. WETH.approve(connext)
@@ -333,21 +278,20 @@
       txs.push({
         to: connextContractAddress,
         data: xcallData,
-        value: relayerFee,
+        value: relayerFeeBN,
       });
 
       // 5. Format Multisend call in an ethers TransactionRequest object.
       txRequest = {
         to: multisendContractAddress,
-        value: amount.add(relayerFee), // Amount in ETH (which will be converted to WETH) + ETH for xcall relayer fee.
+        value: amountBN.add(relayerFeeBN), // Amount in ETH (which will be converted to WETH) + ETH for xcall relayer fee.
         data: encodeMultisendCall(txs),
         from: signerAddress,
         chainId,
       };
->>>>>>> 8389da86
     } else {
       // Add callback and relayer fee together to get the total ETH value that should be sent.
-      const value = BigNumber.from(relayerFee ?? "0");
+      const value = BigNumber.from(relayerFeeBN ?? "0");
 
       // Format the ethers TransactionRequest object.
       txRequest = {
@@ -359,17 +303,6 @@
       };
     }
 
-<<<<<<< HEAD
-    const txRequest: providers.TransactionRequest = {
-      to: ConnextContractAddress,
-      value,
-      data,
-      from: signerAddress,
-      chainId,
-    };
-
-=======
->>>>>>> 8389da86
     this.logger.info("XCall transaction formatted.", requestContext, methodContext, {
       args: { ...params, callData, delegate },
       to: txRequest.to,
@@ -381,7 +314,6 @@
   }
 
   /**
-<<<<<<< HEAD
    * Increases the relayer fee for a specific transfer on origin; anyone is allowed to bump for any transfer.
    *
    * @param params - SdkBumpTransferParams object.
@@ -405,19 +337,6 @@
    * ```
    */
   async bumpTransfer(params: SdkBumpTransferParams): Promise<providers.TransactionRequest> {
-=======
-   * Bump the relayer fee bid for a specified transfer.
-   *
-   * @param params.domainId - The origin domain of the xcall.
-   * @param params.transferId - The sent xcall's transfer ID value.
-   * @param params.relayerFee - The amount by which to increase the relayer fee bid in native token (ETH).
-   */
-  async bumpTransfer(params: {
-    domainId: string;
-    transferId: string;
-    relayerFee: string;
-  }): Promise<providers.TransactionRequest> {
->>>>>>> 8389da86
     const { requestContext, methodContext } = createLoggingContext(this.bumpTransfer.name);
     this.logger.info("Method start", requestContext, methodContext, { params });
 
@@ -507,126 +426,4 @@
 
     return relayerFeeInOriginNativeAsset;
   }
-<<<<<<< HEAD
-
-  /**
-   * Prepares a Multisend transaction request containing a call to wrap ETH and to xcall with the received WETH.
-   *
-   * @param params - SdkXCallParams object.
-   * @param params.origin - The origin domain ID.
-   * @param params.destination - The destination domain ID.
-   * @param params.to - Address receiving funds or the target contract.
-   * @param params.asset - (optional) Address of the token contract. Use zero address only for non-value xcalls.
-   * @param params.delegate - (optional) Address allowed to cancel an xcall on destination.
-   * @param params.amount - (optional) Amount of tokens to transfer.
-   * @param params.slippage - (optional) Maximum acceptable slippage in BPS. For example, a value of 30 means 0.3% slippage.
-   * @param params.callData - (optional) Calldata to execute (can be empty: "0x").
-   * @param params.relayerFee - (optional) Fee paid to relayers, in native asset on origin. Use `calculateRelayerFee` to estimate.
-   * @param params.receiveLocal - (optional) Whether to receive the local asset ("nextAsset").
-   * @returns providers.TransactionRequest object.
-   *
-   * @example
-   * ```ts
-   * // call NxtpSdkBase.create(), instantiate a signer
-   *
-   * const params = {
-   *   origin: "6648936"
-   *   destination: "1869640809"
-   *   to: "0x3cEe6c5c0fB713925BdA590829EA574b7b4f96b6"
-   *   asset: "0xA0b86991c6218b36c1d19D4a2e9Eb0cE3606eB48"
-   *   delegate: "0x3cEe6c5c0fB713925BdA590829EA574b7b4f96b6"
-   *   amount: "1000000"
-   *   slippage: "300"
-   *   callData: "0x",
-   *   relayerFee: "10000000000000"
-   * };
-   *
-   * const txRequest = nxtpSdkBase.wrapEthAndXCall(params);
-   * signer.sendTransaction(txRequest);
-   * ```
-   */
-  async wrapEthAndXCall(params: SdkXCallParams): Promise<providers.TransactionRequest> {
-    const txs: MultisendTransaction[] = [];
-    const { asset, amount: _amount, origin, slippage } = params;
-    const amount = BigNumber.from(_amount);
-
-    const signerAddress = this.config.signerAddress;
-    if (!signerAddress) {
-      throw new SignerAddressMissing();
-    }
-
-    // TODO: Check that asset address is correct WETH contract
-    // Input validation
-    if (asset == constants.AddressZero && _amount != "0") {
-      throw new Error("Transacting asset specified was address zero; native assets are not supported!");
-    }
-    if (parseInt(slippage) < 0 || parseInt(slippage) > 10000) {
-      throw new SlippageInvalid(slippage, context);
-    }
-
-    let chainId = this.config.chains[origin].chainId;
-    if (!chainId) {
-      chainId = await getChainIdFromDomain(origin, this.chainData);
-    }
-
-    const connextContractAddress = (await this.getConnext(origin)).address;
-    const multisendContractAddress = this.config.chains[origin].deployments?.multisend;
-    const weth = new utils.Interface(WETHAbi);
-
-    if (!multisendContractAddress) {
-      throw new Error(`Multisend contract deployment not found for chain ${chainId}! Unable to perform multicall.`);
-    }
-
-    // 1. WETH.deposit(amount)
-    txs.push({
-      to: asset,
-      data: weth.encodeFunctionData("deposit"),
-      value: amount,
-    });
-
-    // 2. WETH.approve(connext)
-    txs.push({
-      to: asset,
-      data: weth.encodeFunctionData("approve", [connextContractAddress, amount]),
-    });
-
-    // 3. xcall(args)
-    const xcallRequest = await this.xcall(params);
-
-    // Sanity check: the `to` recipient of xcall matches what we used as connext contract address
-    // for token approval.
-    if (!xcallRequest.to || connextContractAddress !== xcallRequest.to) {
-      throw new Error(
-        "Formatted XCall recipient address did not match expected Connext address!" +
-          `Got: ${xcallRequest.to}; Expected: ${connextContractAddress}`,
-      );
-    }
-
-    const relayerFee = BigNumber.from(params.relayerFee ?? "0");
-    // Sanity check: value is correct.
-    if (!xcallRequest.value || !BigNumber.from(xcallRequest.value).eq(relayerFee)) {
-      throw new Error(
-        "Formatted XCall msg.value did not match expected value (params.relayerFee)." +
-          `Got: ${xcallRequest.value?.toString()}; Expected: ${params.relayerFee}`,
-      );
-    }
-
-    txs.push({
-      to: connextContractAddress,
-      data: xcallRequest.data!.toString(),
-      value: relayerFee,
-    });
-
-    // 5. Format Multisend call in an ethers TransactionRequest object.
-    const txRequest: providers.TransactionRequest = {
-      to: multisendContractAddress,
-      value: amount.add(relayerFee), // Amount in ETH (which will be converted to WETH) + ETH for xcall relayer fee.
-      data: encodeMultisendCall(txs),
-      from: signerAddress,
-      chainId,
-    };
-    return txRequest;
-  }
-=======
->>>>>>> 8389da86
 }