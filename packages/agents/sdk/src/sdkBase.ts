--- conflicted
+++ resolved
@@ -14,11 +14,7 @@
 import { SignerAddressMissing, ChainDataUndefined, CannotUnwrapOnDestination } from "./lib/errors";
 import { NxtpSdkConfig, getConfig } from "./config";
 import { NxtpSdkShared } from "./sdkShared";
-<<<<<<< HEAD
-import { NxtpSdkXCallArgs } from "./interfaces";
-=======
 import { SdkXCallArgs } from "./interfaces";
->>>>>>> f8de81cd
 
 /**
  * @classdesc SDK class encapsulating bridge functions.
@@ -284,9 +280,6 @@
     const { requestContext, methodContext } = createLoggingContext(this.estimateRelayerFee.name);
     this.logger.info("Method start", requestContext, methodContext, { params });
 
-<<<<<<< HEAD
-    const relayerFeeInOriginNativeAsset = await calculateRelayerFee(params, this.chainData, this.logger);
-=======
     let gasPrice;
     try {
       gasPrice = await this.chainreader.getGasPrice(Number(params.destinationDomain), requestContext);
@@ -302,7 +295,6 @@
       this.chainData,
       this.logger,
     );
->>>>>>> f8de81cd
 
     return relayerFeeInOriginNativeAsset;
   }
