--- conflicted
+++ resolved
@@ -179,11 +179,7 @@
     };
 
     // Validate XCall arguments.
-<<<<<<< HEAD
-    if (asset === constants.AddressZero) {
-=======
-    if (transactingAsset === constants.AddressZero && transactingAmount !== "0") {
->>>>>>> 754ff8b4
+    if (asset === constants.AddressZero && amount !== "0") {
       // TODO: Custom error.
       throw new Error("Transacting asset specified was address zero; native assets are not supported!");
     }
