import { constants, providers, BigNumber } from "ethers";
<<<<<<< HEAD
import { Logger, createLoggingContext, getChainIdFromDomain, ChainData, XCallArgs } from "@connext/nxtp-utils";
=======
import {
  getChainData,
  Logger,
  createLoggingContext,
  getChainIdFromDomain,
  ChainData,
  XCallArgs,
  CallParams,
} from "@connext/nxtp-utils";
>>>>>>> 0af8bcc9
import {
  getContractInterfaces,
  ConnextContractInterfaces,
  contractDeployments,
  ChainReader,
} from "@connext/nxtp-txservice";

import { getChainData } from "./lib/helpers";
import { SignerAddressMissing, ChainDataUndefined } from "./lib/errors";
import { NxtpSdkConfig, getConfig } from "./config";

/**
 * @classdesc Lightweight class to facilitate interaction with the Connext contract on configured chains.
 *
 */
export class NxtpSdkBase {
  public readonly config: NxtpSdkConfig;
  private readonly logger: Logger;
  private readonly contracts: ConnextContractInterfaces; // Used to read and write to smart contracts.
  private chainReader: ChainReader;
  public readonly chainData: Map<string, ChainData>;

  constructor(config: NxtpSdkConfig, logger: Logger, chainData: Map<string, ChainData>) {
    this.config = config;
    this.logger = logger;
    this.chainData = chainData;
    this.contracts = getContractInterfaces();
    this.chainReader = new ChainReader(
      this.logger.child({ module: "ChainReader" }, this.config.logLevel),
      this.config.chains,
    );
  }

  static async create(
    _config: NxtpSdkConfig,
    _logger?: Logger,
    _chainData?: Map<string, ChainData>,
  ): Promise<NxtpSdkBase> {
    const chainData = _chainData ?? (await getChainData());
    if (!chainData) {
      throw new ChainDataUndefined();
    }

    const nxtpConfig = await getConfig(_config, chainData, contractDeployments);
    const logger = _logger || new Logger({ name: "NxtpSdkBase", level: nxtpConfig.logLevel });

    return new NxtpSdkBase(nxtpConfig, logger, chainData);
  }

  async approveIfNeeded(
    domain: string,
    assetId: string,
    amount: string,
    infiniteApprove = false,
  ): Promise<providers.TransactionRequest | undefined> {
    const { requestContext, methodContext } = createLoggingContext(this.approveIfNeeded.name);

    const signerAddress = this.config.signerAddress;
    this.logger.info("Method start", requestContext, methodContext, {
      domain,
      assetId,
      amount,
      signerAddress,
    });

    if (!signerAddress) {
      throw new SignerAddressMissing();
    }

    const chainId = await getChainIdFromDomain(domain, this.chainData);
    if (assetId !== constants.AddressZero) {
      const ConnextContractAddress = this.config.chains[domain].deployments!.connext;

      const approvedData = this.contracts.erc20.encodeFunctionData("allowance", [
        signerAddress,
        ConnextContractAddress,
      ]);
      const approvedEncoded = await this.chainReader.readTx({
        to: assetId,
        data: approvedData,
        chainId: Number(domain),
      });
      const [approved] = this.contracts.erc20.decodeFunctionResult("allowance", approvedEncoded);
      this.logger.info("Got approved tokens", requestContext, methodContext, { approved: approved.toString() });
      if (BigNumber.from(approved).lt(amount)) {
        const data = this.contracts.erc20.encodeFunctionData("approve", [
          ConnextContractAddress,
          infiniteApprove ? constants.MaxUint256 : amount,
        ]);
        const txRequest = {
          to: assetId,
          data,
          from: signerAddress,
          value: 0,
          chainId,
        };
        this.logger.info("Approve transaction created", requestContext, methodContext, txRequest);
        return txRequest;
      } else {
        this.logger.info("Allowance sufficient", requestContext, methodContext, {
          approved: approved.toString(),
          amount,
        });
        return undefined;
      }
    }
    return undefined;
  }

  public async xcall(
    xcallParams: Omit<XCallArgs, "callData" | "forceSlow" | "receiveLocal" | "callback" | "callbackFee" | "recovery">,
  ): Promise<providers.TransactionRequest> {
    const { requestContext, methodContext } = createLoggingContext(this.xcall.name);
    this.logger.info("Method start", requestContext, methodContext, { xcallParams });

    const signerAddress = this.config.signerAddress;
    if (!signerAddress) {
      throw new SignerAddressMissing();
    }

    // Validate Input schema
    // const validateInput = ajv.compile(XTransferSchema);
    // const validInput = validateInput(params);
    // if (!validInput) {
    //   const msg = validateInput.errors?.map((err: any) => `${err.instancePath} - ${err.message}`).join(",");
    //   throw new ParamsInvalid({
    //     paramsError: msg,
    //     params,
    //   });
    // }

    /// create a bid
    const { params, amount, transactingAssetId, relayerFee } = xcallParams;

    const { originDomain } = params;

    const xParams: CallParams = {
      ...params,
      callData: params.callData || "0x",
      callback: params.callback || "0x",
      callbackFee: params.callbackFee || "0",
      recovery: params.recovery || params.to,
      forceSlow: params.forceSlow || false,
      receiveLocal: params.receiveLocal || false,
    };
    const ConnextContractAddress = this.config.chains[originDomain].deployments!.connext;

    const chainId = await getChainIdFromDomain(originDomain, this.chainData);
    // if transactingAssetId is AddressZero then we are adding relayerFee to amount for value
    const value =
      transactingAssetId === constants.AddressZero
        ? BigNumber.from(amount).add(BigNumber.from(relayerFee))
        : BigNumber.from(relayerFee);

    const xcallArgs: XCallArgs = {
      params: xParams,
      amount,
      transactingAssetId,
      relayerFee,
    };
    const data = this.contracts.connext.encodeFunctionData("xcall", [xcallArgs]);

    const txRequest = {
      to: ConnextContractAddress,
      value,
      data,
      from: signerAddress,
      chainId,
    };

    this.logger.info("xCall transaction created", requestContext, methodContext, txRequest);

    return txRequest;
  }

  async bumpTransfer(params: {
    domain: string;
    transferId: string;
    relayerFee: string;
  }): Promise<providers.TransactionRequest> {
    const { requestContext, methodContext } = createLoggingContext(this.bumpTransfer.name);
    this.logger.info("Method start", requestContext, methodContext, { params });

    const signerAddress = this.config.signerAddress;
    if (!signerAddress) {
      throw new SignerAddressMissing();
    }

    const { domain, transferId, relayerFee } = params;

    const chainId = await getChainIdFromDomain(domain, this.chainData);
    const ConnextContractAddress = this.config.chains[domain].deployments!.connext;

    // if transactingAssetId is AddressZero then we are adding relayerFee to amount for value
    const value = BigNumber.from(relayerFee);

    const data = this.contracts.connext.encodeFunctionData("bumpTransfer", [transferId]);

    const txRequest = {
      to: ConnextContractAddress,
      value,
      data,
      from: signerAddress,
      chainId,
    };

    this.logger.info(`${this.bumpTransfer.name} transaction created`, requestContext, methodContext, txRequest);

    return txRequest;
  }

  async changeSignerAddress(signerAddress: string) {
    this.config.signerAddress = signerAddress;
  }
}<|MERGE_RESOLUTION|>--- conflicted
+++ resolved
@@ -1,9 +1,5 @@
 import { constants, providers, BigNumber } from "ethers";
-<<<<<<< HEAD
-import { Logger, createLoggingContext, getChainIdFromDomain, ChainData, XCallArgs } from "@connext/nxtp-utils";
-=======
 import {
-  getChainData,
   Logger,
   createLoggingContext,
   getChainIdFromDomain,
@@ -11,7 +7,6 @@
   XCallArgs,
   CallParams,
 } from "@connext/nxtp-utils";
->>>>>>> 0af8bcc9
 import {
   getContractInterfaces,
   ConnextContractInterfaces,
