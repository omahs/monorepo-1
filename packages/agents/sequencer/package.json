{
  "name": "@connext/nxtp-sequencer",
  "version": "0.2.0-beta.15",
  "description": "Sequencer for Amarok, previously auctioneer",
  "author": "Connext",
  "license": "MIT",
  "scripts": {
    "dev": "concurrently -i -k -n 'app,tsc' -c 'green,cyan' 'nodemon'",
    "docker:redis:up": "docker-compose -f ops/start-redis.docker-compose.yml up -d",
    "start": "node dist/index.js",
    "lint": "eslint ./src --ext .ts --env node",
    "test": "nyc ts-mocha --require test/globalTestHook.ts --check-leaks --exit --timeout 120000 'test/**/*.spec.ts'",
    "clean": "rimraf ./dist ./tsconfig.tsBuildInfo",
    "build": "tsc --build ./tsconfig.build.json",
    "verify": "yarn test && yarn clean && yarn build && yarn lint --max-warnings 0",
    "purge": "yarn clean && rimraf ./node_modules",
    "tsp": "yarn run tsp:root \"$@\" --cwd $(pwd)",
    "codegen": "graphql-codegen"
  },
  "main": "dist/index.js",
  "types": "dist/index.d.ts",
  "files": [
    "dist/**/*",
    "src/**/*"
  ],
  "nodemonConfig": {
    "exec": "node --enable-source-maps ./dist/index.js | pino-pretty",
    "delay": "500",
    "ext": "js,json",
    "watch": [
      ".env",
      "./dist",
      "../@connext/nxtp-adapters-cache",
      "../@connext/nxtp-adapters-subgraph",
      "../@connext/nxtp-txservice/dist",
      "../@connext/nxtp-utils/dist"
    ]
  },
  "eslintIgnore": [
    "graphqlsdk.ts"
  ],
  "publishConfig": {
    "registry": "https://registry.npmjs.org",
    "access": "public"
  },
  "gitHead": "937a7cde93e6ac1e151c6374f48adf83d3fa4ec6",
  "dependencies": {
    "@connext/nxtp-adapters-cache": "workspace:*",
    "@connext/nxtp-adapters-subgraph": "workspace:*",
    "@connext/nxtp-txservice": "workspace:*",
    "@connext/nxtp-utils": "workspace:*",
    "@sinclair/typebox": "0.24.12",
    "axios": "0.27.2",
    "dd-trace": "^2.10.0",
    "ethers": "5.6.9",
<<<<<<< HEAD
    "fastify": "3.29.0",
    "foo-foo-mq": "^7.1.0",
=======
    "fastify": "4.2.0",
>>>>>>> ef27ee02
    "interval-promise": "1.4.0",
    "pino": "8.1.0",
    "tsc": "2.0.4"
  },
  "devDependencies": {
    "concurrently": "7.2.2",
    "eslint": "8.19.0",
    "mocha": "10.0.0",
    "nodemon": "2.0.19",
    "nyc": "15.1.0",
    "pino-pretty": "8.1.0",
    "rimraf": "3.0.2",
    "sinon": "14.0.0",
    "ts-mocha": "10.0.0",
    "typescript": "4.7.4"
  },
  "stableVersion": "0.0.1"
}<|MERGE_RESOLUTION|>--- conflicted
+++ resolved
@@ -51,14 +51,10 @@
     "@connext/nxtp-utils": "workspace:*",
     "@sinclair/typebox": "0.24.12",
     "axios": "0.27.2",
-    "dd-trace": "^2.10.0",
+    "dd-trace": "2.10.0",
     "ethers": "5.6.9",
-<<<<<<< HEAD
-    "fastify": "3.29.0",
-    "foo-foo-mq": "^7.1.0",
-=======
+    "foo-foo-mq": "7.1.0",
     "fastify": "4.2.0",
->>>>>>> ef27ee02
     "interval-promise": "1.4.0",
     "pino": "8.1.0",
     "tsc": "2.0.4"
