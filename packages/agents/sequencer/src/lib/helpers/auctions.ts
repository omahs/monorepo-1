import { Bid, ExecuteArgs, XTransfer } from "@connext/nxtp-utils";
import { constants } from "ethers";

import { getContext } from "../../sequencer";

export const encodeExecuteFromBids = (bids: Bid[], transfer: XTransfer, local: string): string => {
  const {
    adapters: { contracts },
  } = getContext();
  // Sanity check.
  if (!transfer.xcall) {
    throw new Error("XTransfer provided did not have XCall present!");
  }

  // Format arguments from XTransfer.
  const args: ExecuteArgs = {
    params: {
      to: transfer.to,
      callData: transfer.callData,
      originDomain: transfer.originDomain,
      destinationDomain: transfer.destinationDomain,
<<<<<<< HEAD
      callback: transfer.callback ?? constants.AddressZero,
      callbackFee: transfer.callbackFee ?? "0",
=======
      to: transfer.to,
      callData: transfer.callData,
>>>>>>> 44e33592
    },
    local,
    routers: bids.map((b) => b.router),
    routerSignatures: bids.map((b) => b.signatures[bids.length.toString()]),
    amount: transfer.xcall.localAmount,
    nonce: transfer.nonce,
    originSender: transfer.xcall.caller,
  };
  return contracts.connext.encodeFunctionData("execute", [args]);
};

/**
 * Returns local asset address on destination domain corresponding to local asset on origin domain
 *
 * @param _originDomain
 * @param _originLocalAsset The asset sent over the bridge
 * @param _destinationDomain
 * @returns
 */
export const getDestinationLocalAsset = async (
  _originDomain: string,
  _originLocalAsset: string,
  _destinationDomain: string,
): Promise<string> => {
  const {
    adapters: { subgraph },
  } = getContext();

  // get canonical asset from orgin domain.
  const sendingDomainAsset = await subgraph.getAssetByLocal(_originDomain, _originLocalAsset);

  const canonicalId = sendingDomainAsset!.canonicalId as string;

  const destinationDomainAsset = await subgraph.getAssetByCanonicalId(Number(_destinationDomain), canonicalId);

  const localAddress = destinationDomainAsset!.local;
  return localAddress;
};<|MERGE_RESOLUTION|>--- conflicted
+++ resolved
@@ -19,13 +19,8 @@
       callData: transfer.callData,
       originDomain: transfer.originDomain,
       destinationDomain: transfer.destinationDomain,
-<<<<<<< HEAD
       callback: transfer.callback ?? constants.AddressZero,
       callbackFee: transfer.callbackFee ?? "0",
-=======
-      to: transfer.to,
-      callData: transfer.callData,
->>>>>>> 44e33592
     },
     local,
     routers: bids.map((b) => b.router),
