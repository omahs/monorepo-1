--- conflicted
+++ resolved
@@ -27,33 +27,6 @@
   const destinationChainId = await getChainIdFromDomain(transfer.xparams.destinationDomain, chainData);
   const destinationConnextAddress = config.chains[transfer.xparams.destinationDomain].deployments.connext;
 
-  /// Temp: Using relayer proxy
-  const domain = +transfer.xparams.destinationDomain;
-  const relayerAddress = config.chains[transfer.xparams.destinationDomain].deployments.relayerProxy;
-
-  logger.debug("Getting gas estimate", requestContext, methodContext, {
-    destinationChainId,
-    to: destinationConnextAddress,
-    data: executeEncodedData,
-    from: relayerAddress,
-  });
-
-<<<<<<< HEAD
-=======
-  const gas = await chainreader.getGasEstimateWithRevertCode({
-    domain,
-    to: destinationConnextAddress,
-    data: executeEncodedData,
-    from: relayerAddress,
-  });
-
->>>>>>> 2aca9404
-  logger.info("Sending tx to relayer", requestContext, methodContext, {
-    relayer: relayerAddress,
-    connext: destinationConnextAddress,
-    domain,
-  });
-
   return await sendWithRelayerWithBackup(
     destinationChainId,
     transfer.xparams.destinationDomain,
