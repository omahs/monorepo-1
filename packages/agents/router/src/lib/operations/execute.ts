--- conflicted
+++ resolved
@@ -7,11 +7,7 @@
   OriginTransfer,
 } from "@connext/nxtp-utils";
 
-<<<<<<< HEAD
-import { CallDataForNonContract, MissingXCall, NotEnoughAmount, ParamsInvalid } from "../errors";
-=======
 import { MissingXCall, NomadHomeBlacklisted, NotEnoughAmount, ParamsInvalid } from "../errors";
->>>>>>> 55cfd66c
 import { getHelpers } from "../helpers";
 import { getContext } from "../../router";
  
@@ -105,15 +101,6 @@
     });
   }
 
-<<<<<<< HEAD
-  if (callData !== "0x") {
-    console.log("callData: ", callData);
-    const code = await txservice.getCode(+destinationDomain, to);
-    console.log("code: ", code);
-    if (code === "0x") {
-      throw new CallDataForNonContract({ transferId, destinationDomain, to, callData, requestContext, methodContext });
-    }
-=======
 
   const context = BridgeContext.fromNomadContext(new NomadContext(nomadConfig.getBuiltin(env_type)));
   //todo: look for higher level import of this class
@@ -132,7 +119,6 @@
       originDomainBlacklisted: originBlacklisted,
       destinationBlacklisted: destinationBlacklisted
     })
->>>>>>> 55cfd66c
   }
 
   logger.debug("Sanity checks passed", requestContext, methodContext, { liquidity: balance.toString() });
