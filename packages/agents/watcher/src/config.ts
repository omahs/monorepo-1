--- conflicted
+++ resolved
@@ -7,11 +7,7 @@
 export const TChainConfig = Type.Object({
   assets: Type.Array(TAssetDescription), // Assets for which the router provides liquidity on this chain.
   providers: Type.Array(Type.String()),
-<<<<<<< HEAD
-  quorum: Type.Integer(),
-=======
   quorum: Type.Optional(Type.Integer()), // Required quorum among RPC providers.
->>>>>>> ea1f6199
 });
 
 export const WatcherConfigSchema = Type.Intersect([
