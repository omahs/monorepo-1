import {
  jsonifyError,
  XTransfer,
  XTransferStatus,
  RouterBalance,
  XMessage,
  RootMessage,
  Logger,
  AggregatedRoot,
  PropagatedRoot,
  ReceivedAggregateRoot,
  StableSwapPool,
  StableSwapExchange,
} from "@connext/nxtp-utils";
import { Pool } from "pg";
import { TxnClientForRepeatableRead } from "zapatos/db";

import {
  getTransfersByStatus,
  getTransfersWithOriginPending,
  getTransfersWithDestinationPending,
  saveTransfers,
  saveRouterBalances,
  saveMessages,
  saveSentRootMessages,
  saveProcessedRootMessages,
  saveCheckPoint,
  getCheckPoint,
  transaction,
  getRootMessages,
  saveAggregatedRoots,
  savePropagatedRoots,
  saveReceivedAggregateRoot,
  getUnProcessedMessages,
  getUnProcessedMessagesByIndex,
  getAggregateRoot,
  getAggregateRootCount,
  getMessageRootIndex,
  getLatestMessageRoot,
  getLatestAggregateRoot,
  getMessageRootFromIndex,
  getMessageRootCount,
  getSpokeNode,
  getSpokeNodes,
  getHubNode,
  getHubNodes,
  getRoot,
  putRoot,
  getCompletedTransfersByMessageHashes,
<<<<<<< HEAD
  increaseBackoff,
=======
  saveStableSwapExchange,
  saveStableSwapPool,
>>>>>>> 4334f242
} from "./client";

export * as db from "zapatos/db";

export type Checkpoints = {
  prefix: string;
  checkpoints: { domain: string; checkpoint: number }[];
};

export type Database = {
  saveTransfers: (xtransfers: XTransfer[], _pool?: Pool | TxnClientForRepeatableRead) => Promise<void>;
  getTransfersByStatus: (
    status: XTransferStatus,
    limit: number,
    offset?: number,
    orderDirection?: "ASC" | "DESC",
    _pool?: Pool | TxnClientForRepeatableRead,
  ) => Promise<XTransfer[]>;
  getTransfersWithOriginPending: (
    domain: string,
    limit: number,
    orderDirection?: "ASC" | "DESC",
    _pool?: Pool | TxnClientForRepeatableRead,
  ) => Promise<string[]>;
  getTransfersWithDestinationPending: (
    domain: string,
    limit: number,
    orderDirection?: "ASC" | "DESC",
    _pool?: Pool | TxnClientForRepeatableRead,
  ) => Promise<string[]>;
  getCompletedTransfersByMessageHashes: (
    message_hashes: string[],
    _pool?: Pool | TxnClientForRepeatableRead,
  ) => Promise<XTransfer[]>;
  saveRouterBalances: (routerBalances: RouterBalance[], _pool?: Pool | TxnClientForRepeatableRead) => Promise<void>;
  saveMessages: (messages: XMessage[], _pool?: Pool | TxnClientForRepeatableRead) => Promise<void>;
  getRootMessages: (
    processed: boolean | undefined,
    limit?: number,
    orderDirection?: "ASC" | "DESC",
    _pool?: Pool | TxnClientForRepeatableRead,
  ) => Promise<RootMessage[]>;
  saveSentRootMessages: (messages: RootMessage[], _pool?: Pool | TxnClientForRepeatableRead) => Promise<void>;
  saveProcessedRootMessages: (messages: RootMessage[], _pool?: Pool | TxnClientForRepeatableRead) => Promise<void>;
  saveCheckPoint: (check: string, point: number, _pool?: Pool | TxnClientForRepeatableRead) => Promise<void>;
  getCheckPoint: (check_name: string, _pool?: Pool | TxnClientForRepeatableRead) => Promise<number>;
  transaction: (callback: (client: TxnClientForRepeatableRead) => Promise<void>) => Promise<void>;
  saveAggregatedRoots: (roots: AggregatedRoot[], _pool?: Pool | TxnClientForRepeatableRead) => Promise<void>;
  savePropagatedRoots: (roots: PropagatedRoot[], _pool?: Pool | TxnClientForRepeatableRead) => Promise<void>;
  saveReceivedAggregateRoot: (
    roots: ReceivedAggregateRoot[],
    _pool?: Pool | TxnClientForRepeatableRead,
  ) => Promise<void>;
  getUnProcessedMessages: (
    origin_domain: string,
    limit?: number,
    offset?: number,
    orderDirection?: "ASC" | "DESC",
    _pool?: Pool | TxnClientForRepeatableRead,
  ) => Promise<XMessage[]>;
  getUnProcessedMessagesByIndex: (
    origin_domain: string,
    destination_domain: string,
    index: number,
    offset: number,
    limit?: number,
    orderDirection?: "ASC" | "DESC",
    _pool?: Pool | TxnClientForRepeatableRead,
  ) => Promise<XMessage[]>;
  getAggregateRoot: (messageRoot: string, _pool?: Pool | TxnClientForRepeatableRead) => Promise<string | undefined>;
  getAggregateRootCount: (
    aggregateRoot: string,
    _pool?: Pool | TxnClientForRepeatableRead,
  ) => Promise<number | undefined>;
  getMessageRootIndex: (
    domain: string,
    messageRoot: string,
    _pool?: Pool | TxnClientForRepeatableRead,
  ) => Promise<number | undefined>;
  getLatestMessageRoot: (
    domain: string,
    aggregate_root: string,
    _pool?: Pool | TxnClientForRepeatableRead,
  ) => Promise<RootMessage | undefined>;
  getLatestAggregateRoot: (
    domain: string,
    orderDirection?: "ASC" | "DESC",
    _pool?: Pool | TxnClientForRepeatableRead,
  ) => Promise<ReceivedAggregateRoot | undefined>;
  getMessageRootFromIndex: (
    domain: string,
    index: number,
    _pool?: Pool | TxnClientForRepeatableRead,
  ) => Promise<string | undefined>;
  getMessageRootCount: (
    domain: string,
    messageRoot: string,
    _pool?: Pool | TxnClientForRepeatableRead,
  ) => Promise<number | undefined>;
  getSpokeNode: (
    domain: string,
    index: number,
    count: number,
    _pool?: Pool | TxnClientForRepeatableRead,
  ) => Promise<string | undefined>;
  getSpokeNodes: (
    domain: string,
    start: number,
    end: number,
    count: number,
    _pool?: Pool | TxnClientForRepeatableRead,
  ) => Promise<string[]>;
  getHubNode: (index: number, count: number, _pool?: Pool | TxnClientForRepeatableRead) => Promise<string | undefined>;
  getHubNodes: (
    start: number,
    end: number,
    count: number,
    _pool?: Pool | TxnClientForRepeatableRead,
  ) => Promise<string[]>;
  getRoot: (domain: string, path: string, _pool?: Pool | TxnClientForRepeatableRead) => Promise<string | undefined>;
  putRoot: (domain: string, path: string, hash: string, _pool?: Pool | TxnClientForRepeatableRead) => Promise<void>;
<<<<<<< HEAD
  increaseBackoff: (transferId: string, _pool?: Pool | TxnClientForRepeatableRead) => Promise<void>;
=======
  saveStableSwapPool: (_swapPools: StableSwapPool[], _pool?: Pool | TxnClientForRepeatableRead) => Promise<void>;
  saveStableSwapExchange: (
    _swapExchanges: StableSwapExchange[],
    _pool?: Pool | TxnClientForRepeatableRead,
  ) => Promise<void>;
>>>>>>> 4334f242
};

export let pool: Pool;

export const getDatabase = async (databaseUrl: string, logger: Logger): Promise<Database> => {
  pool = new Pool({ connectionString: databaseUrl, idleTimeoutMillis: 3000, allowExitOnIdle: true });
  pool.on("error", (err: Error) => logger.error("Database error", undefined, undefined, jsonifyError(err))); // don't let a pg restart kill your app

  try {
    await pool.query("SELECT NOW()");
  } catch (e: unknown) {
    logger.error("Database connection error", undefined, undefined, jsonifyError(e as Error));
    throw new Error("Database connection error");
  }

  return {
    saveTransfers,
    getTransfersByStatus,
    getTransfersWithOriginPending,
    getTransfersWithDestinationPending,
    getCompletedTransfersByMessageHashes,
    saveRouterBalances,
    saveMessages,
    getRootMessages,
    saveSentRootMessages,
    saveProcessedRootMessages,
    saveCheckPoint,
    getCheckPoint,
    transaction,
    saveAggregatedRoots,
    savePropagatedRoots,
    saveReceivedAggregateRoot,
    getUnProcessedMessages,
    getUnProcessedMessagesByIndex,
    getAggregateRoot,
    getAggregateRootCount,
    getMessageRootIndex,
    getLatestMessageRoot,
    getLatestAggregateRoot,
    getMessageRootFromIndex,
    getMessageRootCount,
    getSpokeNode,
    getSpokeNodes,
    getHubNode,
    getHubNodes,
    getRoot,
    putRoot,
<<<<<<< HEAD
    increaseBackoff,
=======
    saveStableSwapPool,
    saveStableSwapExchange,
>>>>>>> 4334f242
  };
};

export const closeDatabase = async (): Promise<void> => {
  await pool.end();
};<|MERGE_RESOLUTION|>--- conflicted
+++ resolved
@@ -47,12 +47,9 @@
   getRoot,
   putRoot,
   getCompletedTransfersByMessageHashes,
-<<<<<<< HEAD
   increaseBackoff,
-=======
   saveStableSwapExchange,
   saveStableSwapPool,
->>>>>>> 4334f242
 } from "./client";
 
 export * as db from "zapatos/db";
@@ -174,15 +171,12 @@
   ) => Promise<string[]>;
   getRoot: (domain: string, path: string, _pool?: Pool | TxnClientForRepeatableRead) => Promise<string | undefined>;
   putRoot: (domain: string, path: string, hash: string, _pool?: Pool | TxnClientForRepeatableRead) => Promise<void>;
-<<<<<<< HEAD
   increaseBackoff: (transferId: string, _pool?: Pool | TxnClientForRepeatableRead) => Promise<void>;
-=======
   saveStableSwapPool: (_swapPools: StableSwapPool[], _pool?: Pool | TxnClientForRepeatableRead) => Promise<void>;
   saveStableSwapExchange: (
     _swapExchanges: StableSwapExchange[],
     _pool?: Pool | TxnClientForRepeatableRead,
   ) => Promise<void>;
->>>>>>> 4334f242
 };
 
 export let pool: Pool;
@@ -230,12 +224,9 @@
     getHubNodes,
     getRoot,
     putRoot,
-<<<<<<< HEAD
     increaseBackoff,
-=======
     saveStableSwapPool,
     saveStableSwapExchange,
->>>>>>> 4334f242
   };
 };
 
