--- conflicted
+++ resolved
@@ -15581,252 +15581,6 @@
           "name": {
             "kind": "Name",
             "value": "rootMessageProcessed"
-<<<<<<< HEAD
-=======
-          },
-          "arguments": [
-            {
-              "kind": "InputValueDefinition",
-              "name": {
-                "kind": "Name",
-                "value": "id"
-              },
-              "type": {
-                "kind": "NonNullType",
-                "type": {
-                  "kind": "NamedType",
-                  "name": {
-                    "kind": "Name",
-                    "value": "ID"
-                  }
-                }
-              },
-              "directives": []
-            },
-            {
-              "kind": "InputValueDefinition",
-              "description": {
-                "kind": "StringValue",
-                "value": "The block at which the query should be executed. Can either be a `{ hash: Bytes }` value containing a block hash, a `{ number: Int }` containing the block number, or a `{ number_gte: Int }` containing the minimum block number. In the case of `number_gte`, the query will be executed on the latest block only if the subgraph has progressed to or past the minimum block number. Defaults to the latest block when omitted.",
-                "block": true
-              },
-              "name": {
-                "kind": "Name",
-                "value": "block"
-              },
-              "type": {
-                "kind": "NamedType",
-                "name": {
-                  "kind": "Name",
-                  "value": "Block_height"
-                }
-              },
-              "directives": []
-            },
-            {
-              "kind": "InputValueDefinition",
-              "description": {
-                "kind": "StringValue",
-                "value": "Set to `allow` to receive data even if the subgraph has skipped over errors while syncing.",
-                "block": true
-              },
-              "name": {
-                "kind": "Name",
-                "value": "subgraphError"
-              },
-              "type": {
-                "kind": "NonNullType",
-                "type": {
-                  "kind": "NamedType",
-                  "name": {
-                    "kind": "Name",
-                    "value": "_SubgraphErrorPolicy_"
-                  }
-                }
-              },
-              "defaultValue": {
-                "kind": "EnumValue",
-                "value": "deny"
-              },
-              "directives": []
-            }
-          ],
-          "type": {
-            "kind": "NamedType",
-            "name": {
-              "kind": "Name",
-              "value": "RootMessageProcessed"
-            }
-          },
-          "directives": []
-        },
-        {
-          "kind": "FieldDefinition",
-          "name": {
-            "kind": "Name",
-            "value": "rootMessageProcesseds"
-          },
-          "arguments": [
-            {
-              "kind": "InputValueDefinition",
-              "name": {
-                "kind": "Name",
-                "value": "skip"
-              },
-              "type": {
-                "kind": "NamedType",
-                "name": {
-                  "kind": "Name",
-                  "value": "Int"
-                }
-              },
-              "defaultValue": {
-                "kind": "IntValue",
-                "value": "0"
-              },
-              "directives": []
-            },
-            {
-              "kind": "InputValueDefinition",
-              "name": {
-                "kind": "Name",
-                "value": "first"
-              },
-              "type": {
-                "kind": "NamedType",
-                "name": {
-                  "kind": "Name",
-                  "value": "Int"
-                }
-              },
-              "defaultValue": {
-                "kind": "IntValue",
-                "value": "100"
-              },
-              "directives": []
-            },
-            {
-              "kind": "InputValueDefinition",
-              "name": {
-                "kind": "Name",
-                "value": "orderBy"
-              },
-              "type": {
-                "kind": "NamedType",
-                "name": {
-                  "kind": "Name",
-                  "value": "RootMessageProcessed_orderBy"
-                }
-              },
-              "directives": []
-            },
-            {
-              "kind": "InputValueDefinition",
-              "name": {
-                "kind": "Name",
-                "value": "orderDirection"
-              },
-              "type": {
-                "kind": "NamedType",
-                "name": {
-                  "kind": "Name",
-                  "value": "OrderDirection"
-                }
-              },
-              "directives": []
-            },
-            {
-              "kind": "InputValueDefinition",
-              "name": {
-                "kind": "Name",
-                "value": "where"
-              },
-              "type": {
-                "kind": "NamedType",
-                "name": {
-                  "kind": "Name",
-                  "value": "RootMessageProcessed_filter"
-                }
-              },
-              "directives": []
-            },
-            {
-              "kind": "InputValueDefinition",
-              "description": {
-                "kind": "StringValue",
-                "value": "The block at which the query should be executed. Can either be a `{ hash: Bytes }` value containing a block hash, a `{ number: Int }` containing the block number, or a `{ number_gte: Int }` containing the minimum block number. In the case of `number_gte`, the query will be executed on the latest block only if the subgraph has progressed to or past the minimum block number. Defaults to the latest block when omitted.",
-                "block": true
-              },
-              "name": {
-                "kind": "Name",
-                "value": "block"
-              },
-              "type": {
-                "kind": "NamedType",
-                "name": {
-                  "kind": "Name",
-                  "value": "Block_height"
-                }
-              },
-              "directives": []
-            },
-            {
-              "kind": "InputValueDefinition",
-              "description": {
-                "kind": "StringValue",
-                "value": "Set to `allow` to receive data even if the subgraph has skipped over errors while syncing.",
-                "block": true
-              },
-              "name": {
-                "kind": "Name",
-                "value": "subgraphError"
-              },
-              "type": {
-                "kind": "NonNullType",
-                "type": {
-                  "kind": "NamedType",
-                  "name": {
-                    "kind": "Name",
-                    "value": "_SubgraphErrorPolicy_"
-                  }
-                }
-              },
-              "defaultValue": {
-                "kind": "EnumValue",
-                "value": "deny"
-              },
-              "directives": []
-            }
-          ],
-          "type": {
-            "kind": "NonNullType",
-            "type": {
-              "kind": "ListType",
-              "type": {
-                "kind": "NonNullType",
-                "type": {
-                  "kind": "NamedType",
-                  "name": {
-                    "kind": "Name",
-                    "value": "RootMessageProcessed"
-                  }
-                }
-              }
-            }
-          },
-          "directives": []
-        },
-        {
-          "kind": "FieldDefinition",
-          "description": {
-            "kind": "StringValue",
-            "value": "Access to subgraph metadata",
-            "block": true
-          },
-          "name": {
-            "kind": "Name",
-            "value": "_meta"
->>>>>>> 5628a8ef
           },
           "arguments": [
             {
