--- conflicted
+++ resolved
@@ -700,7 +700,6 @@
   `;
 };
 
-<<<<<<< HEAD
 export const getAggregatedRootsByDomainQuery = (params: { domain: string; index: number; limit: number }[]) => {
   const { config } = getContext();
   let combinedQuery = "";
@@ -717,7 +716,37 @@
       ${ROOT_AGGREGATED_ENTITY}
     orderBy: index, 
     orderDirection: asc
-=======
+    }`;
+  }
+
+  return gql`
+    query GetAggregatedRoots {
+      ${combinedQuery}
+    }
+  `;
+};
+
+export const getPropagatedRootsQuery = (prefix: string, count: number, limit: number) => {
+  const { config } = getContext();
+  const queryString = `
+  ${prefix}hub_rootPropagateds ( 
+    first: ${limit}, 
+    where: { 
+      count_gte: ${count} 
+    }
+  ) {
+    ${ROOT_PROPAGATED_ENTITY}
+  orderBy: count, 
+  orderDirection: asc
+  }`;
+
+  return gql`
+    query GetAggregatedRoots {
+      ${queryString}
+    }
+  `;
+};
+
 export const CONNECTOR_META_ID = "CONNECTOR_META_ID";
 
 export const getConnectorMetaQuery = (domains: string[]) => {
@@ -728,41 +757,12 @@
     combinedQuery += `
     ${prefix}_connectorMeta (id: "${CONNECTOR_META_ID}") {
       ${CONNECTOR_META_ENTITY}
->>>>>>> 87c5f346
-    }`;
-  }
-
-  return gql`
-<<<<<<< HEAD
-    query GetAggregatedRoots {
-      ${combinedQuery}
-    }
-  `;
-};
-
-export const getPropagatedRootsQuery = (prefix: string, count: number, limit: number) => {
-  const { config } = getContext();
-  const queryString = `
-  ${prefix}hub_rootPropagateds ( 
-    first: ${limit}, 
-    where: { 
-      count_gte: ${count} 
-    }
-  ) {
-    ${ROOT_PROPAGATED_ENTITY}
-  orderBy: count, 
-  orderDirection: asc
-  }`;
-
-  return gql`
-    query GetAggregatedRoots {
-      ${queryString}
-    }
-  `;
-=======
+    }`;
+  }
+
+  return gql`
     query GetConnectorMeta {
       ${combinedQuery}
     }
   `;
->>>>>>> 87c5f346
 };