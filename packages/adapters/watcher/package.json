{
  "name": "@connext/nxtp-adapters-watcher",
  "version": "0.2.1-rc.13",
  "description": "adapter for watcher related calls, monitoring, and functionality",
  "main": "dist/index.js",
  "types": "dist/index.d.ts",
  "files": [
    "dist/**/*"
  ],
  "scripts": {
    "dev": "",
    "start": "",
    "lint": "eslint ./src --ext .ts --env node",
    "lint:fix": "eslint ./src --ext .ts --env node --fix",
    "test": "nyc ts-mocha --check-leaks --exit --timeout 60000 'test/**/*.spec.ts'",
    "clean": "rimraf ./dist ./tsconfig.tsBuildInfo",
    "build": "tsc --build ./tsconfig.build.json",
    "verify": "yarn test && yarn clean && yarn build && yarn lint --max-warnings 0",
    "purge": "yarn clean && rimraf ./coverage ./node_modules",
    "tsp": "yarn run tsp:root \"$@\" --cwd $(pwd)",
    "version": "yarn version"
  },
  "eslintIgnore": [],
  "author": "Connext",
  "license": "ISC",
  "dependencies": {
    "@connext/nxtp-txservice": "workspace:*",
    "@connext/nxtp-utils": "workspace:*",
    "@pagerduty/pdjs": "2.2.4",
    "ethers": "5.7.2",
    "interval-promise": "1.4.0",
<<<<<<< HEAD
    "keybase-bot": "3.6.1",
    "twilio": "3.83.4"
=======
    "twilio": "^3.83.4"
>>>>>>> 1cb4499c
  },
  "devDependencies": {
    "@types/mocha": "10.0.1",
    "eslint": "8.30.0",
    "mocha": "10.2.0",
    "nyc": "15.1.0",
    "ts-mocha": "10.0.0",
    "ts-node": "10.9.1",
    "tslib": "2.4.1",
    "typescript": "4.9.4"
  },
  "gitHead": "937a7cde93e6ac1e151c6374f48adf83d3fa4ec6",
  "stableVersion": "0.2.0-alpha.29"
}<|MERGE_RESOLUTION|>--- conflicted
+++ resolved
@@ -29,12 +29,7 @@
     "@pagerduty/pdjs": "2.2.4",
     "ethers": "5.7.2",
     "interval-promise": "1.4.0",
-<<<<<<< HEAD
-    "keybase-bot": "3.6.1",
     "twilio": "3.83.4"
-=======
-    "twilio": "^3.83.4"
->>>>>>> 1cb4499c
   },
   "devDependencies": {
     "@types/mocha": "10.0.1",
