import { constants, providers, Signer, utils, BigNumber, Wallet, Contract } from "ethers";
import { Evt } from "evt";
import {
  ajv,
  getRandomBytes32,
  TIntegerString,
  TAddress,
  UserNxtpNatsMessagingService,
  PrepareParams,
  TransactionPreparedEvent,
  TransactionFulfilledEvent,
  TransactionCancelledEvent,
  TChainId,
  encrypt,
  generateMessagingInbox as _generateMessagingInbox,
  AuctionResponse,
  encodeAuctionBid,
  InvariantTransactionData,
  recoverAuctionBid as _recoverAuctionBid,
  signFulfillTransactionPayload as _signFulfillTransactionPayload,
  MetaTxResponse,
  jsonifyError,
  AuctionBid,
  isNode,
  NATS_AUTH_URL,
  NATS_CLUSTER_URL,
  NATS_WS_URL,
  NATS_AUTH_URL_TESTNET,
  NATS_AUTH_URL_LOCAL,
  NATS_CLUSTER_URL_LOCAL,
  NATS_WS_URL_LOCAL,
  NATS_CLUSTER_URL_TESTNET,
  NATS_WS_URL_TESTNET,
  getDeployedSubgraphUri,
  calculateExchangeWad,
  ERC20Abi,
  TransactionDataSchema,
  delay,
  getOnchainBalance as _getOnchainBalance,
  MetaTxTypes,
<<<<<<< HEAD
  getNtpTime,
  getDeployedTransactionManagerContract,
=======
  getNtpTimeSeconds,
>>>>>>> 3b9170fa
} from "@connext/nxtp-utils";
import pino, { BaseLogger } from "pino";
import { Type, Static } from "@sinclair/typebox";

import { TransactionManager } from "./transactionManager";
import {
  SubmitError,
  NoTransactionManager,
  NoSubgraph,
  InvalidParamStructure,
  InvalidSlippage,
  InvalidExpiry,
  EncryptionError,
  NoBids,
  NoValidBids,
  UnknownAuctionError,
  ChainNotConfigured,
  InvalidAmount,
  InvalidBidSignature,
  MetaTxTimeout,
} from "./error";
import { Subgraph, SubgraphEvent, SubgraphEvents, ActiveTransaction, HistoricalTransaction } from "./subgraph";

/**
 * Utility to convert the number of hours into seconds
 *
 * @param hours - Number of hours to convert
 * @returns Equivalent seconds
 */
const hoursToSeconds = (hours: number) => hours * 60 * 60;

/**
 * Utility to convert the number of days into seconds
 *
 * @param days - Number of days to convert
 * @returns Equivalent seconds
 */
const daysToSeconds = (days: number) => hoursToSeconds(days * 24);

/**
 * Gets the expiry to use for new transfers
 *
 * @param latestBlockTimestamp - Timestamp of the latest block on the sending chain (from `getTimestampInSeconds`)
 * @returns Default expiry of 3 days + 3 hours (in seconds)
 */
export const getExpiry = (latestBlockTimestamp: number) => latestBlockTimestamp + daysToSeconds(3) + hoursToSeconds(3);

/**
 * Gets the current timestamp. Uses the latest block.timestamp instead of a
 * local clock to avoid issues with time when router is validating
 *
 * @remarks User should use the timestamp on the chain they are preparing on (sending chain)
 *
 * @returns Timestamp on latest block in seconds
 */
export const getTimestampInSeconds = async (): Promise<number> => {
  return await getNtpTimeSeconds();
};

export const getOnchainBalance = (assetId: string, address: string, provider: providers.FallbackProvider) =>
  _getOnchainBalance(assetId, address, provider);

/**
 * Gets the minimum expiry buffer
 *
 * @returns Equivalent of 2days + 1 hour in seconds
 */
export const getMinExpiryBuffer = () => daysToSeconds(2) + hoursToSeconds(1); // 2 days + 1 hour

/**
 * Gets the maximum expiry buffer
 *
 * @remarks This is *not* the same as the contract maximum of 30days
 *
 * @returns Equivalent of 4 days
 */
export const getMaxExpiryBuffer = () => daysToSeconds(4); // 4 days

export const getDecimals = async (assetId: string, provider: providers.FallbackProvider) => {
  const decimals = await new Contract(assetId, ERC20Abi, provider).decimals();
  return decimals;
};

export const MIN_SLIPPAGE_TOLERANCE = "00.01"; // 0.01%;
export const MAX_SLIPPAGE_TOLERANCE = "15.00"; // 15.0%
export const DEFAULT_SLIPPAGE_TOLERANCE = "0.10"; // 0.10%
export const AUCTION_TIMEOUT = 6_000;
export const META_TX_TIMEOUT = 300_000;

declare const ethereum: any; // TODO: #141 what to do about node?

export const CrossChainParamsSchema = Type.Object({
  callData: Type.Optional(Type.RegEx(/^0x[a-fA-F0-9]*$/)),
  sendingChainId: TChainId,
  sendingAssetId: TAddress,
  receivingChainId: TChainId,
  receivingAssetId: TAddress,
  callTo: Type.Optional(TAddress),
  receivingAddress: TAddress,
  amount: TIntegerString,
  expiry: Type.Optional(Type.Number()),
  transactionId: Type.Optional(Type.RegEx(/^0x[a-fA-F0-9]{64}$/)),
  slippageTolerance: Type.Optional(Type.String()),
  dryRun: Type.Optional(Type.Boolean()),
  preferredRouter: Type.Optional(TAddress),
});

export type CrossChainParams = Static<typeof CrossChainParamsSchema>;

export const AuctionBidParamsSchema = Type.Object({
  user: TAddress,
  router: TAddress,
  sendingChainId: TChainId,
  sendingAssetId: TAddress,
  amount: TIntegerString,
  receivingChainId: TChainId,
  receivingAssetId: TAddress,
  amountReceived: TIntegerString,
  receivingAddress: TAddress,
  transactionId: Type.RegEx(/^0x[a-fA-F0-9]{64}$/),
  expiry: Type.Number(),
  callDataHash: Type.RegEx(/^0x[a-fA-F0-9]{64}$/),
  callTo: TAddress,
  encryptedCallData: Type.String(),
  sendingChainTxManagerAddress: TAddress,
  receivingChainTxManagerAddress: TAddress,
  bidExpiry: Type.Number(),
});

export type AuctionBidParams = Static<typeof AuctionBidParamsSchema>;

export const TransactionPrepareEventSchema = Type.Object({
  txData: TransactionDataSchema,
  encryptedCallData: Type.String(),
  encodedBid: Type.String(),
  bidSignature: Type.String(),
});

export type TransactionPrepareEventParams = Static<typeof TransactionPrepareEventSchema>;

export const CancelSchema = Type.Object({
  txData: TransactionDataSchema,
  relayerFee: Type.String(),
  signature: Type.String(),
});

export type CancelParams = Static<typeof CancelSchema>;

export const NxtpSdkEvents = {
  SenderTokenApprovalSubmitted: "SenderTokenApprovalSubmitted",
  SenderTokenApprovalMined: "SenderTokenApprovalMined",
  SenderTransactionPrepareSubmitted: "SenderTransactionPrepareSubmitted",
  SenderTransactionPrepared: "SenderTransactionPrepared",
  SenderTransactionFulfilled: "SenderTransactionFulfilled",
  SenderTransactionCancelled: "SenderTransactionCancelled",
  ReceiverPrepareSigned: "ReceiverPrepareSigned",
  ReceiverTransactionPrepared: "ReceiverTransactionPrepared",
  ReceiverTransactionFulfilled: "ReceiverTransactionFulfilled",
  ReceiverTransactionCancelled: "ReceiverTransactionCancelled",
} as const;
export type NxtpSdkEvent = typeof NxtpSdkEvents[keyof typeof NxtpSdkEvents];

export type SenderTokenApprovalSubmittedPayload = {
  assetId: string;
  chainId: number;
  transactionResponse: providers.TransactionResponse;
};

export type SenderTokenApprovalMinedPayload = {
  assetId: string;
  chainId: number;
  transactionReceipt: providers.TransactionReceipt;
};

export type SenderTransactionPrepareSubmittedPayload = {
  prepareParams: PrepareParams;
  transactionResponse: providers.TransactionResponse;
};

export type ReceiverPrepareSignedPayload = {
  signature: string;
  signer: string;
  transactionId: string;
};

export type SdkEvent<T> = T & {
  transactionHash: string;
};

export type SenderTransactionPreparedPayload = SdkEvent<TransactionPreparedEvent>;
export type SenderTransactionFulfilledPayload = SdkEvent<TransactionFulfilledEvent>;
export type SenderTransactionCancelledPayload = SdkEvent<TransactionCancelledEvent>;
export type ReceiverTransactionPreparedPayload = SdkEvent<TransactionPreparedEvent>;
export type ReceiverTransactionFulfilledPayload = SdkEvent<TransactionFulfilledEvent>;
export type ReceiverTransactionCancelledPayload = SdkEvent<TransactionCancelledEvent>;

export interface NxtpSdkEventPayloads {
  [NxtpSdkEvents.SenderTokenApprovalSubmitted]: SenderTokenApprovalSubmittedPayload;
  [NxtpSdkEvents.SenderTokenApprovalMined]: SenderTokenApprovalMinedPayload;
  [NxtpSdkEvents.SenderTransactionPrepareSubmitted]: SenderTransactionPrepareSubmittedPayload;
  [NxtpSdkEvents.SenderTransactionPrepared]: SenderTransactionPreparedPayload;
  [NxtpSdkEvents.SenderTransactionFulfilled]: SenderTransactionFulfilledPayload;
  [NxtpSdkEvents.SenderTransactionCancelled]: SenderTransactionCancelledPayload;
  [NxtpSdkEvents.ReceiverPrepareSigned]: ReceiverPrepareSignedPayload;
  [NxtpSdkEvents.ReceiverTransactionPrepared]: ReceiverTransactionPreparedPayload;
  [NxtpSdkEvents.ReceiverTransactionFulfilled]: ReceiverTransactionFulfilledPayload;
  [NxtpSdkEvents.ReceiverTransactionCancelled]: ReceiverTransactionCancelledPayload;
}

/**
 * Helper to generate evt instances for all SDK events
 *
 * @returns A container keyed on event names whos values contain the EVT instance for the keyed event
 */
export const createEvts = (): { [K in NxtpSdkEvent]: Evt<NxtpSdkEventPayloads[K]> } => {
  return {
    [NxtpSdkEvents.SenderTokenApprovalSubmitted]: Evt.create<SenderTokenApprovalSubmittedPayload>(),
    [NxtpSdkEvents.SenderTokenApprovalMined]: Evt.create<SenderTokenApprovalMinedPayload>(),
    [NxtpSdkEvents.SenderTransactionPrepareSubmitted]: Evt.create<SenderTransactionPrepareSubmittedPayload>(),
    [NxtpSdkEvents.SenderTransactionPrepared]: Evt.create<SenderTransactionPreparedPayload>(),
    [NxtpSdkEvents.SenderTransactionFulfilled]: Evt.create<SenderTransactionFulfilledPayload>(),
    [NxtpSdkEvents.SenderTransactionCancelled]: Evt.create<SenderTransactionCancelledPayload>(),
    [NxtpSdkEvents.ReceiverPrepareSigned]: Evt.create<ReceiverPrepareSignedPayload>(),
    [NxtpSdkEvents.ReceiverTransactionPrepared]: Evt.create<ReceiverTransactionPreparedPayload>(),
    [NxtpSdkEvents.ReceiverTransactionFulfilled]: Evt.create<ReceiverTransactionFulfilledPayload>(),
    [NxtpSdkEvents.ReceiverTransactionCancelled]: Evt.create<ReceiverTransactionCancelledPayload>(),
  };
};

/**
 * This is only here to make it easier for sinon mocks to happen in the tests. Otherwise, this is a very dumb thing.
 *
 */
export const signFulfillTransactionPayload = async (
  transactionId: string,
  relayerFee: string,
  receivingChainId: number,
  receivingChainTxManagerAddress: string,
  signer: Wallet | Signer,
): Promise<string> => {
  return await _signFulfillTransactionPayload(
    transactionId,
    relayerFee,
    receivingChainId,
    receivingChainTxManagerAddress,
    signer,
  );
};

/**
 * This is only here to make it easier for sinon mocks to happen in the tests. Otherwise, this is a very dumb thing.
 *
 */
export const generateMessagingInbox = (): string => {
  return _generateMessagingInbox();
};

/**
 * This is only here to make it easier for sinon mocks to happen in the tests. Otherwise, this is a very dumb thing.
 *
 * @param bid - Bid information that should've been signed
 * @param signature - Signature to recover signer of
 * @returns Recovered signer
 */
export const recoverAuctionBid = (bid: AuctionBid, signature: string): string => {
  return _recoverAuctionBid(bid, signature);
};

/**
 * Used to make mocking easier
 */
export const createMessagingEvt = <T>() => {
  return Evt.create<{ inbox: string; data?: T; err?: any }>();
};

/**
 * @classdesc Lightweight class to facilitate interaction with the TransactionManager contract on configured chains.
 *
 */
export class NxtpSdk {
  private evts: { [K in NxtpSdkEvent]: Evt<NxtpSdkEventPayloads[K]> } = createEvts();
  private readonly transactionManager: TransactionManager;
  private readonly messaging: UserNxtpNatsMessagingService;
  private readonly subgraph: Subgraph;

  // Keep messaging evts separate from the evt container that has things
  // attached to it
  private readonly auctionResponseEvt = createMessagingEvt<AuctionResponse>();
  private readonly metaTxResponseEvt = createMessagingEvt<MetaTxResponse>();

  constructor(
    private readonly chainConfig: {
      [chainId: number]: {
        provider: providers.FallbackProvider;
        transactionManagerAddress?: string;
        subgraph?: string;
      };
    },
    private signer: Signer,
    private readonly logger: BaseLogger = pino(),
    network: "testnet" | "mainnet" | "local" = "mainnet",
    natsUrl?: string,
    authUrl?: string,
    messaging?: UserNxtpNatsMessagingService,
  ) {
    if (messaging) {
      this.messaging = messaging;
    } else {
      let _natsUrl;
      let _authUrl;
      switch (network) {
        case "mainnet": {
          _natsUrl = natsUrl ?? (isNode() ? NATS_CLUSTER_URL : NATS_WS_URL);
          _authUrl = authUrl ?? NATS_AUTH_URL;
          break;
        }
        case "testnet": {
          _natsUrl = natsUrl ?? (isNode() ? NATS_CLUSTER_URL_TESTNET : NATS_WS_URL_TESTNET);
          _authUrl = authUrl ?? NATS_AUTH_URL_TESTNET;
          break;
        }
        case "local": {
          _natsUrl = natsUrl ?? (isNode() ? NATS_CLUSTER_URL_LOCAL : NATS_WS_URL_LOCAL);
          _authUrl = authUrl ?? NATS_AUTH_URL_LOCAL;
          break;
        }
      }
      this.messaging = new UserNxtpNatsMessagingService({
        signer,
        logger: logger.child({ module: "UserNxtpNatsMessagingService" }),
        natsUrl: _natsUrl,
        authUrl: _authUrl,
      });
    }

    const txManagerConfig: Record<
      number,
      {
        provider: providers.FallbackProvider;
        transactionManagerAddress: string;
      }
    > = {};

    const subgraphConfig: Record<
      number,
      {
        subgraph: string;
      }
    > = {};

    // create configs for subclasses based on passed-in config
    Object.entries(this.chainConfig).forEach(
      ([_chainId, { provider, transactionManagerAddress: _transactionManagerAddress, subgraph: _subgraph }]) => {
        const chainId = parseInt(_chainId);

        let transactionManagerAddress = _transactionManagerAddress;
        if (!transactionManagerAddress) {
          transactionManagerAddress = getDeployedTransactionManagerContract(chainId)!.address;
        }
        if (!transactionManagerAddress) {
          throw new NoTransactionManager(chainId);
        }
        txManagerConfig[chainId] = {
          provider,
          transactionManagerAddress,
        };

        let subgraph = _subgraph;
        if (!subgraph) {
          subgraph = getDeployedSubgraphUri(chainId);
        }
        if (!subgraph) {
          throw new NoSubgraph(chainId);
        }
        subgraphConfig[chainId] = {
          subgraph,
        };
      },
    );
    this.transactionManager = new TransactionManager(
      this.signer,
      txManagerConfig,
      this.logger.child({ module: "TransactionManager" }),
    );
    this.subgraph = new Subgraph(this.signer, subgraphConfig, this.logger.child({ module: "Subgraph" }));
  }

  async initMessaging() {
    // Setup the subscriptions
    await this.messaging.connect();
    await this.messaging.subscribeToAuctionResponse(
      (_from: string, inbox: string, data?: AuctionResponse, err?: any) => {
        this.auctionResponseEvt.post({ inbox, data, err });
      },
    );

    await this.messaging.subscribeToMetaTxResponse((_from: string, inbox: string, data?: MetaTxResponse, err?: any) => {
      this.metaTxResponseEvt.post({ inbox, data, err });
    });

    await delay(1000);
  }

  /**
   * Gets all the transactions that could require user action from the subgraph across all configured chains
   *
   * @returns An array of the active transactions and their status
   */
  public async getActiveTransactions(): Promise<ActiveTransaction[]> {
    return this.subgraph.getActiveTransactions();
  }

  /**
   * Gets historical transactions
   *
   * @returns An array of historical transactions
   */
  public async getHistoricalTransactions(): Promise<HistoricalTransaction[]> {
    return this.subgraph.getHistoricalTransactions();
  }

  /**
   * Fetches an estimated quote for a proposed crosschain transfer. Runs an auction to determine the `router` for a transaction and the estimated received value.
   *
   * @param params - Params to create crosschain transfer with
   * @param params.callData - The calldata to execute on the receiving chain
   * @param params.sendingChainId - The originating chain (where user is sending funds from)
   * @param params.sendingAssetId - The originating asset of the funds the user is sending
   * @param params.receivingChainId - The destination chain (where user wants the funds)
   * @param params.receivingAssetId - The assetId of funds the user would like to receive on the receiving chain
   * @param params.callTo - The address on the receiving chain to execute the callData on
   * @param params.receivingAddress - The address the funds should be sent to on the destination chain if callTo/callData is empty, or the fallback address if the callTo/callData is specified
   * @param params.amount - The amount the user will send on the sending chain. This is not necessarily the amount they will receive
   * @param params.expiry - The expiry on the sending chain for the transfer
   * @param params.transactionId - The unique identifier for the transfer
   *
   * @returns The auction response for the given transacton
   *
   * @remarks
   * The user chooses the transactionId, and they are incentivized to keep the transactionId unique otherwise their signature could e replayed and they would lose funds.
   */
  public async getTransferQuote(params: CrossChainParams): Promise<AuctionResponse> {
    const method = "getTransferQuote";
    const methodId = getRandomBytes32();
    this.logger.info({ method, methodId, params }, "Method started");

    // Validate params schema
    const validate = ajv.compile(CrossChainParamsSchema);
    const valid = validate(params);
    if (!valid) {
      const error = (validate.errors ?? []).map((err) => `${err.instancePath} - ${err.message}`).join(",");
      this.logger.error({ method, methodId, error: validate.errors, params }, "Invalid transfer params");
      throw new InvalidParamStructure("getTransferQuote", "CrossChainParams", error, params);
    }

    const user = await this.signer.getAddress();

    const {
      sendingAssetId,
      sendingChainId,
      amount,
      receivingChainId,
      receivingAssetId,
      receivingAddress,
      slippageTolerance = DEFAULT_SLIPPAGE_TOLERANCE,
      expiry: _expiry,
      dryRun,
      preferredRouter: _preferredRouter,
    } = params;
    if (!this.chainConfig[sendingChainId]) {
      throw new ChainNotConfigured(sendingChainId, Object.keys(this.chainConfig));
    }

    if (!this.chainConfig[receivingChainId]) {
      throw new ChainNotConfigured(receivingChainId, Object.keys(this.chainConfig));
    }

    if (parseFloat(slippageTolerance) < parseFloat(MIN_SLIPPAGE_TOLERANCE)) {
      throw new InvalidSlippage(slippageTolerance, MIN_SLIPPAGE_TOLERANCE, MAX_SLIPPAGE_TOLERANCE);
    }

    if (parseFloat(slippageTolerance) > parseFloat(MAX_SLIPPAGE_TOLERANCE)) {
      throw new InvalidSlippage(slippageTolerance, MIN_SLIPPAGE_TOLERANCE, MAX_SLIPPAGE_TOLERANCE);
    }

    const preferredRouter = _preferredRouter ? utils.getAddress(_preferredRouter) : undefined;

    const blockTimestamp = await getTimestampInSeconds();
    const expiry = _expiry ?? getExpiry(blockTimestamp);
    if (expiry - blockTimestamp < getMinExpiryBuffer()) {
      throw new InvalidExpiry(expiry, getMinExpiryBuffer(), getMaxExpiryBuffer(), blockTimestamp);
    }

    if (expiry - blockTimestamp > getMaxExpiryBuffer()) {
      throw new InvalidExpiry(expiry, getMinExpiryBuffer(), getMaxExpiryBuffer(), blockTimestamp);
    }

    const transactionId = params.transactionId ?? getRandomBytes32();
    const callTo = params.callTo ?? constants.AddressZero;
    const callData = params.callData ?? "0x";

    let encryptedCallData = "0x";
    const callDataHash = utils.keccak256(callData);
    if (callData !== "0x") {
      let encryptionPublicKey;

      try {
        encryptionPublicKey = await ethereum.request({
          method: "eth_getEncryptionPublicKey",
          params: [user], // you must have access to the specified account
        });
      } catch (error) {
        let encryptionError = "Error getting public key";
        if (error.code === 4001) {
          // EIP-1193 userRejectedRequest error
          encryptionError = "User rejected public key request";
        }
        throw new EncryptionError(encryptionError, jsonifyError(error));
      }

      try {
        encryptedCallData = await encrypt(callData, encryptionPublicKey);
      } catch (e) {
        throw new EncryptionError("public key encryption failed", jsonifyError(e));
      }
    }

    if (!this.messaging.isConnected()) {
      await this.initMessaging();
    }

    const inbox = generateMessagingInbox();

    const auctionBidsPromise = new Promise<AuctionResponse[]>(async (resolve, reject) => {
      if (dryRun) {
        try {
          const result = await this.auctionResponseEvt
            .pipe((data) => data.inbox === inbox)
            .pipe((data) => !!data.data)
            .pipe((data) => !data.err)
            .waitFor(AUCTION_TIMEOUT);
          return resolve([result.data!]);
        } catch (e) {
          return reject(e);
        }
      }

      if (preferredRouter) {
        this.logger.warn({ method, methodId, preferredRouter }, "Waiting for preferred router");
        try {
          const result = await this.auctionResponseEvt
            .pipe((data) => data.inbox === inbox)
            .pipe((data) => !!data.data)
            .pipe((data) => !data.err)
            .pipe((data) => data.data?.bid.router === preferredRouter)
            .waitFor(AUCTION_TIMEOUT * 2); // wait extra for preferred router
          return resolve([result.data!]);
        } catch (e) {
          return reject(e);
        }
      }

      const auctionCtx = Evt.newCtx();
      const bids: AuctionResponse[] = [];
      this.auctionResponseEvt
        .pipe(auctionCtx)
        .pipe((data) => data.inbox === inbox)
        .pipe((data) => !!data.data)
        .pipe((data) => {
          if (data.err) {
            this.logger.warn({ inbox, err: data.err }, "Invalid bid received");
            return false;
          }
          return true;
        })
        .attach((data) => {
          bids.push(data.data!);
        });

      setTimeout(async () => {
        this.auctionResponseEvt.detach(auctionCtx);
        return resolve(bids);
      }, AUCTION_TIMEOUT);
    });

    const payload = {
      user,
      sendingChainId,
      sendingAssetId,
      amount,
      receivingChainId,
      receivingAssetId,
      receivingAddress,
      callTo,
      callDataHash,
      encryptedCallData,
      expiry,
      transactionId,
      dryRun: !!dryRun,
    };
    await this.messaging.publishAuctionRequest(payload, inbox);

    this.logger.info({ method, methodId, inbox }, `Waiting up to ${AUCTION_TIMEOUT} ms for responses`);
    try {
      const auctionResponses = await auctionBidsPromise;
      this.logger.info({ method, methodId, auctionResponses, transactionId, inbox }, "Auction closed");
      if (auctionResponses.length === 0) {
        throw new NoBids(AUCTION_TIMEOUT, transactionId, payload);
      }
      const filtered: (AuctionResponse | string)[] = await Promise.all(
        auctionResponses.map(async (data: AuctionResponse) => {
          // validate bid
          // check router sig on bid
          const signer = recoverAuctionBid(data.bid, data.bidSignature ?? "");
          if (signer !== data.bid.router) {
            const msg = "Invalid router signature on bid";
            this.logger.error({ method, methodId, signer, router: data.bid.router }, msg);
            return msg;
          }

          // check contract for router liquidity
          try {
            const routerLiq = await this.transactionManager.getRouterLiquidity(
              receivingChainId,
              data.bid.router,
              receivingAssetId,
            );
            if (routerLiq.lt(data.bid.amountReceived)) {
              const msg = "Router's liquidity low";
              this.logger.error(
                { method, methodId, signer, receivingChainId, receivingAssetId, router: data.bid.router },
                msg,
              );
              return msg;
            }
          } catch (err) {
            const msg = "Error getting router liquidity";
            this.logger.error({ method, methodId, sendingChainId, receivingChainId, err: jsonifyError(err) }, msg);
            return msg;
          }

          // check if the price changes unfovorably by more than the slippage tolerance(percentage).
          const lowerBoundExchangeRate = (1 - parseFloat(slippageTolerance) / 100).toString();

          const { provider: sendingProvider } = this.chainConfig[sendingChainId] ?? {};
          const { provider: receivingProvider } = this.chainConfig[receivingChainId] ?? {};

          if (!sendingProvider || !receivingProvider) {
            const msg = "Provider not found";
            this.logger.error(
              { method, methodId, supported: Object.keys(this.chainConfig), sendingChainId, receivingChainId },
              msg,
            );
            return msg;
          }

          const [inputDecimals, outputDecimals] = await Promise.all([
            getDecimals(sendingAssetId, sendingProvider),
            getDecimals(receivingAssetId, receivingProvider),
          ]);

          const lowerBound = calculateExchangeWad(
            BigNumber.from(amount),
            inputDecimals,
            lowerBoundExchangeRate,
            outputDecimals,
          );

          // safe calculation if the amountReceived is greater than 4 decimals
          if (BigNumber.from(data.bid.amountReceived).lt(lowerBound)) {
            const msg = "Invalid bid price: price impact is more than the slippage tolerance";
            this.logger.error(
              {
                method,
                methodId,
                signer,
                lowerBound: lowerBound,
                bidAmount: data.bid.amount,
                amountReceived: data.bid.amountReceived,
                slippageTolerance: slippageTolerance,
                router: data.bid.router,
              },
              msg,
            );
            return msg;
          }

          return data;
        }),
      );

      const valid = filtered.filter((x) => typeof x !== "string") as AuctionResponse[];
      const invalid = filtered.filter((x) => typeof x === "string") as string[];
      if (valid.length === 0) {
        throw new NoValidBids(transactionId, payload, invalid.join(","), auctionResponses);
      }
      const chosen = valid.sort((a: AuctionResponse, b) => {
        return BigNumber.from(b.bid.amountReceived).gt(a.bid.amountReceived) ? -1 : 1; // TODO: #142 check this logic
      })[0];
      return chosen;
    } catch (e) {
      this.logger.error({ method, methodId, err: jsonifyError(e), transactionId }, "Auction error");
      throw new UnknownAuctionError(transactionId, jsonifyError(e), payload);
    }
  }

  /**
   * Begins a crosschain transfer by calling `prepare` on the sending chain.
   *
   * @param transferParams - The auction result (winning bid and associated signature)
   * @param transferParams.bid - The winning action bid (includes all data needed to call prepare)
   * @param transferParams.bidSignature - The signature of the router on the winning bid
   * @param infiniteApprove - (optional) If true, will approve the TransactionManager on `transferParams.sendingChainId` for the max value. If false, will approve for only transferParams.amount. Defaults to false
   * @returns A promise with the transactionId and the `TransactionResponse` returned when the prepare transaction was submitted, not mined.
   */
  public async prepareTransfer(
    transferParams: AuctionResponse,
    infiniteApprove = false,
  ): Promise<{ prepareResponse: providers.TransactionResponse; transactionId: string }> {
    const method = "transfer";
    const methodId = getRandomBytes32();
    this.logger.info({ method, methodId, transferParams }, "Method started");

    const { bid, bidSignature } = transferParams;

    // Validate params schema
    const validate = ajv.compile(AuctionBidParamsSchema);
    const valid = validate(bid);
    if (!valid) {
      const error = (validate.errors ?? []).map((err) => `${err.instancePath} - ${err.message}`).join(",");
      this.logger.error({ method, methodId, error: validate.errors, transferParams }, "Invalid transfer params");
      throw new InvalidParamStructure("prepareTransfer", "AuctionResponse", error, transferParams, {
        transactionId: transferParams.bid.transactionId,
      });
    }

    const {
      user,
      router,
      sendingAssetId,
      receivingAssetId,
      receivingAddress,
      amount,
      expiry,
      callDataHash,
      encryptedCallData,
      sendingChainId,
      receivingChainId,
      callTo,
      transactionId,
    } = bid;
    const encodedBid = encodeAuctionBid(bid);

    if (!this.chainConfig[sendingChainId]) {
      throw new ChainNotConfigured(sendingChainId, Object.keys(this.chainConfig));
    }

    if (!this.chainConfig[receivingChainId]) {
      throw new ChainNotConfigured(receivingChainId, Object.keys(this.chainConfig));
    }

    const signerAddr = await this.signer.getAddress();
    const balance = await getOnchainBalance(sendingAssetId, signerAddr, this.chainConfig[sendingChainId].provider);
    if (balance.lt(amount)) {
      throw new InvalidAmount(transactionId, signerAddr, balance.toString(), amount, sendingChainId, sendingAssetId);
    }

    if (!bidSignature) {
      throw new InvalidBidSignature(transactionId, bid, router);
    }

    const recovered = recoverAuctionBid(bid, bidSignature);
    if (recovered.toLowerCase() !== router.toLowerCase()) {
      throw new InvalidBidSignature(transactionId, bid, router, recovered, bidSignature);
    }

    this.logger.info(
      {
        method,
        methodId,
        amount,
        expiry,
        encodedBid,
        bidSignature,
      },
      "Preparing tx!",
    );

    if (sendingAssetId !== constants.AddressZero) {
      const approveTx = await this.transactionManager.approveTokensIfNeeded(
        sendingChainId,
        sendingAssetId,
        amount,
        infiniteApprove,
      );

      if (approveTx) {
        this.evts.SenderTokenApprovalSubmitted.post({
          assetId: sendingAssetId,
          chainId: sendingChainId,
          transactionResponse: approveTx,
        });

        const approveReceipt = await approveTx.wait(1);
        if (approveReceipt?.status === 0) {
          throw new SubmitError(
            transactionId,
            sendingChainId,
            signerAddr,
            "approve",
            sendingAssetId,
            { infiniteApprove, amount },
            jsonifyError(new Error("Receipt status is 0")),
            {
              approveReceipt,
            },
          );
        }
        this.logger.info(
          { method, methodId, transactionId, transactionHash: approveReceipt.transactionHash },
          "Mined approve tx",
        );
        this.evts.SenderTokenApprovalMined.post({
          assetId: sendingAssetId,
          chainId: sendingChainId,
          transactionReceipt: approveReceipt,
        });
      }
    }

    // Prepare sender side tx
    const txData: InvariantTransactionData = {
      receivingChainTxManagerAddress: this.transactionManager.getTransactionManagerAddress(receivingChainId),
      user,
      router,
      sendingAssetId,
      receivingAssetId,
      sendingChainFallback: user,
      callTo,
      receivingAddress,
      sendingChainId,
      receivingChainId,
      callDataHash,
      transactionId,
    };
    const params: PrepareParams = {
      txData,
      encryptedCallData,
      bidSignature,
      encodedBid,
      amount,
      expiry,
    };
    const prepareResponse = await this.transactionManager.prepare(sendingChainId, params);
    this.evts.SenderTransactionPrepareSubmitted.post({
      prepareParams: params,
      transactionResponse: prepareResponse,
    });
    return { prepareResponse, transactionId };
  }

  /**
   * Fulfills the transaction on the receiving chain.
   *
   * @param params - The `TransactionPrepared` event payload from the receiving chain
   * @param relayerFee - (optional) The fee paid to relayers. Comes out of the transaction amount the router prepared with. Defaults to 0
   * @param useRelayers - (optional) If true, will use a realyer to submit the fulfill transaction
   * @returns An object containing either the TransactionResponse from self-submitting the fulfill transaction, or the Meta-tx response (if you used meta transactions)
   */
  public async fulfillTransfer(
    params: Omit<TransactionPreparedEvent, "caller">,
    relayerFee = "0",
    useRelayers = true,
  ): Promise<{ fulfillResponse?: providers.TransactionResponse; metaTxResponse?: MetaTxResponse }> {
    const method = "finishTransfer";
    const methodId = getRandomBytes32();
    this.logger.info({ method, methodId, params, useRelayers }, "Method started");

    // Validate params schema
    const validate = ajv.compile(TransactionPrepareEventSchema);
    const valid = validate(params);
    if (!valid) {
      const error = (validate.errors ?? []).map((err) => `${err.instancePath} - ${err.message}`).join(",");
      this.logger.error({ method, methodId, error: validate.errors, params }, "Invalid Params");
      throw new InvalidParamStructure("fulfillTransfer", "TransactionPrepareEventParams", error, params, {
        transactionId: params.txData.transactionId,
      });
    }

    const { txData, encryptedCallData } = params;

    const signerAddress = await this.signer.getAddress();

    if (!this.chainConfig[txData.sendingChainId]) {
      throw new ChainNotConfigured(txData.sendingChainId, Object.keys(this.chainConfig));
    }

    if (!this.chainConfig[txData.receivingChainId]) {
      throw new ChainNotConfigured(txData.receivingChainId, Object.keys(this.chainConfig));
    }

    this.logger.info({ method, methodId, transactionId: params.txData.transactionId }, "Generating fulfill signature");
    const signature = await signFulfillTransactionPayload(
      txData.transactionId,
      relayerFee,
      txData.receivingChainId,
      txData.receivingChainTxManagerAddress,
      this.signer,
    );

    this.logger.info({ method, methodId, signature }, "Generated signature");
    this.evts.ReceiverPrepareSigned.post({ signature, transactionId: txData.transactionId, signer: signerAddress });
    this.logger.info({ method, methodId, transactionId: txData.transactionId, relayerFee }, "Preparing fulfill tx");
    let callData = "0x";
    if (txData.callDataHash !== utils.keccak256(callData)) {
      callData = await ethereum.request({
        method: "eth_decrypt",
        params: [encryptedCallData, txData.user],
      });
    }

    if (useRelayers) {
      this.logger.info({ method, methodId }, "Fulfilling using relayers");
      if (!this.messaging.isConnected()) {
        await this.initMessaging();
      }

      // send through messaging to metatx relayers
      const responseInbox = generateMessagingInbox();

      const metaTxProm = this.metaTxResponseEvt
        .pipe((data) => data.inbox === responseInbox)
        .pipe((data) => !!data.data?.transactionHash)
        .pipe((data) => !data.err)
        .waitFor(META_TX_TIMEOUT);

      const request = {
        type: MetaTxTypes.Fulfill,
        relayerFee,
        to: this.transactionManager.getTransactionManagerAddress(txData.receivingChainId),
        chainId: txData.receivingChainId,
        data: {
          relayerFee,
          signature,
          txData,
          callData,
        },
      };
      await this.messaging.publishMetaTxRequest(request, responseInbox);

      try {
        const response = await metaTxProm;
        const metaTxRes = response.data;
        this.logger.info({ method, methodId }, "Method complete");
        return { metaTxResponse: metaTxRes };
      } catch (e) {
        throw e.message.includes("Evt timeout") ? new MetaTxTimeout(txData.transactionId, META_TX_TIMEOUT, request) : e;
      }
    } else {
      this.logger.info({ method, methodId }, "Fulfilling with user's signer");
      const fulfillResponse = await this.transactionManager.fulfill(txData.receivingChainId, {
        callData,
        relayerFee,
        signature,
        txData,
      });

      this.logger.info({ method, methodId }, "Method complete");
      return { fulfillResponse };
    }
  }

  /**
   * Cancels the given transaction
   *
   * @param cancelParams - Arguments to submit to chain
   * @param cancelParams.txData - TransactionData (invariant + variant) to be cancelled
   * @param cancelParams.relayerFee - Fee to be paid for relaying transaction (only respected on sending chain cancellations post-expiry by the user)
   * @param cancelParams.signature - User signature for relayer to use
   * @param chainId - Chain to cancel the transaction on
   * @returns A TransactionResponse when the transaction was submitted, not mined
   */

  public async cancel(cancelParams: CancelParams, chainId: number): Promise<providers.TransactionResponse> {
    const method = this.cancel.name;
    const methodId = getRandomBytes32();
    this.logger.info({ method, methodId, chainId, cancelParams }, "Method started");

    // Validate params schema
    const validate = ajv.compile(CancelSchema);
    const valid = validate(cancelParams);
    if (!valid) {
      const error = (validate.errors ?? []).map((err) => `${err.instancePath} - ${err.message}`).join(",");
      this.logger.error({ method, methodId, error: validate.errors, cancelParams }, "Invalid Params");
      throw new InvalidParamStructure("cancel", "CancelParams", error, cancelParams, {
        transactionId: cancelParams.txData.transactionId,
      });
    }

    const cancelResponse = await this.transactionManager.cancel(chainId, cancelParams);
    this.logger.info({ method, methodId }, "Method complete");
    return cancelResponse;
  }

  /**
   * Changes the signer associated with the sdk
   *
   * @param signer - Signer to change to
   */
  public changeInjectedSigner(signer: Signer) {
    this.signer = signer;
  }

  /**
   * Turns off all listeners and disconnects messaging from the sdk
   */
  public removeAllListeners(): void {
    this.metaTxResponseEvt.detach();
    this.auctionResponseEvt.detach();
    this.messaging.disconnect();
    this.subgraph.stopPolling();
  }

  // Listener methods
  /**
   * Attaches a callback to the emitted event
   *
   * @param event - The event name to attach a handler for
   * @param callback - The callback to invoke on event emission
   * @param filter - (optional) A filter where callbacks are only invoked if the filter returns true
   * @param timeout - (optional) A timeout to detach the handler within. I.e. if no events fired within the timeout, then the handler is detached
   */
  public attach<T extends NxtpSdkEvent>(
    event: T,
    callback: (data: NxtpSdkEventPayloads[T]) => void,
    filter: (data: NxtpSdkEventPayloads[T]) => boolean = (_data: NxtpSdkEventPayloads[T]) => true,
    timeout?: number,
  ): void {
    const args = [timeout, callback].filter((x) => !!x);
    if (Object.keys(SubgraphEvents).includes(event)) {
      this.subgraph.attach(event as SubgraphEvent, callback as any, filter as any);
    } else {
      this.evts[event].pipe(filter).attach(...(args as [number, any]));
    }
  }

  /**
   * Attaches a callback to the emitted event that will be executed one time and then detached.
   *
   * @param event - The event name to attach a handler for
   * @param callback - The callback to invoke on event emission
   * @param filter - (optional) A filter where callbacks are only invoked if the filter returns true
   * @param timeout - (optional) A timeout to detach the handler within. I.e. if no events fired within the timeout, then the handler is detached
   *
   */
  public attachOnce<T extends NxtpSdkEvent>(
    event: T,
    callback: (data: NxtpSdkEventPayloads[T]) => void,
    filter: (data: NxtpSdkEventPayloads[T]) => boolean = (_data: NxtpSdkEventPayloads[T]) => true,
    timeout?: number,
  ): void {
    const args = [timeout, callback].filter((x) => !!x);
    if (Object.keys(SubgraphEvents).includes(event)) {
      this.subgraph.attachOnce(event as SubgraphEvent, callback as any, filter as any, timeout);
    } else {
      this.evts[event].pipe(filter).attachOnce(...(args as [number, any]));
    }
  }

  /**
   * Removes all attached handlers from the given event.
   *
   * @param event - (optional) The event name to remove handlers from. If not provided, will detach handlers from *all* subgraph events
   */
  public detach<T extends NxtpSdkEvent>(event?: T): void {
    if (event) {
      if (Object.keys(SubgraphEvents).includes(event)) {
        this.subgraph.detach(event as SubgraphEvent);
      } else {
        this.evts[event].detach();
      }
      this.evts[event].detach();
    } else {
      Object.values(this.evts).forEach((evt) => evt.detach());
      this.subgraph.detach();
    }
  }

  /**
   * Returns a promise that resolves when the event matching the filter is emitted
   *
   * @param event - The event name to wait for
   * @param timeout - The ms to continue waiting before rejecting
   * @param filter - (optional) A filter where the promise is only resolved if the filter returns true
   *
   * @returns Promise that will resolve with the event payload once the event is emitted, or rejects if the timeout is reached.
   *
   */
  public waitFor<T extends NxtpSdkEvent>(
    event: T,
    timeout: number,
    filter: (data: NxtpSdkEventPayloads[T]) => boolean = (_data: NxtpSdkEventPayloads[T]) => true,
  ): Promise<NxtpSdkEventPayloads[T]> {
    if (Object.keys(SubgraphEvents).includes(event)) {
      return this.subgraph.waitFor(event as SubgraphEvent, timeout, filter as any) as Promise<NxtpSdkEventPayloads[T]>;
    } else {
      return this.evts[event].pipe(filter).waitFor(timeout);
    }
  }
}<|MERGE_RESOLUTION|>--- conflicted
+++ resolved
@@ -38,12 +38,8 @@
   delay,
   getOnchainBalance as _getOnchainBalance,
   MetaTxTypes,
-<<<<<<< HEAD
-  getNtpTime,
   getDeployedTransactionManagerContract,
-=======
   getNtpTimeSeconds,
->>>>>>> 3b9170fa
 } from "@connext/nxtp-utils";
 import pino, { BaseLogger } from "pino";
 import { Type, Static } from "@sinclair/typebox";
