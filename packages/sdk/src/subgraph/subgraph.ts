--- conflicted
+++ resolved
@@ -308,38 +308,8 @@
     const errors: Map<string, Error> = new Map();
     const txs = await Promise.all(
       Object.keys(this.sdks).map(async (c) => {
-<<<<<<< HEAD
-        const user = (await this.userAddress).toLowerCase();
-        const chainId = parseInt(c);
-        const subgraph = this.sdks[chainId];
-
-        // first update sync status
-        const { _meta } = await subgraph.GetBlockNumber();
-        const subgraphBlockNumber = _meta?.block.number ?? 0;
-        const rpcBlockNumber = await this.chainConfig[chainId].provider.getBlockNumber();
-        this.syncStatus[chainId].latestBlock = rpcBlockNumber;
-        this.syncStatus[chainId].syncedBlock = subgraphBlockNumber;
-        if (rpcBlockNumber - subgraphBlockNumber > this.chainConfig[chainId].subgraphSyncBuffer) {
-          this.syncStatus[chainId].synced = false;
-        } else {
-          this.syncStatus[chainId].synced = true;
-        }
-
-        // get all sender prepared
-        const { transactions: senderPrepared } = await subgraph.GetSenderTransactions({
-          sendingChainId: chainId,
-          userId: user,
-          status: TransactionStatus.Prepared,
-        });
-
-        // for each, break up receiving txs by chain
-        const senderPerChain: Record<number, any[]> = {};
-        senderPrepared.forEach((tx) => {
-          if (!senderPerChain[tx.receivingChainId]) {
-            senderPerChain[tx.receivingChainId] = [tx];
-=======
         try {
-          const user = (await this.user.getAddress()).toLowerCase();
+          const user = (await this.userAddress).toLowerCase();
           const chainId = parseInt(c);
           const subgraph = this.sdks[chainId];
 
@@ -351,7 +321,6 @@
           this.syncStatus[chainId].syncedBlock = subgraphBlockNumber;
           if (rpcBlockNumber - subgraphBlockNumber > this.chainConfig[chainId].subgraphSyncBuffer) {
             this.syncStatus[chainId].synced = false;
->>>>>>> 74faa5b3
           } else {
             this.syncStatus[chainId].synced = true;
           }
