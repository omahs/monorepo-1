import { providers, Signer } from "ethers";
import {
  createLoggingContext,
<<<<<<< HEAD
  FallbackSubgraph,
=======
  jsonifyError,
>>>>>>> ab6cbec6
  Logger,
  RequestContext,
  TransactionData,
  VariantTransactionData,
} from "@connext/nxtp-utils";
import { GraphQLClient } from "graphql-request";
import { Evt } from "evt";

import { InvalidTxStatus } from "../error";
import {
  SenderTransactionPreparedPayload,
  SenderTransactionCancelledPayload,
  ReceiverTransactionPreparedPayload,
  ReceiverTransactionFulfilledPayload,
  ReceiverTransactionCancelledPayload,
  HistoricalTransaction,
  HistoricalTransactionStatus,
  ActiveTransaction,
  SubgraphSyncRecord,
} from "../types";

import {
  GetReceiverTransactionsQuery,
  getSdk,
  GetSenderTransactionsQuery,
  GetTransactionsQuery,
  Sdk,
  TransactionStatus,
} from "./graphqlsdk";

/**
 * Converts subgraph transactions to properly typed TransactionData
 *
 * @param transaction Subgraph data
 * @returns Properly formatted TransactionData
 */
export const convertTransactionToTxData = (transaction: any): TransactionData => {
  return {
    receivingChainTxManagerAddress: transaction.receivingChainTxManagerAddress,
    user: transaction.user.id,
    initiator: transaction.initiator,
    router: transaction.router.id,
    sendingChainId: parseInt(transaction.sendingChainId),
    sendingAssetId: transaction.sendingAssetId,
    sendingChainFallback: transaction.sendingChainFallback,
    amount: transaction.amount.toString(),
    receivingChainId: parseInt(transaction.receivingChainId),
    receivingAssetId: transaction.receivingAssetId,
    receivingAddress: transaction.receivingAddress,
    expiry: parseInt(transaction.expiry),
    callDataHash: transaction.callDataHash,
    callTo: transaction.callTo,
    transactionId: transaction.transactionId,
    preparedBlockNumber: parseInt(transaction.preparedBlockNumber),
  };
};

export const SubgraphEvents = {
  SenderTransactionPrepared: "SenderTransactionPrepared",
  SenderTransactionCancelled: "SenderTransactionCancelled",
  ReceiverTransactionPrepared: "ReceiverTransactionPrepared",
  ReceiverTransactionFulfilled: "ReceiverTransactionFulfilled",
  ReceiverTransactionCancelled: "ReceiverTransactionCancelled",
} as const;
export type SubgraphEvent = typeof SubgraphEvents[keyof typeof SubgraphEvents];

export interface SubgraphEventPayloads {
  [SubgraphEvents.SenderTransactionPrepared]: SenderTransactionPreparedPayload;
  [SubgraphEvents.SenderTransactionCancelled]: SenderTransactionCancelledPayload;
  [SubgraphEvents.ReceiverTransactionPrepared]: ReceiverTransactionPreparedPayload;
  [SubgraphEvents.ReceiverTransactionFulfilled]: ReceiverTransactionFulfilledPayload;
  [SubgraphEvents.ReceiverTransactionCancelled]: ReceiverTransactionCancelledPayload;
}

/**
 * Creates an evt container to be used for translating subgraph events into an easy to use and strongly typed format
 * @returns A container keyed on event names with values of the Evt instance used for that event
 */
export const createSubgraphEvts = (): {
  [K in SubgraphEvent]: Evt<SubgraphEventPayloads[K]>;
} => {
  return {
    [SubgraphEvents.SenderTransactionPrepared]: Evt.create<SenderTransactionPreparedPayload>(),
    [SubgraphEvents.SenderTransactionCancelled]: Evt.create<SenderTransactionCancelledPayload>(),
    [SubgraphEvents.ReceiverTransactionPrepared]: Evt.create<ReceiverTransactionPreparedPayload>(),
    [SubgraphEvents.ReceiverTransactionFulfilled]: Evt.create<ReceiverTransactionFulfilledPayload>(),
    [SubgraphEvents.ReceiverTransactionCancelled]: Evt.create<ReceiverTransactionCancelledPayload>(),
  };
};

const DEFAULT_SUBGRAPH_SYNC_BUFFER = 50;

export type SubgraphChainConfig = {
  subgraph: string | string[];
  provider: providers.FallbackProvider;
  subgraphSyncBuffer: number;
};

/**
 * @classdesc Handles all user-facing subgraph queries
 */
export class Subgraph {
  private sdks: Record<number, FallbackSubgraph<Sdk>> = {};
  private evts = createSubgraphEvts();
  private activeTxs: Map<string, ActiveTransaction> = new Map();
  private pollingLoop: NodeJS.Timer | undefined;
  private syncStatus: Record<number, SubgraphSyncRecord> = {};
  private chainConfig: Record<number, SubgraphChainConfig>;

  constructor(
    private readonly user: Signer,
    _chainConfig: Record<number, Omit<SubgraphChainConfig, "subgraphSyncBuffer"> & { subgraphSyncBuffer?: number }>,
    private readonly logger: Logger,
    skipPolling = false,
    private readonly pollInterval = 10_000,
  ) {
    this.chainConfig = {};
    Object.entries(_chainConfig).forEach(
      ([chainId, { subgraph, provider, subgraphSyncBuffer: _subgraphSyncBuffer }]) => {
        const cId = parseInt(chainId);
        const uris = typeof subgraph === "string" ? [subgraph] : subgraph;
        const sdksWithClients = uris.map((uri) => ({ client: getSdk(new GraphQLClient(uri)), uri }));
        const fallbackSubgraph = new FallbackSubgraph<Sdk>(
          logger,
          cId,
          sdksWithClients,
          _subgraphSyncBuffer ?? DEFAULT_SUBGRAPH_SYNC_BUFFER,
        );
        this.sdks[cId] = fallbackSubgraph;
        this.syncStatus[cId] = {
          latestBlock: 0,
          synced: true,
          syncedBlock: 0,
        };
        this.chainConfig[cId] = {
          subgraph,
          provider,
          subgraphSyncBuffer: _subgraphSyncBuffer ?? DEFAULT_SUBGRAPH_SYNC_BUFFER,
        };
      },
    );
    if (!skipPolling) {
      this.startPolling();
    }
  }

  public stopPolling(): void {
    if (this.pollingLoop != null) {
      clearInterval(this.pollingLoop);
      this.pollingLoop = undefined;
    }
  }

  public startPolling(): void {
    if (this.pollingLoop == null) {
      this.pollingLoop = setInterval(async () => {
        const { methodContext, requestContext } = createLoggingContext("pollingLoop");
        try {
          await this.getActiveTransactions();
        } catch (err) {
          this.logger.error("Error in subgraph loop", requestContext, methodContext, err);
        }
      }, this.pollInterval);
    }
  }

  getSyncStatus(chainId: number): SubgraphSyncRecord {
    const record = this.syncStatus[chainId];
    return (
      record ?? {
        synced: false,
        syncedBlock: 0,
        latestBlock: 0,
      }
    );
  }

  /**
   * Gets the transactions that the user may need to take action on, or is waiting for the router to take action on. Specifically,
   * transactions that have been prepared on the sending chain, but have yet to be fulfilled on the receiving chain, or have yet
   * to be cancelled on the sending chain
   *
   * @returns All active transactions for the instantiated user
   */
  async getActiveTransactions(_requestContext?: RequestContext): Promise<ActiveTransaction[]> {
    const { requestContext, methodContext } = createLoggingContext(this.getActiveTransactions.name, _requestContext);

    // Step 1: handle any already listed as active transactions.
    // This is important to make sure the events are properly emitted
    // when sdks remain online for the duration of the transaction.
    // i.e. consider the case the sender tx is fulfilled before the loop
    // begins again. then it would not be captured by the subgraph only
    // loop but would exist in the class memory

    // Get all ids organized in an object with keyed on their receiving chain id
    const idsBySendingChains: Record<string, string[]> = {};
    [...this.activeTxs.entries()].forEach(([id, tx]) => {
      if (!idsBySendingChains[tx.crosschainTx.invariant.sendingChainId]) {
        idsBySendingChains[tx.crosschainTx.invariant.sendingChainId] = [id];
      } else {
        idsBySendingChains[tx.crosschainTx.invariant.sendingChainId].push(id);
      }
    });

    // For each chain, update subgraph sync status
    await this.updateSyncStatus();
    

    // Gather matching sending-chain records from the subgraph that will *not*
    // be handled by step 2 (i.e. statuses are *not* prepared)
    const nonPreparedSendingTxs: any[] = [];
    const correspondingReceiverTxIdsByChain: Record<string, string[]> = {};
    await Promise.all(
      Object.keys(idsBySendingChains).map(async (sendingChainId) => {
        const chainId = parseInt(sendingChainId);
        const subgraph = this.sdks[chainId];
        if (!subgraph) {
          return;
        }
        const ids = idsBySendingChains[sendingChainId];
        if (ids.length === 0) {
          return;
        }

        const { transactions } = await subgraph.useSynced<GetTransactionsQuery>((client) =>
          client.GetTransactions({ transactionIds: ids }),
        );
        if (transactions.length === 0) {
          return;
        }

        // Get transactions to add
        const toAdd = transactions.filter((x) => !!x && x.status !== TransactionStatus.Prepared);

        // Add results to sending tx array
        nonPreparedSendingTxs.push(...toAdd);
      }),
    );

    // Get corresponding receiver transaction records
    nonPreparedSendingTxs.forEach((transaction) => {
      if (!correspondingReceiverTxIdsByChain[transaction.receivingChainId]) {
        correspondingReceiverTxIdsByChain[transaction.receivingChainId] = [transaction.transactionId];
      } else {
        correspondingReceiverTxIdsByChain[transaction.receivingChainId].push(transaction.transactionId);
      }
    });

    const correspondingReceiverTxs: any[] = [];
    await Promise.all(
      Object.keys(correspondingReceiverTxIdsByChain).map(async (receivingChain) => {
        const subgraph = this.sdks[parseInt(receivingChain)];
        if (!subgraph) {
          return;
        }
        const ids = correspondingReceiverTxIdsByChain[receivingChain];
        if (ids.length === 0) {
          return;
        }
        const { transactions } = await subgraph.useSynced<GetTransactionsQuery>((client) =>
          client.GetTransactions({ transactionIds: ids }),
        );
        if (transactions.length === 0) {
          return;
        }

        // Get transactions to add
        const toAdd = transactions.filter((x) => !!x);

        // Add results to sending tx array
        correspondingReceiverTxs.push(...toAdd);
      }),
    );

    // For all non-prepared sending transactions, post to the correct evt
    // and update the transaction map
    nonPreparedSendingTxs.map((transaction) => {
      const record = this.activeTxs.get(transaction.transactionId)!;
      const receivingMatches = correspondingReceiverTxs.filter((x) => x.transactionId === transaction.transactionId);
      if (receivingMatches.length > 1) {
        throw new Error("Duplicate transaction ids");
      }
      const [match] = receivingMatches;
      if (transaction.status === TransactionStatus.Cancelled) {
        // Remove from active transactions
        this.activeTxs.delete(transaction.transactionId);

        // Post data to evt
        const { invariant, sending } = record.crosschainTx;
        this.evts.SenderTransactionCancelled.post({
          txData: { ...invariant, ...sending },
          caller: transaction.cancelCaller,
          transactionHash: transaction.cancelTransactionHash,
        });
        return;
      }

      if (transaction.status === TransactionStatus.Fulfilled) {
        // Remove from active transactions
        this.activeTxs.delete(transaction.transactionId);

        // Find the matching receiver subgraph tx
        if (!match || match.status !== TransactionStatus.Fulfilled) {
          // This should never happen
          throw new Error("Sender fulfilled, no fulfilled receiver transaction");
        }

        // Post to receiver transaction fulfilled evt
        const { invariant, receiving } = record.crosschainTx;
        this.evts.ReceiverTransactionFulfilled.post({
          transactionHash: match.fulfillTranssactionHash,
          txData: {
            ...invariant,
            amount: receiving!.amount,
            expiry: receiving!.expiry,
            preparedBlockNumber: receiving!.preparedBlockNumber,
          },
          signature: match.signature,
          relayerFee: match.relayerFee,
          callData: match.callData,
          caller: match.fulfillCaller,
        });
      }
    });

    // Step 2: handle any not-listed active transactions (i.e. sdk has
    // gone offline at some point during the transactions)
    const errors: Map<string, Error> = new Map();
    const txs = await Promise.all(
      Object.keys(this.sdks).map(async (c) => {
<<<<<<< HEAD
        const user = (await this.user.getAddress()).toLowerCase();
        const chainId = parseInt(c);
        const subgraph = this.sdks[chainId];

        // get all sender prepared
        const { transactions: senderPrepared } = await subgraph.useSynced<GetSenderTransactionsQuery>((client) =>
          client.GetSenderTransactions({
            sendingChainId: chainId,
            userId: user,
            status: TransactionStatus.Prepared,
          }),
        );

        // for each, break up receiving txs by chain
        const senderPerChain: Record<number, any[]> = {};
        senderPrepared.forEach((tx) => {
          if (!senderPerChain[tx.receivingChainId]) {
            senderPerChain[tx.receivingChainId] = [tx];
=======
        try {
          const user = (await this.user.getAddress()).toLowerCase();
          const chainId = parseInt(c);
          const subgraph = this.sdks[chainId];

          // first update sync status
          const { _meta } = await subgraph.GetBlockNumber();
          const subgraphBlockNumber = _meta?.block.number ?? 0;
          const rpcBlockNumber = await this.chainConfig[chainId].provider.getBlockNumber();
          this.syncStatus[chainId].latestBlock = rpcBlockNumber;
          this.syncStatus[chainId].syncedBlock = subgraphBlockNumber;
          if (rpcBlockNumber - subgraphBlockNumber > this.chainConfig[chainId].subgraphSyncBuffer) {
            this.syncStatus[chainId].synced = false;
>>>>>>> ab6cbec6
          } else {
            this.syncStatus[chainId].synced = true;
          }

          // get all sender prepared
          const { transactions: senderPrepared } = await subgraph.GetSenderTransactions({
            sendingChainId: chainId,
            userId: user,
            status: TransactionStatus.Prepared,
          });

          // for each, break up receiving txs by chain
          const senderPerChain: Record<number, any[]> = {};
          senderPrepared.forEach((tx) => {
            if (!senderPerChain[tx.receivingChainId]) {
              senderPerChain[tx.receivingChainId] = [tx];
            } else {
              senderPerChain[tx.receivingChainId].push(tx);
            }
<<<<<<< HEAD
            const { transactions: correspondingReceiverTxs } = await _sdk.useSynced<GetTransactionsQuery>((client) =>
              client.GetTransactions({
                transactionIds: senderTxs.map((tx) => tx.transactionId),
              }),
            );
=======
          });
>>>>>>> ab6cbec6

          // for each chain in each of the sets of txs, get the corresponding receiver txs
          const activeTxs = await Promise.all(
            Object.entries(senderPerChain).map(async ([chainId, senderTxs]) => {
              const _sdk = this.sdks[parseInt(chainId)];
              if (!_sdk) {
                return undefined;
              }
              const { transactions: correspondingReceiverTxs } = await _sdk.GetTransactions({
                transactionIds: senderTxs.map((tx) => tx.transactionId),
              });

              const active = senderTxs.map((senderTx): ActiveTransaction | undefined => {
                const correspondingReceiverTx = correspondingReceiverTxs.find(
                  (tx) => tx.transactionId === senderTx.transactionId,
                );
                const sendingTxData = convertTransactionToTxData(senderTx);
                const {
                  amount: sendingAmount,
                  preparedBlockNumber: sendingPreparedBlockNumber,
                  expiry: sendingExpiry,
                  ...invariant
                } = sendingTxData;
                const sendingVariant: VariantTransactionData = {
                  amount: sendingAmount,
                  preparedBlockNumber: sendingPreparedBlockNumber,
                  expiry: sendingExpiry,
                };

                const active = this.activeTxs.get(senderTx.transactionId);
                if (!correspondingReceiverTx) {
                  // if receiver doesnt exist, its a sender prepared
                  // if we are not tracking it

                  const common = {
                    bidSignature: senderTx.bidSignature,
                    caller: senderTx.prepareCaller,
                    encodedBid: senderTx.encodedBid,
                    encryptedCallData: senderTx.encryptedCallData,
                    transactionHash: senderTx.prepareTransactionHash,
                    preparedTimestamp: senderTx.preparedTimestamp,
                  };
                  const tx: ActiveTransaction = {
                    ...common,
                    crosschainTx: {
                      invariant,
                      sending: sendingVariant,
                    },
                    status: SubgraphEvents.SenderTransactionPrepared,
                  };
                  if (!active) {
                    this.activeTxs.set(senderTx.transactionId, tx);
                    this.evts.SenderTransactionPrepared.post({
                      ...common,
                      txData: sendingTxData,
                    });
                  }
                  return tx;
                  // otherwise we are already tracking, no change
                }
                if (correspondingReceiverTx.status === TransactionStatus.Prepared) {
                  const receiverData = convertTransactionToTxData(correspondingReceiverTx);
                  const common = {
                    bidSignature: correspondingReceiverTx.bidSignature,
                    caller: correspondingReceiverTx.prepareCaller,
                    encodedBid: correspondingReceiverTx.encodedBid,
                    encryptedCallData: correspondingReceiverTx.encryptedCallData,
                    transactionHash: correspondingReceiverTx.prepareTransactionHash,
                    preparedTimestamp: senderTx.preparedTimestamp,
                  };
                  const { amount, expiry, preparedBlockNumber, ...invariant } = receiverData;

                  const tx: ActiveTransaction = {
                    ...common,
                    crosschainTx: {
                      invariant,
                      receiving: { amount, expiry, preparedBlockNumber },
                      sending: sendingVariant,
                    },
                    status: SubgraphEvents.ReceiverTransactionPrepared,
                  };
                  if (!active) {
                    this.logger.warn("Missing active sender tx", requestContext, methodContext, {
                      transactionId: invariant.transactionId,
                      active: this.activeTxs.keys(),
                    });
                  }
                  // if receiver is prepared, its a receiver prepared
                  // if we are not tracking it or the status changed post an event
                  if (!active || active.status !== SubgraphEvents.ReceiverTransactionPrepared) {
                    this.activeTxs.set(senderTx.transactionId, tx);
                    this.evts.ReceiverTransactionPrepared.post({
                      ...common,
                      txData: receiverData,
                      transactionHash: correspondingReceiverTx.prepareTransactionHash,
                    });
                  }
                  return tx;
                  // otherwise we are already tracking, no change
                }
                if (correspondingReceiverTx.status === TransactionStatus.Fulfilled) {
                  const tx = {
                    txData: convertTransactionToTxData(correspondingReceiverTx),
                    signature: correspondingReceiverTx.signature,
                    relayerFee: correspondingReceiverTx.relayerFee,
                    callData: correspondingReceiverTx.callData!,
                    caller: correspondingReceiverTx.fulfillCaller,
                    transactionHash: correspondingReceiverTx.fulfillTransactionHash,
                  };
                  // if receiver is fulfilled, its a receiver fulfilled
                  // if we are not tracking it or the status changed post an event
                  if (!active || active.status !== SubgraphEvents.ReceiverTransactionFulfilled) {
                    this.activeTxs.delete(senderTx.transactionId);
                    this.evts.ReceiverTransactionFulfilled.post(tx);
                  }
                  return undefined; // no longer active
                }
                if (correspondingReceiverTx.status === TransactionStatus.Cancelled) {
                  const tx = {
                    txData: convertTransactionToTxData(correspondingReceiverTx),
                    relayerFee: correspondingReceiverTx.relayerFee,
                    caller: correspondingReceiverTx.fulfillCaller,
                    transactionHash: correspondingReceiverTx.cancelTransactionHash,
                  };
                  // if receiver is cancelled, its a receiver cancelled
                  if (!active || active.status !== SubgraphEvents.ReceiverTransactionCancelled) {
                    this.activeTxs.delete(senderTx.transactionId);
                    this.evts.ReceiverTransactionCancelled.post(tx);
                  }
                  return undefined; // no longer active
                }

                // Unrecognized corresponding status, likely an error with the
                // subgraph. Throw an error
                throw new InvalidTxStatus(
                  correspondingReceiverTx.transactionId,
                  correspondingReceiverTx.status,
                  correspondingReceiverTx,
                );
              });

              return active;
            }),
          );

          const activeFlattened = activeTxs.flat().filter((x) => !!x) as ActiveTransaction[];
          return activeFlattened;
        } catch (e) {
          errors.set(c, e);
          this.logger.error("Error getting active transactions", requestContext, methodContext, jsonifyError(e), {
            chainId: c,
          });
          return [];
        }
      }),
    );

    if (errors.size === Object.keys(this.sdks).length) {
      if (errors.size === 1) {
        // Just throw the first error in the Map if there's only one chain supported.
        throw errors.values().next().value;
      }
      throw new Error("Failed to get active transactions for all chains");
    }

    const all = txs.flat();
    if (all.length > 0) {
      this.logger.info("Queried active txs", requestContext, methodContext, {
        active: all.length,
      });
      this.logger.debug("Queried active txs", requestContext, methodContext, { all });
    }
    return all;
  }

  async getHistoricalTransactions(_requestContext?: RequestContext): Promise<HistoricalTransaction[]> {
    const { requestContext, methodContext } = createLoggingContext(
      this.getHistoricalTransactions.name,
      _requestContext,
    );

    // update subgraphs sync status
    await this.updateSyncStatus();

    const fulfilledTxs = await Promise.all(
      Object.keys(this.sdks).map(async (c) => {
        const user = (await this.user.getAddress()).toLowerCase();
        const chainId = parseInt(c);
        const subgraph = this.sdks[chainId];

        // get all receiver fulfilled
        const { transactions: receiverFulfilled } = await subgraph.useSynced<GetReceiverTransactionsQuery>((client) =>
          client.GetReceiverTransactions({
            receivingChainId: chainId,
            userId: user,
            status: TransactionStatus.Fulfilled,
          }),
        );

        // for each, break up receiving txs by chain
        const receiverPerChain: Record<number, any[]> = {};
        receiverFulfilled.forEach((tx) => {
          if (!receiverPerChain[tx.sendingChainId]) {
            receiverPerChain[tx.sendingChainId] = [tx];
          } else {
            receiverPerChain[tx.sendingChainId].push(tx);
          }
        });

        const historicalTxs = await Promise.all(
          Object.entries(receiverPerChain).map(async ([chainId, receiverTxs]) => {
            const _sdk = this.sdks[parseInt(chainId)];
            if (!_sdk) {
              this.logger.warn("No SDK for chainId", requestContext, methodContext, { chainId });
              return undefined;
            }

            const { transactions: correspondingSenderTxs } = await _sdk.useSynced<GetTransactionsQuery>((client) =>
              client.GetTransactions({
                transactionIds: receiverTxs.map((tx) => tx.transactionId),
              }),
            );

            return receiverTxs.map((receiverTx): HistoricalTransaction | undefined => {
              const correspondingSenderTx = correspondingSenderTxs.find(
                (tx) => tx.transactionId === receiverTx.transactionId,
              );
              if (!correspondingSenderTx) {
                this.logger.warn(
                  "No corresponding sender tx, this should never happen",
                  requestContext,
                  methodContext,
                  { receiverTx },
                );
                return undefined;
              }
              return {
                status: HistoricalTransactionStatus.FULFILLED,
                fulfilledTxHash: receiverTx.fulfillTransactionHash,
                preparedTimestamp: correspondingSenderTx.preparedTimestamp,
                crosschainTx: {
                  invariant: {
                    user,
                    router: receiverTx.router.id,
                    initiator: receiverTx.initiator,
                    sendingChainId: Number(receiverTx.sendingChainId),
                    sendingAssetId: receiverTx.sendingAssetId,
                    sendingChainFallback: receiverTx.sendingChainFallback,
                    receivingChainId: Number(receiverTx.receivingChainId),
                    receivingAssetId: receiverTx.receivingAssetId,
                    receivingAddress: receiverTx.receivingAddress,
                    callTo: receiverTx.callTo,
                    callDataHash: receiverTx.callDataHash,
                    transactionId: receiverTx.transactionId,
                    receivingChainTxManagerAddress: receiverTx.receivingChainTxManagerAddress,
                  },
                  sending: {
                    amount: correspondingSenderTx.amount,
                    expiry: Number(correspondingSenderTx.expiry),
                    preparedBlockNumber: Number(correspondingSenderTx.preparedBlockNumber),
                  },
                  receiving: {
                    amount: receiverTx.amount,
                    expiry: Number(receiverTx.expiry),
                    preparedBlockNumber: Number(receiverTx.preparedBlockNumber),
                  },
                },
              };
            });
          }),
        );
        return historicalTxs
          .filter((x) => !!x)
          .flat()
          .filter((x) => !!x) as HistoricalTransaction[];
      }),
    );

    const cancelledTxs = await Promise.all(
      Object.keys(this.sdks).map(async (c) => {
        const user = (await this.user.getAddress()).toLowerCase();
        const chainId = parseInt(c);
        const subgraph = this.sdks[chainId];

        // get all receiver fulfilled
        const { transactions: senderCancelled } = await subgraph.useSynced<GetSenderTransactionsQuery>((client) =>
          client.GetSenderTransactions({
            sendingChainId: chainId,
            userId: user,
            status: TransactionStatus.Cancelled,
          }),
        );

        const cancelled = senderCancelled.map((tx): HistoricalTransaction | undefined => {
          return {
            status: HistoricalTransactionStatus.CANCELLED,
            preparedTimestamp: tx.preparedTimestamp,
            crosschainTx: {
              invariant: {
                user,
                initiator: tx.initiator,
                router: tx.router.id,
                sendingChainId: Number(tx.sendingChainId),
                sendingAssetId: tx.sendingAssetId,
                sendingChainFallback: tx.sendingChainFallback,
                receivingChainId: Number(tx.receivingChainId),
                receivingAssetId: tx.receivingAssetId,
                receivingAddress: tx.receivingAddress,
                callTo: tx.callTo,
                callDataHash: tx.callDataHash,
                transactionId: tx.transactionId,
                receivingChainTxManagerAddress: tx.receivingChainTxManagerAddress,
              },
              sending: {
                amount: tx.amount,
                expiry: Number(tx.expiry),
                preparedBlockNumber: Number(tx.preparedBlockNumber),
              },
            },
          };
        });

        return cancelled
          .filter((x) => !!x)
          .flat()
          .filter((x) => !!x) as HistoricalTransaction[];
      }),
    );

    return fulfilledTxs.flat().concat(cancelledTxs.flat());
  }

  /**
   * Update the sync statuses of subgraph providers for each chain.
   * This will enable FallbackSubgraph to use the most in-sync subgraph provider.
   */
  private async updateSyncStatus() {
    await Promise.all(
      Object.keys(this.sdks).map(async (_chainId) => {
        const chainId = parseInt(_chainId);
        const subgraph = this.sdks[chainId];
        const latestBlock = await this.chainConfig[chainId].provider.getBlockNumber();
        const records = await subgraph.sync(latestBlock);
        const mostSynced = records.sort((r) => r.latestBlock - r.syncedBlock)[0];
        this.syncStatus[chainId] = {
          latestBlock,
          syncedBlock: mostSynced.syncedBlock,
          synced: mostSynced.synced,
        };
      }),
    );
  }

  // Listener methods
  /**
   * Attaches a callback to the emitted event
   *
   * @param event - The event name to attach a handler for
   * @param callback - The callback to invoke on event emission
   * @param filter - (optional) A filter where callbacks are only invoked if the filter returns true
   * @param timeout - (optional) A timeout to detach the handler within. I.e. if no events fired within the timeout, then the handler is detached
   */
  public attach<T extends SubgraphEvent>(
    event: T,
    callback: (data: SubgraphEventPayloads[T]) => void,
    filter: (data: SubgraphEventPayloads[T]) => boolean = (_data: SubgraphEventPayloads[T]) => true,
    timeout?: number,
  ): void {
    const args = [timeout, callback].filter((x) => !!x);
    this.evts[event].pipe(filter).attach(...(args as [number, any]));
  }

  /**
   * Attaches a callback to the emitted event that will be executed one time and then detached.
   *
   * @param event - The event name to attach a handler for
   * @param callback - The callback to invoke on event emission
   * @param filter - (optional) A filter where callbacks are only invoked if the filter returns true
   * @param timeout - (optional) A timeout to detach the handler within. I.e. if no events fired within the timeout, then the handler is detached
   *
   */
  public attachOnce<T extends SubgraphEvent>(
    event: T,
    callback: (data: SubgraphEventPayloads[T]) => void,
    filter: (data: SubgraphEventPayloads[T]) => boolean = (_data: SubgraphEventPayloads[T]) => true,
    timeout?: number,
  ): void {
    const args = [timeout, callback].filter((x) => !!x);
    this.evts[event].pipe(filter).attachOnce(...(args as [number, any]));
  }

  /**
   * Removes all attached handlers from the given event.
   *
   * @param event - (optional) The event name to remove handlers from. If not provided, will detach handlers from *all* subgraph events
   */
  public detach<T extends SubgraphEvent>(event?: T): void {
    if (event) {
      this.evts[event].detach();
      return;
    }
    Object.values(this.evts).forEach((evt) => evt.detach());
  }

  /**
   * Returns a promise that resolves when the event matching the filter is emitted
   *
   * @param event - The event name to wait for
   * @param timeout - The ms to continue waiting before rejecting
   * @param filter - (optional) A filter where the promise is only resolved if the filter returns true
   *
   * @returns Promise that will resolve with the event payload once the event is emitted, or rejects if the timeout is reached.
   *
   */
  public waitFor<T extends SubgraphEvent>(
    event: T,
    timeout: number,
    filter: (data: SubgraphEventPayloads[T]) => boolean = (_data: SubgraphEventPayloads[T]) => true,
  ): Promise<SubgraphEventPayloads[T]> {
    return this.evts[event].pipe(filter).waitFor(timeout) as Promise<SubgraphEventPayloads[T]>;
  }
}<|MERGE_RESOLUTION|>--- conflicted
+++ resolved
@@ -1,11 +1,8 @@
 import { providers, Signer } from "ethers";
 import {
   createLoggingContext,
-<<<<<<< HEAD
   FallbackSubgraph,
-=======
   jsonifyError,
->>>>>>> ab6cbec6
   Logger,
   RequestContext,
   TransactionData,
@@ -336,50 +333,19 @@
     const errors: Map<string, Error> = new Map();
     const txs = await Promise.all(
       Object.keys(this.sdks).map(async (c) => {
-<<<<<<< HEAD
-        const user = (await this.user.getAddress()).toLowerCase();
-        const chainId = parseInt(c);
-        const subgraph = this.sdks[chainId];
-
-        // get all sender prepared
-        const { transactions: senderPrepared } = await subgraph.useSynced<GetSenderTransactionsQuery>((client) =>
-          client.GetSenderTransactions({
-            sendingChainId: chainId,
-            userId: user,
-            status: TransactionStatus.Prepared,
-          }),
-        );
-
-        // for each, break up receiving txs by chain
-        const senderPerChain: Record<number, any[]> = {};
-        senderPrepared.forEach((tx) => {
-          if (!senderPerChain[tx.receivingChainId]) {
-            senderPerChain[tx.receivingChainId] = [tx];
-=======
         try {
           const user = (await this.user.getAddress()).toLowerCase();
           const chainId = parseInt(c);
           const subgraph = this.sdks[chainId];
 
-          // first update sync status
-          const { _meta } = await subgraph.GetBlockNumber();
-          const subgraphBlockNumber = _meta?.block.number ?? 0;
-          const rpcBlockNumber = await this.chainConfig[chainId].provider.getBlockNumber();
-          this.syncStatus[chainId].latestBlock = rpcBlockNumber;
-          this.syncStatus[chainId].syncedBlock = subgraphBlockNumber;
-          if (rpcBlockNumber - subgraphBlockNumber > this.chainConfig[chainId].subgraphSyncBuffer) {
-            this.syncStatus[chainId].synced = false;
->>>>>>> ab6cbec6
-          } else {
-            this.syncStatus[chainId].synced = true;
-          }
-
           // get all sender prepared
-          const { transactions: senderPrepared } = await subgraph.GetSenderTransactions({
-            sendingChainId: chainId,
-            userId: user,
-            status: TransactionStatus.Prepared,
-          });
+          const { transactions: senderPrepared } = await subgraph.useSynced<GetSenderTransactionsQuery>((client) =>
+            client.GetSenderTransactions({
+              sendingChainId: chainId,
+              userId: user,
+              status: TransactionStatus.Prepared,
+            }),
+          );
 
           // for each, break up receiving txs by chain
           const senderPerChain: Record<number, any[]> = {};
@@ -389,15 +355,7 @@
             } else {
               senderPerChain[tx.receivingChainId].push(tx);
             }
-<<<<<<< HEAD
-            const { transactions: correspondingReceiverTxs } = await _sdk.useSynced<GetTransactionsQuery>((client) =>
-              client.GetTransactions({
-                transactionIds: senderTxs.map((tx) => tx.transactionId),
-              }),
-            );
-=======
           });
->>>>>>> ab6cbec6
 
           // for each chain in each of the sets of txs, get the corresponding receiver txs
           const activeTxs = await Promise.all(
@@ -406,9 +364,11 @@
               if (!_sdk) {
                 return undefined;
               }
-              const { transactions: correspondingReceiverTxs } = await _sdk.GetTransactions({
-                transactionIds: senderTxs.map((tx) => tx.transactionId),
-              });
+              const { transactions: correspondingReceiverTxs } = await _sdk.useSynced<GetTransactionsQuery>((client) =>
+                client.GetTransactions({
+                  transactionIds: senderTxs.map((tx) => tx.transactionId),
+                }),
+              );
 
               const active = senderTxs.map((senderTx): ActiveTransaction | undefined => {
                 const correspondingReceiverTx = correspondingReceiverTxs.find(
