import { Signer } from "ethers";
import { BaseLogger } from "pino";
import { CrosschainTransaction, getUuid, TransactionData, VariantTransactionData } from "@connext/nxtp-utils";
import { GraphQLClient } from "graphql-request";
import { Evt } from "evt";

import {
  NxtpSdkEvent,
  ReceiverTransactionCancelledPayload,
  ReceiverTransactionFulfilledPayload,
  ReceiverTransactionPreparedPayload,
  SenderTransactionPreparedPayload,
} from "./sdk";
import { getSdk, Sdk, TransactionStatus } from "./graphqlsdk";

export const SubgraphUri: { [chainId: number]: string } = {
  4: "https://api.thegraph.com/subgraphs/name/connext/nxtp-rinkeby",
  5: "https://api.thegraph.com/subgraphs/name/connext/nxtp-goerli",
  69: "https://api.thegraph.com/subgraphs/name/connext/nxtp-optimism-kovan",
  80001: "https://api.thegraph.com/subgraphs/name/connext/nxtp-mumbai",
  421611: "https://api.thegraph.com/subgraphs/name/connext/nxtp-arbitrum-rinkeby",
};
/**
<<<<<<< HEAD
 * Gets hosted subgraph for applicable chains
 *
 * @param chainId - The chain you want the subgraph URI for
 * @returns A string of the appropriate URI to access the hosted subgraph
 *
 * @remarks
 * Currently only returns URIs for hosted subgraphs
 */
export const getDeployedSubgraphUri = (chainId: number): string | undefined => {
  const uri = SubgraphUri[chainId];
  return uri;
};

/**
=======
>>>>>>> 0201b4f1
 * Converts subgraph transactions to properly typed TransactionData
 *
 * @param transaction Subgraph data
 * @returns Properly formatted TransactionData
 */
export const convertTransactionToTxData = (transaction: any): TransactionData => {
  return {
    user: transaction.user.id,
    router: transaction.router.id,
    sendingChainId: parseInt(transaction.sendingChainId),
    sendingAssetId: transaction.sendingAssetId,
    sendingChainFallback: transaction.sendingChainFallback,
    amount: transaction.amount,
    receivingChainId: parseInt(transaction.receivingChainId),
    receivingAssetId: transaction.receivingAssetId,
    receivingAddress: transaction.receivingAddress,
    expiry: transaction.expiry,
    callDataHash: transaction.callDataHash,
    callTo: transaction.callTo,
    transactionId: transaction.transactionId,
    preparedBlockNumber: parseInt(transaction.preparedBlockNumber),
  };
};

export const SubgraphEvents = {
  SenderTransactionPrepared: "SenderTransactionPrepared",
  ReceiverTransactionPrepared: "ReceiverTransactionPrepared",
  ReceiverTransactionFulfilled: "ReceiverTransactionFulfilled",
  ReceiverTransactionCancelled: "ReceiverTransactionCancelled",
} as const;
export type SubgraphEvent = typeof SubgraphEvents[keyof typeof SubgraphEvents];

export interface SubgraphEventPayloads {
  [SubgraphEvents.SenderTransactionPrepared]: SenderTransactionPreparedPayload;
  [SubgraphEvents.ReceiverTransactionPrepared]: ReceiverTransactionPreparedPayload;
  [SubgraphEvents.ReceiverTransactionFulfilled]: ReceiverTransactionFulfilledPayload;
  [SubgraphEvents.ReceiverTransactionCancelled]: ReceiverTransactionCancelledPayload;
}

/**
 * Creates an evt container to be used for translating subgraph events into an easy to use and strongly typed format
 * @returns A container keyed on event names with values of the Evt instance used for that event
 */
export const createSubgraphEvts = (): {
  [K in SubgraphEvent]: Evt<SubgraphEventPayloads[K]>;
} => {
  return {
    [SubgraphEvents.SenderTransactionPrepared]: Evt.create<SenderTransactionPreparedPayload>(),
    [SubgraphEvents.ReceiverTransactionPrepared]: Evt.create<ReceiverTransactionPreparedPayload>(),
    [SubgraphEvents.ReceiverTransactionFulfilled]: Evt.create<ReceiverTransactionFulfilledPayload>(),
    [SubgraphEvents.ReceiverTransactionCancelled]: Evt.create<ReceiverTransactionCancelledPayload>(),
  };
};

export type ActiveTransaction = {
  crosschainTx: CrosschainTransaction;
  status: NxtpSdkEvent;
  bidSignature: string;
  encodedBid: string;
  encryptedCallData: string;
};

/**
 * @classdesc Handles all user-facing subgraph queries
 */
export class Subgraph {
  private sdks: Record<number, Sdk> = {};
  private evts = createSubgraphEvts();
  private activeTxs: Map<string, ActiveTransaction> = new Map();

  constructor(
    private readonly user: Signer,
    private readonly chainConfig: Record<number, { subgraph: string }>,
    private readonly logger: BaseLogger,
    private readonly pollInterval = 10_000,
  ) {
    Object.entries(this.chainConfig).forEach(([chainId, { subgraph }]) => {
      const client = new GraphQLClient(subgraph);
      this.sdks[parseInt(chainId)] = getSdk(client);
    });
    this.subgraphLoop();
  }

  private subgraphLoop(): void {
    setInterval(async () => {
      await this.getActiveTransactions();
    }, this.pollInterval);
  }

  /**
   * Gets the transactions that the user may need to take action on, or is waiting for the router to take action on. Specifically,
   * transactions that have been prepared on the sending chain, but have yet to be fulfilled on the receiving chain, or have yet
   * to be cancelled on the sending chain
   *
   * @returns All active transactions for the instantiated user
   */
  async getActiveTransactions(): Promise<ActiveTransaction[]> {
    const methodName = "getActiveTransactions";
    const methodId = getUuid();

    const txs = await Promise.all(
      Object.keys(this.sdks).map(async (c) => {
        const user = (await this.user.getAddress()).toLowerCase();
        const chainId = parseInt(c);
        const subgraph = this.sdks[chainId];

        // get all sender prepared
        const { transactions: senderPrepared } = await subgraph.GetSenderTransactions({
          sendingChainId: chainId,
          userId: user,
          status: TransactionStatus.Prepared,
        });

        // for each, break up receiving txs by chain
        const senderPerChain: Record<number, any[]> = {};
        senderPrepared.forEach((tx) => {
          if (!senderPerChain[tx.receivingChainId]) {
            senderPerChain[tx.receivingChainId] = [tx];
          } else {
            senderPerChain[tx.receivingChainId].push(tx);
          }
        });

        // for each chain in each of the sets of txs, get the corresponding receiver txs
        const activeTxs = await Promise.all(
          Object.entries(senderPerChain).map(async ([chainId, senderTxs]) => {
            const _sdk = this.sdks[parseInt(chainId)];
            if (!_sdk) {
              this.logger.error({ methodId, methodName, chainId }, "No SDK for chainId");
              return undefined;
            }
            const { transactions: correspondingReceiverTxs } = await _sdk.GetTransactions({
              transactionIds: senderTxs.map((tx) => tx.transactionId),
            });

            return senderTxs.map((senderTx): ActiveTransaction | undefined => {
              const correspondingReceiverTx = correspondingReceiverTxs.find(
                (tx) => tx.transactionId === senderTx.transactionId,
              );
              const sendingTxData = convertTransactionToTxData(senderTx);
              const {
                amount: sendingAmount,
                preparedBlockNumber: sendingPreparedBlockNumber,
                expiry: sendingExpiry,
                ...invariant
              } = sendingTxData;
              const sendingVariant: VariantTransactionData = {
                amount: sendingAmount,
                preparedBlockNumber: sendingPreparedBlockNumber,
                expiry: sendingExpiry,
              };

              const active = this.activeTxs.get(senderTx.transactionId);
              if (!correspondingReceiverTx) {
                // if receiver doesnt exist, its a sender prepared
                // if we are not tracking it

                const common = {
                  bidSignature: senderTx.bidSignature,
                  caller: senderTx.prepareCaller,
                  encodedBid: senderTx.encodedBid,
                  encryptedCallData: senderTx.encryptedCallData,
                  transactionHash: senderTx.prepareTransactionHash,
                };
                const tx: ActiveTransaction = {
                  ...common,
                  crosschainTx: {
                    invariant,
                    sending: sendingVariant,
                  },
                  status: SubgraphEvents.SenderTransactionPrepared,
                };
                if (!active) {
                  this.activeTxs.set(senderTx.transactionId, tx);
                  this.evts.SenderTransactionPrepared.post({
                    ...common,
                    txData: sendingTxData,
                  });
                }
                return tx;
                // otherwise we are already tracking, no change
              }
              if (correspondingReceiverTx.status === TransactionStatus.Prepared) {
                const receiverData = convertTransactionToTxData(correspondingReceiverTx);
                const common = {
                  bidSignature: correspondingReceiverTx.bidSignature,
                  caller: correspondingReceiverTx.prepareCaller,
                  encodedBid: correspondingReceiverTx.encodedBid,
                  encryptedCallData: correspondingReceiverTx.encryptedCallData,
                  transactionHash: correspondingReceiverTx.prepareTransactionHash,
                };
                const { amount, expiry, preparedBlockNumber, ...invariant } = receiverData;

                const tx: ActiveTransaction = {
                  ...common,
                  crosschainTx: {
                    invariant,
                    receiving: { amount, expiry, preparedBlockNumber },
                    sending: sendingVariant,
                  },
                  status: SubgraphEvents.ReceiverTransactionPrepared,
                };
                if (!active) {
                  this.logger.warn({ transactionId: invariant.transactionId }, "Missing active sender tx");
                }
                // if receiver is prepared, its a receiver prepared
                // if we are not tracking it or the status changed post an event
                if (!active || active.status !== SubgraphEvents.ReceiverTransactionPrepared) {
                  this.activeTxs.set(senderTx.transactionId, tx);
                  this.evts.ReceiverTransactionPrepared.post({
                    ...common,
                    txData: receiverData,
                    transactionHash: correspondingReceiverTx.prepareTransactionHash,
                  });
                }
                return tx;
                // otherwise we are already tracking, no change
              }
              if (correspondingReceiverTx.status === TransactionStatus.Fulfilled) {
                const tx = {
                  txData: convertTransactionToTxData(correspondingReceiverTx),
                  signature: correspondingReceiverTx.signature,
                  relayerFee: correspondingReceiverTx.relayerFee,
                  callData: correspondingReceiverTx.callData!,
                  caller: correspondingReceiverTx.fulfillCaller,
                  transactionHash: correspondingReceiverTx.fulfillTransactionHash,
                };
                // if receiver is fulfilled, its a receiver fulfilled
                // if we are not tracking it or the status changed post an event
                if (active) {
                  this.activeTxs.delete(senderTx.transactionId);
                  this.evts.ReceiverTransactionFulfilled.post(tx);
                }
                return undefined; // no longer active
              }
              if (correspondingReceiverTx.status === TransactionStatus.Cancelled) {
                const tx = {
                  txData: convertTransactionToTxData(correspondingReceiverTx),
                  relayerFee: correspondingReceiverTx.relayerFee,
                  caller: correspondingReceiverTx.fulfillCaller,
                  transactionHash: correspondingReceiverTx.cancelTransactionHash,
                };
                // if receiver is cancelled, its a receiver cancelled
                if (!active || active.status !== SubgraphEvents.ReceiverTransactionCancelled) {
                  this.activeTxs.delete(senderTx.transactionId);
                  this.evts.ReceiverTransactionCancelled.post(tx);
                }
                return undefined; // no longer active
              }
              return undefined;
            });
          }),
        );

        const activeFlattened = activeTxs.flat().filter((x) => !!x) as ActiveTransaction[];
        return activeFlattened;
      }),
    );

    const all = txs.flat();
    if (all.length > 0) {
      this.logger.info({ methodId, methodName, all }, "Queried active txs");
    }
    return all;
  }

  // Listener methods
  /**
   * Attaches a callback to the emitted event
   *
   * @param event - The event name to attach a handler for
   * @param callback - The callback to invoke on event emission
   * @param filter - (optional) A filter where callbacks are only invoked if the filter returns true
   * @param timeout - (optional) A timeout to detach the handler within. I.e. if no events fired within the timeout, then the handler is detached
   */
  public attach<T extends SubgraphEvent>(
    event: T,
    callback: (data: SubgraphEventPayloads[T]) => void,
    filter: (data: SubgraphEventPayloads[T]) => boolean = (_data: SubgraphEventPayloads[T]) => true,
    timeout?: number,
  ): void {
    const args = [timeout, callback].filter((x) => !!x);
    this.evts[event].pipe(filter).attach(...(args as [number, any]));
  }

  /**
   * Attaches a callback to the emitted event that will be executed one time and then detached.
   *
   * @param event - The event name to attach a handler for
   * @param callback - The callback to invoke on event emission
   * @param filter - (optional) A filter where callbacks are only invoked if the filter returns true
   * @param timeout - (optional) A timeout to detach the handler within. I.e. if no events fired within the timeout, then the handler is detached
   *
   */
  public attachOnce<T extends SubgraphEvent>(
    event: T,
    callback: (data: SubgraphEventPayloads[T]) => void,
    filter: (data: SubgraphEventPayloads[T]) => boolean = (_data: SubgraphEventPayloads[T]) => true,
    timeout?: number,
  ): void {
    const args = [timeout, callback].filter((x) => !!x);
    this.evts[event].pipe(filter).attachOnce(...(args as [number, any]));
  }

  /**
   * Removes all attached handlers from the given event.
   *
   * @param event - (optional) The event name to remove handlers from. If not provided, will detach handlers from *all* subgraph events
   */
  public detach<T extends SubgraphEvent>(event?: T): void {
    if (event) {
      this.evts[event].detach();
      return;
    }
    Object.values(this.evts).forEach((evt) => evt.detach());
  }

  /**
   * Returns a promise that resolves when the event matching the filter is emitted
   *
   * @param event - The event name to wait for
   * @param timeout - The ms to continue waiting before rejecting
   * @param filter - (optional) A filter where the promise is only resolved if the filter returns true
   *
   * @returns Promise that will resolve with the event payload once the event is emitted, or rejects if the timeout is reached.
   *
   */
  public waitFor<T extends SubgraphEvent>(
    event: T,
    timeout: number,
    filter: (data: SubgraphEventPayloads[T]) => boolean = (_data: SubgraphEventPayloads[T]) => true,
  ): Promise<SubgraphEventPayloads[T]> {
    return this.evts[event].pipe(filter).waitFor(timeout) as Promise<SubgraphEventPayloads[T]>;
  }
}<|MERGE_RESOLUTION|>--- conflicted
+++ resolved
@@ -21,23 +21,6 @@
   421611: "https://api.thegraph.com/subgraphs/name/connext/nxtp-arbitrum-rinkeby",
 };
 /**
-<<<<<<< HEAD
- * Gets hosted subgraph for applicable chains
- *
- * @param chainId - The chain you want the subgraph URI for
- * @returns A string of the appropriate URI to access the hosted subgraph
- *
- * @remarks
- * Currently only returns URIs for hosted subgraphs
- */
-export const getDeployedSubgraphUri = (chainId: number): string | undefined => {
-  const uri = SubgraphUri[chainId];
-  return uri;
-};
-
-/**
-=======
->>>>>>> 0201b4f1
  * Converts subgraph transactions to properly typed TransactionData
  *
  * @param transaction Subgraph data
