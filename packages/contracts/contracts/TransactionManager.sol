// SPDX-License-Identifier: UNLICENSED
pragma solidity 0.8.4;

import "./interfaces/IFulfillInterpreter.sol";
import "./interfaces/ITransactionManager.sol";
import "./interpreters/FulfillInterpreter.sol";
import "./lib/LibAsset.sol";
import "@openzeppelin/contracts/access/Ownable.sol";
import "@openzeppelin/contracts/security/ReentrancyGuard.sol";
import "@openzeppelin/contracts/utils/cryptography/ECDSA.sol";

// Outstanding qs:
// - what happens if you have unique user data, but duplicate tx ids?
//   no requires here would catch this, the tx would be properly prepared
//
// - we validate all the inputs but the amount, bidSignature, and encodedBid.
//   bidSignature and encodedBid could be used as slashing later, and their
//   validation is out of scope of this function. But, do we want to be able
//   to use this to send 0-value amounts? basically as some incentivized
//   relayer? would that break bidding?


/// @title TransactionManager
/// @author Connext <support@connext.network>
/// @notice This contract holds the logic to facilitate crosschain transactions.
///         Transactions go through three phases:
///
///         1. Route Auction: User broadcasts to our network signalling their 
///         desired route. Routers respond with sealed bids containing 
///         commitments to fulfilling the transaction within a certain time and 
///         price range.
///
///         2. Prepare: Once the auction is completed, the transaction can be 
///         prepared. The user submits a transaction to `TransactionManager` 
///         contract on sender-side chain containing router's signed bid. This 
///         transaction locks up the users funds on the sending chiain. Upon 
///         detecting an event containing their signed bid from the chain, 
///         router submits the same transaction to `TransactionManager` on the 
///         receiver-side chain, and locks up a corresponding amount of 
///         liquidity. The amount locked on the receiving chain is `sending 
///         amount - auction fee` so the router is incentivized to complete the 
///         transaction.
///
///         3. Fulfill: Upon detecting the `TransactionPrepared` event on the 
///         receiver-side chain, the user signs a message and sends it to a 
///         relayer, who will earn a fee for submission. The relayer (which may 
///         be the router) then submits the message to the `TransactionManager` 
///         to complete their transaction on receiver-side chain and claim the 
///         funds locked by the router. A relayer is used here to allow users 
///         to submit transactions with arbitrary calldata on the receiving 
///         chain without needing gas to do so. The router then submits the 
///         same signed message and completes transaction on sender-side, 
///         unlocking the original `amount`.
///
///         If a transaction is not fulfilled within a fixed timeout, it 
///         reverts and can be reclaimed by the party that called `prepare` on 
///         each chain (initiator). Additionally, transactions can be cancelled 
///         unilaterally by the person owed funds on that chain (router for 
///         sending chain, user for receiving chain) prior to expiry.

contract TransactionManager is ReentrancyGuard, Ownable, ITransactionManager {
  /// @dev Mapping of router to balance specific to asset
  mapping(address => mapping(address => uint256)) public routerBalances;

  /// @dev Mapping of allowed router addresses
  mapping(address => bool) public approvedRouters;

  /// @dev Mapping of allowed assetIds on same chain of contract
  mapping(address => bool) public approvedAssets;

  /// @dev Indicates if the ownership has been renounced
  bool public renounced = false;

  /// @dev Mapping of hash of `InvariantTransactionData` to the hash
  //       of the `VariantTransactionData`
  mapping(bytes32 => bytes32) public variantTransactionData;

  /// @dev The chain id of the contract, is passed in to avoid any evm issues
  uint256 public immutable chainId;

  /// @dev Minimum timeout (will be the lowest on the receiving chain)
  uint256 public constant MIN_TIMEOUT = 1 days; // 24 hours

  /// @dev Maximum timeout
  uint256 public constant MAX_TIMEOUT = 30 days; // 720 hours

  IFulfillInterpreter private interpreter;

  constructor(uint256 _chainId, address _interpreter) {
    chainId = _chainId;
    interpreter = FulfillInterpreter(_interpreter);
  }

  /// @notice Removes any ownership privelenges. Used to allow 
  ///         arbitrary assets and routers
  function renounce() external override onlyOwner {
    renounced = true;
    renounceOwnership();
  }

  /// @notice Used to add routers that can transact crosschain
  /// @param router Router address to add
  function addRouter(address router) external override onlyOwner {
    approvedRouters[router] = true;
  }

  /// @notice Used to remove routers that can transact crosschain
  /// @param router Router address to remove
  function removeRouter(address router) external override onlyOwner {
    approvedRouters[router] = false;
  }

  /// @notice Used to add assets on same chain as contract that can
  ///         be transferred.
  /// @param assetId AssetId to add
  function addAssetId(address assetId) external override onlyOwner {
    approvedAssets[assetId] = true;
  }

  /// @notice Used to remove assets on same chain as contract that can
  ///         be transferred.
  /// @param assetId AssetId to remove
  function removeAssetId(address assetId) external override onlyOwner {
    approvedAssets[assetId] = false;
  }

  /// @notice This is used by any router to increase their available
  ///         liquidity for a given asset.
  /// @param amount The amount of liquidity to add for the router
  /// @param assetId The address (or `address(0)` if native asset) of the
  ///                asset you're adding liquidity for
  /// @param router The router you are adding liquidity on behalf of
  function addLiquidity(uint256 amount, address assetId, address router) external payable override {
    // Sanity check: router is sensible
    require(router != address(0), "#AL:001");

    // Sanity check: nonzero amounts
    require(amount > 0, "#AL:002");

    // Router is approved
    require(renounced || approvedRouters[router], "#AL:003");

    // Asset is approved
    require(renounced || approvedAssets[assetId], "#AL:004");

    // Update the router balances
    routerBalances[router][assetId] += amount;

    // Validate correct amounts are transferred
    if (LibAsset.isEther(assetId)) {
      require(msg.value == amount, "#AL:005");
    } else {
      require(msg.value == 0, "#AL:006");
      LibAsset.transferFromERC20(assetId, msg.sender, address(this), amount);
    }

    // Emit event
    emit LiquidityAdded(router, assetId, amount, msg.sender);
  }

  /// @notice This is used by any router to decrease their available
  ///         liquidity for a given asset.
  /// @param amount The amount of liquidity to remove for the router
  /// @param assetId The address (or `address(0)` if native asset) of the
  ///                asset you're removing liquidity for
  /// @param recipient The address that will receive the liquidity being removed
  function removeLiquidity(
    uint256 amount,
    address assetId,
    address payable recipient
  ) external override {
    // Sanity check: recipient is sensible
    require(recipient != address(0), "#RL:007");

    // Sanity check: nonzero amounts
    require(amount > 0, "#RL:002");

    uint256 routerBalance = routerBalances[msg.sender][assetId];
    // Sanity check: amount can be deducted for the router
    require(routerBalance >= amount, "#RL:008");

    // Update router balances
    unchecked {
      routerBalances[msg.sender][assetId] = routerBalance - amount;
    }

    // Transfer from contract to specified recipient
    LibAsset.transferAsset(assetId, recipient, amount);

    // Emit event
    emit LiquidityRemoved(msg.sender, assetId, amount, recipient);
  }

  /// @notice This function creates a crosschain transaction. When called on
  ///         the sending chain, the user is expected to lock up funds. When
  ///         called on the receiving chain, the router deducts the transfer
  ///         amount from the available liquidity. The majority of the
  ///         information about a given transfer does not change between chains,
  ///         with three notable exceptions: `amount`, `expiry`, and 
  ///         `preparedBlock`. The `amount` and `expiry` are decremented
  ///         between sending and receiving chains to provide an incentive for 
  ///         the router to complete the transaction and time for the router to
  ///         fulfill the transaction on the sending chain after the unlocking
  ///         signature is revealed, respectively.
  /// @param invariantData The data for a crosschain transaction that will
  ///                      not change between sending and receiving chains.
  ///                      The hash of this data is used as the key to store 
  ///                      the inforamtion that does change between chains 
  ///                      (amount, expiry,preparedBlock) for verification
  /// @param amount The amount of the transaction on this chain
  /// @param expiry The block.timestamp when the transaction will no longer be
  ///               fulfillable and is freely cancellable on this chain
  /// @param encryptedCallData The calldata to be executed when the tx is
  ///                          fulfilled. Used in the function to allow the user
  ///                          to reconstruct the tx from events. Hash is stored
  ///                          onchain to prevent shenanigans.
  /// @param encodedBid The encoded bid that was accepted by the user for this
  ///                   crosschain transfer. It is supplied as a param to the
  ///                   function but is only used in event emission
  /// @param bidSignature The signature of the bidder on the encoded bid for
  ///                     this transaction. Only used within the function for
  ///                     event emission. The validity of the bid and
  ///                     bidSignature are enforced offchain
  function prepare(
    InvariantTransactionData calldata invariantData,
    uint256 amount,
    uint256 expiry,
    bytes calldata encryptedCallData,
    bytes calldata encodedBid,
    bytes calldata bidSignature
  ) external payable override returns (TransactionData memory) {
    // Sanity check: user is sensible
    require(invariantData.user != address(0), "#P:009");

    // Sanity check: router is sensible
    require(invariantData.router != address(0), "#P:001");

    // Router is approved
    require(renounced || approvedRouters[invariantData.router], "#P:003");

    // Sanity check: sendingChainFallback is sensible
    require(invariantData.sendingChainFallback != address(0), "#P:010");

    // Sanity check: valid fallback
    require(invariantData.receivingAddress != address(0), "#P:027");

    // Make sure the chains are different
    require(invariantData.sendingChainId != invariantData.receivingChainId, "#P:011");

    // Make sure the chains are relevant
    require(invariantData.sendingChainId == chainId || invariantData.receivingChainId == chainId, "#P:012");

    // Make sure the expiry is greater than min
    require((expiry - block.timestamp) >= MIN_TIMEOUT, "#P:013");

    // Make sure the expiry is lower than max
    require((expiry - block.timestamp) <= MAX_TIMEOUT, "#P:014");

    // Make sure the hash is not a duplicate
    // NOTE: keccak256(abi.encode(invariantData)) is repeated due to stack
    // too deep errors
    require(variantTransactionData[keccak256(abi.encode(invariantData))] == bytes32(0), "#P:015");

    // NOTE: the `encodedBid` and `bidSignature` are simply passed through
    //       to the contract emitted event to ensure the availability of
    //       this information. Their validity is asserted offchain, and
    //       is out of scope of this contract. They are used as inputs so
    //       in the event of a router or user crash, they may recover the
    //       correct bid information without requiring an offchain store.

    // First determine if this is sender side or receiver side
    if (invariantData.sendingChainId == chainId) {
<<<<<<< HEAD
      // Make sure user is caller or has signed
      require(msg.sender == invariantData.user || recoverPrepareSignature(invariantData.transactionId, amount, userSignature) == invariantData.user, "#P:016");

=======
>>>>>>> 2934ddfc
      // Sanity check: amount is sensible
      // Only check on sending chain to enforce router fees. Transactions could
      // be 0-valued on receiving chain if it is just a value-less call to some
      // `IFulfillHelper`
      require(amount > 0, "#P:002");

      // Asset is approved
      require(renounced || approvedAssets[invariantData.sendingAssetId], "#P:004");

      // Store the transaction variants
      variantTransactionData[keccak256(abi.encode(invariantData))] = hashVariantTransactionData(amount, expiry, block.number);

      // This is sender side prepare. The user is beginning the process of 
      // submitting an onchain tx after accepting some bid. They should
      // lock their funds in the contract for the router to claim after
      // they have revealed their signature on the receiving chain via
      // submitting a corresponding `fulfill` tx

      // Validate correct amounts on msg and transfer from user to
      // contract
      if (LibAsset.isEther(invariantData.sendingAssetId)) {
        require(msg.value == amount, "#P:005");
      } else {
        require(msg.value == 0, "#P:006");
        LibAsset.transferFromERC20(invariantData.sendingAssetId, msg.sender, address(this), amount);
      }
    } else {
      // This is receiver side prepare. The router has proposed a bid on the
      // transfer which the user has accepted. They can now lock up their
      // own liquidity on th receiving chain, which the user can unlock by
      // calling `fulfill`. When creating the `amount` and `expiry` on the
      // receiving chain, the router should have decremented both. The
      // expiry should be decremented to ensure the router has time to
      // complete the sender-side transaction after the user completes the
      // receiver-side transactoin. The amount should be decremented to act as
      // a fee to incentivize the router to complete the transaction properly.

      // Check that the caller is the router
      require(msg.sender == invariantData.router, "#P:017");

      // Check that the router isnt accidentally locking funds in the contract
      require(msg.value == 0, "#P:018");

      // Check that router has liquidity
      require(routerBalances[invariantData.router][invariantData.receivingAssetId] >= amount, "#P:019");

      // Store the transaction variants
      variantTransactionData[keccak256(abi.encode(invariantData))] = hashVariantTransactionData(amount, expiry, block.number);

      // Decrement the router liquidity
      // using unchecked because underflow protected against with require
      unchecked {
        routerBalances[invariantData.router][invariantData.receivingAssetId] -= amount;
      }
    }

    // Emit event
    TransactionData memory txData = TransactionData({
      user: invariantData.user,
      router: invariantData.router,
      sendingAssetId: invariantData.sendingAssetId,
      receivingAssetId: invariantData.receivingAssetId,
      sendingChainFallback: invariantData.sendingChainFallback,
      callTo: invariantData.callTo,
      receivingAddress: invariantData.receivingAddress,
      callDataHash: invariantData.callDataHash,
      transactionId: invariantData.transactionId,
      sendingChainId: invariantData.sendingChainId,
      receivingChainId: invariantData.receivingChainId,
      amount: amount,
      expiry: expiry,
      preparedBlockNumber: block.number
    });
    emit TransactionPrepared(txData.user, txData.router, txData.transactionId, txData, msg.sender, encryptedCallData, encodedBid, bidSignature);
    return txData;
  }



  /// @notice This function completes a crosschain transaction. When called on
  ///         the receiving chain, the user reveals their signature on the
  ///         invariant parts of the transaction data and is sent the 
  ///         appropriate amount. The router then uses this signature to
  ///         unlock the corresponding funds on the receiving chain, which are
  ///         then added back to their available liquidity. The user includes a
  ///         relayer fee since it is not assumed they will have gas on the
  ///         receiving chain. This function *must* be called before the
  ///         transaction expiry has elapsed.
  /// @param txData All of the data (invariant and variant) for a crosschain
  ///               transaction. The variant data provided is checked against
  ///               what was stored when the `prepare` function was called.
  /// @param relayerFee The fee that should go to the relayer when they are
  ///                   calling the function on the receiving chain for the user
  /// @param signature The users signature on the invariant data + fee that
  ///                  can be used by the router to unlock the transaction on 
  ///                  the sending chain
  /// @param callData The calldata to be sent to and executed by the 
  ///                 `FulfillHelper`
  function fulfill(
    TransactionData calldata txData,
    uint256 relayerFee,
    bytes calldata signature, // signature on fee + digest
    bytes calldata callData
  ) external override nonReentrant returns (TransactionData memory) {
    // Get the hash of the invariant tx data. This hash is the same
    // between sending and receiving chains. The variant data is stored
    // in the contract when `prepare` is called within the mapping.
    bytes32 digest = hashInvariantTransactionData(txData);

    // Make sure that the variant data matches what was stored
    require(variantTransactionData[digest] == hashVariantTransactionData(txData.amount, txData.expiry, txData.preparedBlockNumber), "#F:020");

    // Make sure the expiry has not elapsed
    require(txData.expiry >= block.timestamp, "#F:021");

    // Make sure the transaction wasn't already completed
    require(txData.preparedBlockNumber > 0, "#F:022");

    // Validate the user has signed
    require(recoverFulfillSignature(txData.transactionId, relayerFee, signature) == txData.user, "#F:023");

    // Sanity check: fee <= amount. Allow `=` in case of only wanting to execute
    // 0-value crosschain tx, so only providing the fee amount
    require(relayerFee <= txData.amount, "#F:024");

    // Check provided callData matches stored hash
    require(keccak256(callData) == txData.callDataHash, "#F:025");

    // To prevent `fulfill` / `cancel` from being called multiple times, the
    // preparedBlockNumber is set to 0 before being hashed. The value of the
    // mapping is explicitly *not* zeroed out so users who come online without
    // a store can tell the difference between a transaction that has not been
    // prepared, and a transaction that was already completed on the receiver
    // chain.
    variantTransactionData[digest] = hashVariantTransactionData(txData.amount, txData.expiry, 0);

    if (txData.sendingChainId == chainId) {
      // The router is completing the transaction, they should get the
      // amount that the user deposited credited to their liquidity
      // reserves.

      // Make sure that the user is not accidentally fulfilling the transaction
      // on the sending chain
      require(msg.sender == txData.router, "#F:017");

      // Complete tx to router for original sending amount
      routerBalances[txData.router][txData.sendingAssetId] += txData.amount;
      
    } else {
      // The user is completing the transaction, they should get the
      // amount that the router deposited less fees for relayer.

      // Get the amount to send
      uint256 toSend;
      unchecked {
        toSend = txData.amount - relayerFee;
      }

      // Send the relayer the fee
      if (relayerFee > 0) {
        LibAsset.transferAsset(txData.receivingAssetId, payable(msg.sender), relayerFee);
      }

      // Handle receiver chain external calls if needed
      if (txData.callTo == address(0)) {
        // No external calls, send directly to receiving address
        if (toSend > 0) {
          LibAsset.transferAsset(txData.receivingAssetId, payable(txData.receivingAddress), toSend);
        }
      } else {
        // Handle external calls with a fallback to the receiving
        // address in case the call fails so the funds dont remain
        // locked.

        // First, transfer the funds to the helper if needed
        if (!LibAsset.isEther(txData.receivingAssetId) && toSend > 0) {
          LibAsset.transferERC20(txData.receivingAssetId, address(interpreter), toSend);
        }

        // Next, call `execute` on the helper. Helpers should internally
        // track funds to make sure no one user is able to take all funds
        // for tx, and handle the case of reversions
        interpreter.execute{ value: LibAsset.isEther(txData.receivingAssetId) ? toSend : 0}(
          payable(txData.callTo),
          txData.receivingAssetId,
          payable(txData.receivingAddress),
          toSend,
          callData
        );
      }
    }

    // Emit event
    emit TransactionFulfilled(txData.user, txData.router, txData.transactionId, txData, relayerFee, signature, callData, msg.sender);

    return txData;
  }

  /// @notice Any crosschain transaction can be cancelled after it has been
  ///         created to prevent indefinite lock up of funds. After the
  ///         transaction has expired, anyone can cancel it. Before the
  ///         expiry, only the recipient of the funds on the given chain is
  ///         able to cancel. On the sending chain, this means only the router
  ///         is able to cancel before the expiry, while only the user can
  ///         prematurely cancel on the receiving chain.
  /// @param txData All of the data (invariant and variant) for a crosschain
  ///               transaction. The variant data provided is checked against
  ///               what was stored when the `prepare` function was called.
  /// @param relayerFee The fee that should go to the relayer when they are
  ///                   calling the function for the user
  /// @param signature The user's signature that allows a transaction to be
  ///                  cancelled on the receiving chain.
  function cancel(TransactionData calldata txData, uint256 relayerFee, bytes calldata signature)
    external
    override
    nonReentrant
    returns (TransactionData memory)
  {
    // Make sure params match against stored data
    // Also checks that there is an active transfer here
    // Also checks that sender or receiver chainID is this chainId (bc we checked it previously)

    // Get the hash of the invariant tx data. This hash is the same
    // between sending and receiving chains. The variant data is stored
    // in the contract when `prepare` is called within the mapping.
    bytes32 digest = hashInvariantTransactionData(txData);

    // Verify the variant data is correct
    require(variantTransactionData[digest] == hashVariantTransactionData(txData.amount, txData.expiry, txData.preparedBlockNumber), "#C:020");

    // Make sure the transaction wasn't already completed
    require(txData.preparedBlockNumber > 0, "#C:022");

    // Sanity check: fee <= amount. Allow `=` in case of only wanting to execute
    // 0-value crosschain tx, so only providing the fee amount
    require(relayerFee <= txData.amount, "#C:024");

    // To prevent `fulfill` / `cancel` from being called multiple times, the
    // preparedBlockNumber is set to 0 before being hashed. The value of the
    // mapping is explicitly *not* zeroed out so users who come online without
    // a store can tell the difference between a transaction that has not been
    // prepared, and a transaction that was already completed on the receiver
    // chain.
    variantTransactionData[digest] = hashVariantTransactionData(txData.amount, txData.expiry, 0);

    // Return the appropriate locked funds
    if (txData.sendingChainId == chainId) {
      // Sender side, funds must be returned to the user
      if (txData.expiry >= block.timestamp) {
        // Timeout has not expired and tx may only be cancelled by router
        // NOTE: no need to validate the signature here, since you are requiring
        // the router must be the sender when the cancellation is during the
        // fulfill-able window
        require(msg.sender == txData.router, "#C:026");

        // Return totality of locked funds to provided fallbacl
        LibAsset.transferAsset(txData.sendingAssetId, payable(txData.sendingChainFallback), txData.amount);
      } else {
        // When the user could be unlocking funds through a relayer, validate
        // their signature and payout the relayer.
        if (relayerFee > 0) {
          require(msg.sender == txData.user || recoverCancelSignature(txData.transactionId, relayerFee, signature) == txData.user, "#C:023");

          LibAsset.transferAsset(txData.sendingAssetId, payable(msg.sender), relayerFee);
        }

        // Get the amount to refund the user
        uint256 toRefund;
        unchecked {
          toRefund = txData.amount - relayerFee; 
        }

        // Return locked funds to sending chain fallback
        if (toRefund > 0) {
          LibAsset.transferAsset(txData.sendingAssetId, payable(txData.sendingChainFallback), toRefund);
        }
      }

    } else {
      // Receiver side, router liquidity is returned
      if (txData.expiry >= block.timestamp) {
        // Timeout has not expired and tx may only be cancelled by user
        // Validate signature
        require(msg.sender == txData.user || recoverCancelSignature(txData.transactionId, relayerFee, signature) == txData.user, "#C:023");

        // NOTE: there is no incentive here for relayers to submit this on
        // behalf of the user (i.e. fee not respected) because the user has not
        // locked funds on this contract.
      }

      // Return liquidity to router
      routerBalances[txData.router][txData.receivingAssetId] += txData.amount;
    }

    // Emit event
    emit TransactionCancelled(txData.user, txData.router, txData.transactionId, txData, relayerFee, msg.sender);

    // Return
    return txData;
  }

  //////////////////////////
  /// Private functions ///
  //////////////////////////

  /// @notice Recovers the signer from the signature provided to the `fulfill`
  ///         function. Returns the address recovered
  /// @param transactionId Transaction identifier of tx being fulfilled
  /// @param relayerFee The fee paid to the relayer for submitting the fulfill
  ///                   tx on behalf of the user.
  /// @param signature The signature you are recovering the signer from
  function recoverFulfillSignature(
    bytes32 transactionId,
    uint256 relayerFee,
    bytes calldata signature
  ) internal pure returns (address) {
    // Create the signed payload
    SignedFulfillData memory payload = SignedFulfillData({transactionId: transactionId, relayerFee: relayerFee});

    // Recover
    return ECDSA.recover(ECDSA.toEthSignedMessageHash(keccak256(abi.encode(payload))), signature);
  }

  /// @notice Recovers the signer from the signature provided to the `cancel`
  ///         function. Returns the address recovered
  /// @param transactionId Transaction identifier of tx being cancelled
  /// @param relayerFee The fee paid to the relayer for submitting the cancel
  ///                   tx on behalf of the user.
  /// @param signature The signature you are recovering the signer from
  function recoverCancelSignature(bytes32 transactionId, uint256 relayerFee, bytes calldata signature)
    internal
    pure
    returns (address)
  {
    // Create the signed payload
    SignedCancelData memory payload = SignedCancelData({transactionId: transactionId, cancel: "cancel", relayerFee: relayerFee});

    // Recover
    return ECDSA.recover(ECDSA.toEthSignedMessageHash(keccak256(abi.encode(payload))), signature);
  }

  /// @notice Returns the hash of only the invariant portions of a given
  ///         crosschain transaction
  /// @param txData TransactionData to hash
  function hashInvariantTransactionData(TransactionData calldata txData) internal pure returns (bytes32) {
    InvariantTransactionData memory invariant = InvariantTransactionData({
      user: txData.user,
      router: txData.router,
      sendingAssetId: txData.sendingAssetId,
      receivingAssetId: txData.receivingAssetId,
      sendingChainFallback: txData.sendingChainFallback,
      callTo: txData.callTo,
      receivingAddress: txData.receivingAddress,
      sendingChainId: txData.sendingChainId,
      receivingChainId: txData.receivingChainId,
      callDataHash: txData.callDataHash,
      transactionId: txData.transactionId
    });
    return keccak256(abi.encode(invariant));
  }

  /// @notice Returns the hash of only the variant portions of a given
  ///         crosschain transaction
  /// @param amount amount to hash
  /// @param expiry expiry to hash
  /// @param preparedBlockNumber preparedBlockNumber to hash
  function hashVariantTransactionData(uint256 amount, uint256 expiry, uint256 preparedBlockNumber) internal pure returns (bytes32) {
    VariantTransactionData memory variant = VariantTransactionData({
      amount: amount,
      expiry: expiry,
      preparedBlockNumber: preparedBlockNumber
    });
    return keccak256(abi.encode(variant));
  }
}<|MERGE_RESOLUTION|>--- conflicted
+++ resolved
@@ -270,12 +270,6 @@
 
     // First determine if this is sender side or receiver side
     if (invariantData.sendingChainId == chainId) {
-<<<<<<< HEAD
-      // Make sure user is caller or has signed
-      require(msg.sender == invariantData.user || recoverPrepareSignature(invariantData.transactionId, amount, userSignature) == invariantData.user, "#P:016");
-
-=======
->>>>>>> 2934ddfc
       // Sanity check: amount is sensible
       // Only check on sending chain to enforce router fees. Transactions could
       // be 0-valued on receiving chain if it is just a value-less call to some
