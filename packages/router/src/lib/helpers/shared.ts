<<<<<<< HEAD
import { getNtpTimeSeconds as _getNtpTimeSeconds, RequestContext, getChainData } from "@connext/nxtp-utils";
import { BigNumber, utils } from "ethers";

=======
import {
  getNtpTimeSeconds as _getNtpTimeSeconds,
  RequestContext,
  GAS_ESTIMATES,
  getChainData,
  createLoggingContext,
  multicall as _multicall,
  Call,
} from "@connext/nxtp-utils";
import { BigNumber, constants, utils } from "ethers";

import { getOracleContractAddress, getPriceOracleInterface } from "../../adapters/contract/contract";
import { cachedPriceMap } from "../../bindings/prices";
>>>>>>> 66b3b597
import { getDeployedChainIdsForGasFee } from "../../config";
import { getContext } from "../../router";

const NO_ORACLE_CHAINS: number[] = [];

/**
 * Helper to allow easy mocking
 */
export const getNtpTimeSeconds = async () => {
  return await _getNtpTimeSeconds();
};

/**
 * Returns the mainnet equivalent of the given asset on the given chain.
 * @param assetId Address you want mainnet equivalent of
 * @param chainId Chain your asset lives on
 * @returns Address of equivalent asset on mainnet
 */
export const getMainnetEquivalent = async (assetId: string, chainId: number): Promise<string> => {
  const chainData = await getChainData();
  if (!chainData || !chainData.has(chainId.toString())) {
    throw new Error(`No chain data found for ${chainId}`);
  }
  const chain = chainData.get(chainId.toString())!;
  const equiv =
    chain.assetId[utils.getAddress(assetId)] ??
    chain.assetId[assetId.toLowerCase()] ??
    chain.assetId[assetId.toUpperCase()] ??
    chain.assetId[assetId];

  if (!equiv || !equiv.mainnetEquivalent) {
    throw new Error(`No mainnet equivalent found for ${assetId} on ${chainId}`);
  }
  return utils.getAddress(equiv.mainnetEquivalent);
};

/**
 * Returns the decimals of mainnet equivalent of the given asset on the given chain.
 * @param assetId Address you want mainnet equivalent of
 * @param chainId Chain your asset lives on
 * @returns Decimals of equivalent asset on mainnet
 */
export const getMainnetDecimals = async (assetId: string, chainId: number): Promise<number> => {
  const mainnet = await getMainnetEquivalent(assetId, chainId);

  const { txService } = getContext();
  const decimals = await txService.getDecimalsForAsset(1, mainnet);
  return decimals;
};

/**
 * Helper to calculate router gas fee in token
 *
 * @param sendingAssetId The asset address on source chain
 * @param sendingChainId The source chain Id
 * @param receivingAssetId The asset address on destination chain
 * @param receivingChainId The destination chain Id
 * @param _outputDecimals Decimal number of receiving asset
 * @param requestContext Request context instance
 */
export const calculateGasFeeInReceivingToken = async (
  sendingAssetId: string,
  sendingChainId: number,
  receivingAssetId: string,
  receivingChainId: number,
  outputDecimals: number,
  requestContext: RequestContext,
): Promise<BigNumber> => {
  const { txService } = getContext();
  return txService.calculateGasFeeInReceivingToken(
    sendingChainId,
    sendingAssetId,
    receivingChainId,
    receivingAssetId,
    outputDecimals,
    requestContext,
  );
};

/**
 * Helper to calculate router gas fee in token for meta transaction
 *
 * @param receivingAssetId The asset address on destination chain
 * @param receivingChainId The destination chain Id
 * @param outputDecimals Decimal number of receiving asset
 * @param requestContext Request context instance
 */
export const calculateGasFeeInReceivingTokenForFulfill = async (
  receivingAssetId: string,
  receivingChainId: number,
  outputDecimals: number,
  requestContext: RequestContext,
): Promise<BigNumber> => {
  const { txService } = getContext();
  return txService.calculateGasFeeInReceivingTokenForFulfill(
    receivingChainId,
    receivingAssetId,
    outputDecimals,
    requestContext,
  );
};

/**
 * Gets token price in usd from cache first. If its not cached, gets price from price oracle.
 *
 * @param chainId The network identifier
 * @param assetId The asset address to get price for
 */
export const getTokenPrice = async (
  chainId: number,
  assetId: string,
  requestContext: RequestContext,
): Promise<BigNumber> => {
  const cachedPriceKey = chainId.toString().concat("-").concat(assetId);
  const cachedTokenPrice = cachedPriceMap.get(cachedPriceKey);
  const curTimeInSecs = await getNtpTimeSeconds();

  // If it's been less than a minute since we retrieved token price, send the last update in token price.
  if (cachedTokenPrice && cachedTokenPrice.timestamp <= curTimeInSecs + 60) {
    return cachedTokenPrice.price;
  }

  // Gets token price from onchain.
  const tokenPrice = await getTokenPriceFromOnChain(chainId, assetId, requestContext);
  cachedPriceMap.set(cachedPriceKey, { timestamp: curTimeInSecs, price: tokenPrice });

  return tokenPrice;
};

export const getTokenPriceFromOnChain = async (
  chainId: number,
  assetId: string,
  requestContext: RequestContext,
): Promise<BigNumber> => {
  const { txService } = getContext();
<<<<<<< HEAD
  return txService.getTokenPrice(chainId, assetId, requestContext);
=======
  const oracleContractAddress = getOracleContractAddress(chainId, requestContext);
  const encodedTokenPriceData = getPriceOracleInterface().encodeFunctionData("getTokenPrice", [assetId]);
  const tokenPriceRes = await txService.readTx({ chainId, to: oracleContractAddress, data: encodedTokenPriceData });
  const tokenPrice = BigNumber.from(tokenPriceRes);

  return tokenPrice;
>>>>>>> 66b3b597
};

/**
 * Gets gas price in usd
 *
 * @param chainId The network identifier
 * @param requestContext Request context
 * @returns Gas price
 */
export const getGasPrice = async (chainId: number, requestContext: RequestContext): Promise<BigNumber> => {
  const { txService } = getContext();
  const gasPrice = await txService.getGasPrice(chainId, requestContext);
  return gasPrice;
};

/**
 * Gets chain ids to take fee from
 */
export const getChainIdForGasFee = (): number[] => {
  return getDeployedChainIdsForGasFee();
};

/**
 * Runs multiple calls at a time, call data should be read methods. used to make it easier for sinon mocks to happen in test cases.
 *
 * @param abi - The ABI data of target contract
 * @param calls - The call data what you want to read from contract
 * @param multicallAddress - The address of multicall contract deployed to configured chain
 * @param rpcUrl - The rpc endpoints what you want to call with
 *
 * @returns Array in ethers.BigNumber
 */
export const multicall = async (abi: any[], calls: Call[], multicallAddress: string, rpcUrl: string) => {
  return await _multicall(abi, calls, multicallAddress, rpcUrl);
};<|MERGE_RESOLUTION|>--- conflicted
+++ resolved
@@ -1,22 +1,13 @@
-<<<<<<< HEAD
-import { getNtpTimeSeconds as _getNtpTimeSeconds, RequestContext, getChainData } from "@connext/nxtp-utils";
-import { BigNumber, utils } from "ethers";
-
-=======
 import {
   getNtpTimeSeconds as _getNtpTimeSeconds,
   RequestContext,
-  GAS_ESTIMATES,
   getChainData,
-  createLoggingContext,
   multicall as _multicall,
   Call,
 } from "@connext/nxtp-utils";
-import { BigNumber, constants, utils } from "ethers";
+import { BigNumber, utils } from "ethers";
 
-import { getOracleContractAddress, getPriceOracleInterface } from "../../adapters/contract/contract";
 import { cachedPriceMap } from "../../bindings/prices";
->>>>>>> 66b3b597
 import { getDeployedChainIdsForGasFee } from "../../config";
 import { getContext } from "../../router";
 
@@ -152,16 +143,7 @@
   requestContext: RequestContext,
 ): Promise<BigNumber> => {
   const { txService } = getContext();
-<<<<<<< HEAD
   return txService.getTokenPrice(chainId, assetId, requestContext);
-=======
-  const oracleContractAddress = getOracleContractAddress(chainId, requestContext);
-  const encodedTokenPriceData = getPriceOracleInterface().encodeFunctionData("getTokenPrice", [assetId]);
-  const tokenPriceRes = await txService.readTx({ chainId, to: oracleContractAddress, data: encodedTokenPriceData });
-  const tokenPrice = BigNumber.from(tokenPriceRes);
-
-  return tokenPrice;
->>>>>>> 66b3b597
 };
 
 /**
