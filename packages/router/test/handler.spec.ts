import {
  AuctionPayload,
  createRequestContext,
  FulfillParams,
  getRandomBytes32,
  mkAddress,
  mkBytes32,
  PrepareParams,
  RequestContext,
  RouterNxtpNatsMessagingService,
  jsonifyError,
  mkSig,
  senderPrepareDataMock,
  receiverFulfillDataMock,
  fakeTxReceipt,
  fulfillParamsMock,
} from "@connext/nxtp-utils";
import { err, ok, errAsync } from "neverthrow";
import { TransactionService } from "@connext/nxtp-txservice";
import { expect } from "chai";
import { createStubInstance, SinonStub, reset, restore, SinonStubbedInstance, stub } from "sinon";
import pino from "pino";
import { BigNumber, constants, Wallet, utils } from "ethers";

import { Subgraph, SubgraphError } from "../src/subgraph";
import { TransactionManager as TxManager, TransactionManagerError } from "../src/contract";
import { getBidExpiry, Handler, HandlerError, mutateExpiry } from "../src/handler";
import * as config from "../src/config";
import { TransactionStatus } from "../src/graphqlsdk";
import * as handlerUtils from "../src/handler";
import { fakeConfig } from "./utils";
import { parseEther } from "@ethersproject/units";
import { okAsync } from "neverthrow";

const logger = pino({ level: process.env.LOG_LEVEL ?? "silent" });

const rinkebyTestTokenAddress = "0x8bad6f387643Ae621714Cd739d26071cFBE3d0C9";
const goerliTestTokenAddress = "0xbd69fC70FA1c3AED524Bb4E82Adc5fcCFFcD79Fa";

const MUTATED_AMOUNT = "100";

const SignatureMock = mkSig("0xeee");
const mockMethod = "test";
const mockMethodId = getRandomBytes32();
const requestContext = (createRequestContext("TEST") as unknown) as RequestContext;

describe("Handler", () => {
  let handler: Handler;
  let txService: SinonStubbedInstance<TransactionService>;
  let txManager: SinonStubbedInstance<TxManager>;
  let subgraph: SinonStubbedInstance<Subgraph>;
  let wallet: SinonStubbedInstance<Wallet>;
  let messaging: SinonStubbedInstance<RouterNxtpNatsMessagingService>;
  let bidExpiry: number;

  let getConfigMock: SinonStub;
  let recoverAuctionSignerMock: SinonStub;
  let mutateAmountMock: SinonStub;

  const addr = mkAddress("0xb");

  beforeEach(() => {
    messaging = createStubInstance(RouterNxtpNatsMessagingService);
    messaging.publishAuctionResponse.resolves(undefined);
    messaging.publishMetaTxResponse.resolves(undefined);

    subgraph = createStubInstance(Subgraph);

    txManager = createStubInstance(TxManager);
    txManager.prepare.returns(okAsync(fakeTxReceipt));
    txManager.fulfill.returns(okAsync(fakeTxReceipt));
    txManager.cancel.returns(okAsync(fakeTxReceipt));

    txService = createStubInstance(TransactionService);
<<<<<<< HEAD
    recoverAuctionSignerMock = stub(handlerUtils, "recoverAuctionSigner");

    getConfigMock = stub(config, "getConfig");
    mutateAmountMock = stub(handlerUtils, "mutateAmount");

    getConfigMock.returns(fakeConfig);
    mutateAmountMock.returns(MUTATED_AMOUNT);
    recoverAuctionSignerMock.returns(addr);
=======
    stub(config, "getConfig").returns(fakeConfig);
    stub(handlerUtils, "mutateAmount").returns(MUTATED_AMOUNT);
    stub(handlerUtils, "mutateExpiry").returns(MUTATED_EXPIRY);
    stub(handlerUtils, "getBidExpiry").returns(BID_EXPIRY);
    stub(handlerUtils, "recoverAuctionSigner").returns(addr);
    stub(handlerUtils, "validExpiry").returns(true);
>>>>>>> 0201b4f1

    wallet = createStubInstance(Wallet);
    bidExpiry = getBidExpiry();
    (wallet as any).address = addr; // need to do this differently bc the function doesnt exist on the interface
    wallet.signMessage.resolves(SignatureMock);

    handler = new Handler(messaging as any, subgraph as any, txManager as any, txService as any, wallet, logger);
  });

  afterEach(() => {
    restore();
    reset();
  });

  describe("class HandlerError", () => {
    it("happy constructor", () => {
      const method = "test";
      const methodId = getRandomBytes32();
      const error = new HandlerError(HandlerError.reasons.MessagingError, {
        calling: "messagingService.publishAuctionResponse",
        methodId,
        requestContext,
        method,
      });

      expect(error.message).to.be.eq(HandlerError.reasons.MessagingError);
      expect(error.context.method).to.be.eq(method);
      expect(error.context.methodId).to.be.eq(methodId);
    });
  });

  it("happy: mutateExpiry, should error if expiry happened", () => {
    const day = 3600 * 24;
    const expiry = day;

    let res;
    let error;
    try {
      res = mutateExpiry(expiry);
    } catch (e) {
      error = e;
    }
    expect(error).to.be.an("error");
    expect(error.message).to.be.eq("Expiration already happened");
  });

  it("happy: mutateExpiry", () => {
    const day = 3600 * 24;
    const expiry = Date.now() / 1000 + day * 2;
    const res = mutateExpiry(expiry);

    expect(Math.floor(res)).to.be.eq(Math.floor(Date.now() / 1000) + day);
  });

  describe("handleNewAuction", () => {
    const auctionPayload: AuctionPayload = {
      user: mkAddress("0xa"),
      sendingChainId: 1337,
      sendingAssetId: mkAddress("0xc"),
      amount: "1",
      receivingChainId: 1338,
      receivingAssetId: mkAddress("0xf"),
      receivingAddress: mkAddress("0xd"),
      expiry: Math.floor(Date.now() / 1000) + 24 * 3600 * 3,
      transactionId: mkBytes32("0xa"),
      encryptedCallData: "0x",
      callDataHash: mkBytes32("0xb"),
      callTo: mkAddress("0xe"),
      dryRun: false,
    };

    beforeEach(() => {
      subgraph.getAssetBalance.returns(okAsync(BigNumber.from(100)));
      txService.getBalance.resolves(parseEther("1"));
    });

    it("should log error if config errors", async () => {
      let update;
      logger.on("level-change", (lvl) => {
        update = lvl;
      });
      logger.level = "error"; // trigger event

      getConfigMock.throws(new Error("fails"));

      await handler.handleNewAuction(auctionPayload, "_INBOX.abc", requestContext);
      expect(getConfigMock.callCount).to.eq(1);
      expect(messaging.publishAuctionResponse.callCount).to.eq(0);
      expect(update).to.be.eq("error");
    });

    it("should log error if subgraph.getAssetBalance errors", async () => {
      let update;
      logger.on("level-change", (lvl) => {
        update = lvl;
      });
      logger.level = "error"; // trigger event
      subgraph.getAssetBalance.returns(
        errAsync(
          new SubgraphError(SubgraphError.reasons.SDKError, {
            method: mockMethod,
            methodId: mockMethodId,
            sdkError: jsonifyError(new Error("fails")),
          }),
        ),
      );

      await handler.handleNewAuction(auctionPayload, "_INBOX.abc", requestContext);
      expect(getConfigMock.callCount).to.eq(2);
      expect(subgraph.getAssetBalance.callCount).to.eq(1);
      expect(messaging.publishAuctionResponse.callCount).to.eq(0);
      expect(update).to.be.eq("error");
    });

    it("should log error if not enough available liquidity for auction", async () => {
      let update;
      logger.on("level-change", (lvl) => {
        update = lvl;
      });
      logger.level = "error"; // trigger event
      mutateAmountMock.returns("1000");
      await handler.handleNewAuction(auctionPayload, "_INBOX.abc", requestContext);
      expect(getConfigMock.callCount).to.eq(2);
      expect(subgraph.getAssetBalance.callCount).to.eq(1);
      expect(messaging.publishAuctionResponse.callCount).to.eq(0);
      expect(update).to.be.eq("error");
    });

    it("should log error if txService.getBalance errors for sendingChainId", async () => {
      let update;
      logger.on("level-change", (lvl) => {
        update = lvl;
      });
      logger.level = "error"; // trigger event

      txService.getBalance.onCall(0).rejects(new Error("fails"));

      await handler.handleNewAuction(auctionPayload, "_INBOX.abc", requestContext);
      expect(getConfigMock.callCount).to.eq(2);
      expect(subgraph.getAssetBalance.callCount).to.eq(1);
      expect(txService.getBalance.callCount).to.eq(2);
      expect(messaging.publishAuctionResponse.callCount).to.eq(0);
      expect(update).to.be.eq("error");
    });

    it("should log error if txService.getBalance errors for receivingChainId", async () => {
      let update;
      logger.on("level-change", (lvl) => {
        update = lvl;
      });
      logger.level = "error"; // trigger event

      txService.getBalance.onCall(1).rejects(new Error("fails"));

      await handler.handleNewAuction(auctionPayload, "_INBOX.abc", requestContext);
      expect(getConfigMock.callCount).to.eq(2);
      expect(subgraph.getAssetBalance.callCount).to.eq(1);
      expect(txService.getBalance.callCount).to.eq(2);
      expect(messaging.publishAuctionResponse.callCount).to.eq(0);
      expect(update).to.be.eq("error");
    });

    it("should log error if txService.getBalance for sendingChainId is lower than minGasFee", async () => {
      let update;
      logger.on("level-change", (lvl) => {
        update = lvl;
      });
      logger.level = "error"; // trigger event

      txService.getBalance.onCall(0).resolves(parseEther("0"));

      await handler.handleNewAuction(auctionPayload, "_INBOX.abc", requestContext);
      expect(getConfigMock.callCount).to.eq(2);
      expect(subgraph.getAssetBalance.callCount).to.eq(1);
      expect(txService.getBalance.callCount).to.eq(2);
      expect(messaging.publishAuctionResponse.callCount).to.eq(0);
      expect(update).to.be.eq("error");
    });

    it("should log error if txService.getBalance for receivingChainId is lower than minGasFee", async () => {
      let update;
      logger.on("level-change", (lvl) => {
        update = lvl;
      });
      logger.level = "error"; // trigger event

      txService.getBalance.onCall(1).resolves(parseEther("0"));

      await handler.handleNewAuction(auctionPayload, "_INBOX.abc", requestContext);
      expect(getConfigMock.callCount).to.eq(2);
      expect(subgraph.getAssetBalance.callCount).to.eq(1);
      expect(txService.getBalance.callCount).to.eq(2);
      expect(messaging.publishAuctionResponse.callCount).to.eq(0);
      expect(update).to.be.eq("error");
    });

    it("should log error if routerSignAuctionBid errors", async () => {
      let update;
      logger.on("level-change", (lvl) => {
        update = lvl;
      });
      logger.level = "error"; // trigger event

      wallet.signMessage.rejects(new Error("fails"));

      await handler.handleNewAuction(auctionPayload, "_INBOX.abc", requestContext);
      expect(getConfigMock.callCount).to.eq(2);
      expect(subgraph.getAssetBalance.callCount).to.eq(1);
      expect(txService.getBalance.callCount).to.eq(2);
      expect(wallet.signMessage.callCount).to.eq(1);
      expect(messaging.publishAuctionResponse.callCount).to.eq(0);
      expect(update).to.be.eq("error");
    });

    it("should log error if messaging.publishAuctionResponse errors", async () => {
      let update;
      logger.on("level-change", (lvl) => {
        update = lvl;
      });
      logger.level = "error"; // trigger event

      messaging.publishAuctionResponse.rejects(new Error("fails"));

      await handler.handleNewAuction(auctionPayload, "_INBOX.abc", requestContext);
      expect(getConfigMock.callCount).to.eq(2);
      expect(subgraph.getAssetBalance.callCount).to.eq(1);
      expect(txService.getBalance.callCount).to.eq(2);
      expect(wallet.signMessage.callCount).to.eq(1);
      expect(messaging.publishAuctionResponse.callCount).to.eq(1);
      expect(update).to.be.eq("error");
    });

    it("happy: should publish auction response for a valid swap", async () => {
      await handler.handleNewAuction(auctionPayload, "_INBOX.abc", requestContext);
      expect(messaging.publishAuctionResponse.callCount).to.eq(1);
      const publishCall = messaging.publishAuctionResponse.getCall(0);
      expect(publishCall.args[0]).to.eq("_INBOX.abc");
      expect(publishCall.args[1].bid).to.deep.eq({
        bidExpiry: bidExpiry,
        user: auctionPayload.user,
        router: mkAddress("0xb"),
        sendingChainId: auctionPayload.sendingChainId,
        sendingAssetId: auctionPayload.sendingAssetId,
        amount: auctionPayload.amount,
        receivingChainId: auctionPayload.receivingChainId,
        receivingAssetId: auctionPayload.receivingAssetId,
        amountReceived: MUTATED_AMOUNT,
        receivingAddress: auctionPayload.receivingAddress,
        transactionId: auctionPayload.transactionId,
        expiry: auctionPayload.expiry,
        callDataHash: auctionPayload.callDataHash,
        callTo: auctionPayload.callTo,
        encryptedCallData: auctionPayload.encryptedCallData,
        sendingChainTxManagerAddress: fakeConfig.chainConfig[auctionPayload.sendingChainId].transactionManagerAddress,
        receivingChainTxManagerAddress:
          fakeConfig.chainConfig[auctionPayload.receivingChainId].transactionManagerAddress,
      });
      expect(publishCall.args[1].bidSignature).to.eq(SignatureMock);
    });
  });

  describe("handleMetaTxRequest", () => {
    const dataMock = {
      type: "Fulfill",
      relayerFee: "1",
      to: fakeConfig.chainConfig[1337].transactionManagerAddress,
      data: {
        Fulfill: fulfillParamsMock,
      },
      chainId: 1337,
    };

    it("should log error if config errors", async () => {
      let update;
      logger.on("level-change", (lvl) => {
        update = lvl;
      });
      logger.level = "error"; // trigger event

      getConfigMock.throws(new Error("fails"));

      await handler.handleMetaTxRequest(dataMock, "_INBOX.abc", requestContext);

      expect(getConfigMock.callCount).to.eq(1);
      expect(txManager.fulfill.callCount).to.eq(0);
      expect(update).to.be.eq("error");
    });

    it("should log error if config doesn't exist for chainId", async () => {
      const mock = JSON.parse(JSON.stringify(dataMock));
      mock.chainId = 1400;

      let update;
      logger.on("level-change", (lvl) => {
        update = lvl;
      });
      logger.level = "error"; // trigger event

      await handler.handleMetaTxRequest(mock, "_INBOX.abc", requestContext);

      expect(getConfigMock.callCount).to.eq(2);
      expect(txManager.fulfill.callCount).to.eq(0);
      expect(update).to.be.eq("error");
    });

    it("should log error iff to !== transactionManagerAddress for chainId", async () => {
      const mock = JSON.parse(JSON.stringify(dataMock));
      mock.to = mkAddress("0xa");

      let update;
      logger.on("level-change", (lvl) => {
        update = lvl;
      });
      logger.level = "error"; // trigger event

      await handler.handleMetaTxRequest(mock, "_INBOX.abc", requestContext);

      expect(getConfigMock.callCount).to.eq(2);
      expect(txManager.fulfill.callCount).to.eq(0);
      expect(update).to.be.eq("error");
    });

    it("happy publish: should log error if txManager.fulfill errors", async () => {
      let update;
      logger.on("level-change", (lvl) => {
        update = lvl;
      });
      logger.level = "error"; // trigger event

      txManager.fulfill.returns(
        errAsync(
          new TransactionManagerError(TransactionManagerError.reasons.NoTransactionManagerAddress, {
            chainId: dataMock.chainId,
            configError: "No contract exists for chain",
            method: mockMethod,
            methodId: mockMethodId,
          }),
        ),
      );

      await handler.handleMetaTxRequest(dataMock, "_INBOX.abc", requestContext);

      expect(getConfigMock.callCount).to.eq(2);
      expect(txManager.fulfill.callCount).to.eq(1);
      expect(messaging.publishMetaTxResponse.callCount).to.eq(1);
      expect(update).to.be.eq("error");
    });

    it("should log error if txManager.fulfill errors as well as messaging publish errors", async () => {
      let update;
      logger.on("level-change", (lvl) => {
        update = lvl;
      });
      logger.level = "error"; // trigger event

      txManager.fulfill.returns(
        errAsync(
          new TransactionManagerError(TransactionManagerError.reasons.NoTransactionManagerAddress, {
            chainId: dataMock.chainId,
            configError: "No contract exists for chain",
            method: mockMethod,
            methodId: mockMethodId,
          }),
        ),
      );

      messaging.publishMetaTxResponse.rejects(new Error("fails"));

      await handler.handleMetaTxRequest(dataMock, "_INBOX.abc", requestContext);

      expect(getConfigMock.callCount).to.eq(2);
      expect(txManager.fulfill.callCount).to.eq(1);
      expect(messaging.publishMetaTxResponse.callCount).to.eq(1);
      expect(update).to.be.eq("error");
    });

    it("should log error if txManager.fulfill success but messaging publish errors", async () => {
      let update;
      logger.on("level-change", (lvl) => {
        update = lvl;
      });
      logger.level = "error"; // trigger event

      messaging.publishMetaTxResponse.rejects(new Error("fails"));

      await handler.handleMetaTxRequest(dataMock, "_INBOX.abc", requestContext);

      expect(getConfigMock.callCount).to.eq(2);
      expect(txManager.fulfill.callCount).to.eq(1);
      expect(messaging.publishMetaTxResponse.callCount).to.eq(2);
      expect(update).to.be.eq("error");
    });

    it("should log error if txManager.fulfill success but messaging publish errors", async () => {
      let update;
      logger.on("level-change", (lvl) => {
        update = lvl;
      });
      logger.level = "error"; // trigger event

      messaging.publishMetaTxResponse.rejects(new Error("fails"));

      await handler.handleMetaTxRequest(dataMock, "_INBOX.abc", requestContext);

      expect(getConfigMock.callCount).to.eq(2);
      expect(txManager.fulfill.callCount).to.eq(1);
      expect(messaging.publishMetaTxResponse.callCount).to.eq(2);
      expect(update).to.be.eq("error");
    });

    it("happy handleMetaTxRequest", async () => {
      let update;
      logger.on("level-change", (lvl) => {
        update = lvl;
      });
      logger.level = "error"; // trigger event

      await handler.handleMetaTxRequest(dataMock, "_INBOX.abc", requestContext);

      expect(getConfigMock.callCount).to.eq(2);
      expect(txManager.fulfill.callCount).to.eq(1);
      expect(messaging.publishMetaTxResponse.callCount).to.eq(1);
      expect(update).to.be.eq("error");
    });
  });

  describe("handleSenderPrepare", () => {
    it.skip("should log info if receiverPreparing already", async () => {});

    it("should log error if decodeAuctionBid errors", async () => {
      let update;
      logger.on("level-change", (lvl) => {
        update = lvl;
      });
      logger.level = "error"; // trigger event

      const ethPrepareDataMock = JSON.parse(JSON.stringify(senderPrepareDataMock));
      ethPrepareDataMock.encodedBid = constants.AddressZero;

      await handler.handleSenderPrepare(ethPrepareDataMock, requestContext);

      expect(recoverAuctionSignerMock.callCount).to.be.eq(0);
      expect(txManager.prepare.callCount).to.be.eq(0);
      expect(update).to.be.eq("error");
    });

    it("should log error if recoverAuctionSigner errors", async () => {
      let update;
      logger.on("level-change", (lvl) => {
        update = lvl;
      });
      logger.level = "error"; // trigger event

      const ethPrepareDataMock = JSON.parse(JSON.stringify(senderPrepareDataMock));

      recoverAuctionSignerMock.throws(new Error("fails"));

      await handler.handleSenderPrepare(ethPrepareDataMock, requestContext);

      expect(recoverAuctionSignerMock.callCount).to.be.eq(1);
      expect(txManager.prepare.callCount).to.be.eq(0);
      expect(update).to.be.eq("error");
    });

    it("should log error if caller isn't signer", async () => {
      let update;
      logger.on("level-change", (lvl) => {
        update = lvl;
      });
      logger.level = "error"; // trigger event

      const ethPrepareDataMock = JSON.parse(JSON.stringify(senderPrepareDataMock));

      recoverAuctionSignerMock.returns(mkAddress("0xe"));

      await handler.handleSenderPrepare(ethPrepareDataMock, requestContext);

      expect(recoverAuctionSignerMock.callCount).to.be.eq(1);
      expect(txManager.prepare.callCount).to.be.eq(0);
      expect(update).to.be.eq("error");
    });

    it("should log error if bid amount is different from txData amount", async () => {
      let update;
      logger.on("level-change", (lvl) => {
        update = lvl;
      });
      logger.level = "error"; // trigger event

      const ethPrepareDataMock = JSON.parse(JSON.stringify(senderPrepareDataMock));
      ethPrepareDataMock.txData.amount = BigNumber.from(senderPrepareDataMock.txData.amount).sub(1).toString();

      await handler.handleSenderPrepare(ethPrepareDataMock, requestContext);

      expect(recoverAuctionSignerMock.callCount).to.be.eq(1);
      expect(txManager.prepare.callCount).to.be.eq(0);
      expect(update).to.be.eq("error");
    });

    it("should log error if bid transactionId is different from txData transactionId", async () => {
      let update;
      logger.on("level-change", (lvl) => {
        update = lvl;
      });
      logger.level = "error"; // trigger event

      const ethPrepareDataMock = JSON.parse(JSON.stringify(senderPrepareDataMock));
      ethPrepareDataMock.txData.transactionId = getRandomBytes32();

      await handler.handleSenderPrepare(ethPrepareDataMock, requestContext);

      expect(recoverAuctionSignerMock.callCount).to.be.eq(1);
      expect(txManager.prepare.callCount).to.be.eq(0);
      expect(update).to.be.eq("error");
    });

    it("should log error if bid transactionId is different from txData transactionId", async () => {
      let update;
      logger.on("level-change", (lvl) => {
        update = lvl;
      });
      logger.level = "error"; // trigger event

      const ethPrepareDataMock = JSON.parse(JSON.stringify(senderPrepareDataMock));
      ethPrepareDataMock.txData.transactionId = getRandomBytes32();

      await handler.handleSenderPrepare(ethPrepareDataMock, requestContext);

      expect(recoverAuctionSignerMock.callCount).to.be.eq(1);
      expect(txManager.prepare.callCount).to.be.eq(0);
      expect(update).to.be.eq("error");
    });

    it("should log error if mutateExpiry errors", async () => {
      let update;
      logger.on("level-change", (lvl) => {
        update = lvl;
      });
      logger.level = "error"; // trigger event

      const ethPrepareDataMock = JSON.parse(JSON.stringify(senderPrepareDataMock));
      ethPrepareDataMock.txData.expiry = 3600 * 24;

      await handler.handleSenderPrepare(ethPrepareDataMock, requestContext);

      expect(recoverAuctionSignerMock.callCount).to.be.eq(1);
      expect(txManager.prepare.callCount).to.be.eq(0);
      expect(update).to.be.eq("error");
    });

    it("should log error if transaction already prepared ", async () => {
      let update;
      logger.on("level-change", (lvl) => {
        update = lvl;
      });
      logger.level = "error"; // trigger event

      const ethPrepareDataMock = JSON.parse(JSON.stringify(senderPrepareDataMock));

      txManager.prepare.returns(
        errAsync(
          new TransactionManagerError(TransactionManagerError.reasons.TxServiceError, {
            method: mockMethod,
            methodId: mockMethodId,
            chainId: ethPrepareDataMock.txData.chainId,
            txServiceError: jsonifyError(new Error("#p:015")),
          }),
        ),
      );

      await handler.handleSenderPrepare(ethPrepareDataMock, requestContext);

      expect(recoverAuctionSignerMock.callCount).to.be.eq(1);
      expect(txManager.prepare.callCount).to.be.eq(1);
      expect(update).to.be.eq("error");
    });

    it("should log error if prepare fails ", async () => {
      let update;
      logger.on("level-change", (lvl) => {
        update = lvl;
      });
      logger.level = "error"; // trigger event

      const ethPrepareDataMock = JSON.parse(JSON.stringify(senderPrepareDataMock));

      txManager.prepare.returns(
        errAsync(
          new TransactionManagerError(TransactionManagerError.reasons.TxServiceError, {
            method: mockMethod,
            methodId: mockMethodId,
            chainId: ethPrepareDataMock.txData.chainId,
            txServiceError: jsonifyError(new Error("fails")),
          }),
        ),
      );

      await handler.handleSenderPrepare(ethPrepareDataMock, requestContext);

      expect(recoverAuctionSignerMock.callCount).to.be.eq(1);
      expect(txManager.prepare.callCount).to.be.eq(1);
      expect(update).to.be.eq("error");
    });

    it("should send prepare for receiving chain with ETH asset", async () => {
      const ethPrepareDataMock = JSON.parse(JSON.stringify(senderPrepareDataMock));
      ethPrepareDataMock.txData.sendingAssetId = constants.AddressZero;
      ethPrepareDataMock.txData.receivingAssetId = constants.AddressZero;
      await handler.handleSenderPrepare(ethPrepareDataMock, requestContext);

      expect(txManager.prepare.callCount).to.be.eq(1);
      const call = txManager.prepare.getCall(0);
      expect(call.args[0]).to.eq(ethPrepareDataMock.txData.receivingChainId);
      expect(call.args[1]).to.deep.eq({
        txData: {
          user: ethPrepareDataMock.txData.user,
          router: ethPrepareDataMock.txData.router,
          sendingAssetId: ethPrepareDataMock.txData.sendingAssetId,
          receivingAssetId: ethPrepareDataMock.txData.receivingAssetId,
          sendingChainFallback: ethPrepareDataMock.txData.sendingChainFallback,
          receivingAddress: ethPrepareDataMock.txData.receivingAddress,
          callTo: ethPrepareDataMock.txData.callTo,
          sendingChainId: ethPrepareDataMock.txData.sendingChainId,
          receivingChainId: ethPrepareDataMock.txData.receivingChainId,
          callDataHash: ethPrepareDataMock.txData.callDataHash,
          transactionId: ethPrepareDataMock.txData.transactionId,
          amount: ethPrepareDataMock.txData.amount,
          expiry: ethPrepareDataMock.txData.expiry,
          preparedBlockNumber: ethPrepareDataMock.txData.preparedBlockNumber,
        },
        amount: MUTATED_AMOUNT,
        expiry: mutateExpiry(ethPrepareDataMock.txData.expiry),
        bidSignature: ethPrepareDataMock.bidSignature,
        encodedBid: ethPrepareDataMock.encodedBid,
        encryptedCallData: ethPrepareDataMock.encryptedCallData,
      } as PrepareParams);
    });

    it("should send prepare for receiving chain with token asset", async () => {
      const tokenPrepareData = JSON.parse(JSON.stringify(senderPrepareDataMock));
      tokenPrepareData.txData.sendingAssetId = rinkebyTestTokenAddress;
      tokenPrepareData.txData.receivingAssetId = goerliTestTokenAddress;

      // TODO: where is approve??
      await handler.handleSenderPrepare(tokenPrepareData, requestContext);

      expect(txManager.prepare.callCount).to.be.eq(1);
      const call = txManager.prepare.getCall(0);
      expect(call.args[0]).to.eq(tokenPrepareData.txData.receivingChainId);
      expect(call.args[1]).to.deep.eq({
        txData: {
          user: tokenPrepareData.txData.user,
          router: tokenPrepareData.txData.router,
          sendingAssetId: tokenPrepareData.txData.sendingAssetId,
          receivingAssetId: tokenPrepareData.txData.receivingAssetId,
          sendingChainFallback: tokenPrepareData.txData.sendingChainFallback,
          receivingAddress: tokenPrepareData.txData.receivingAddress,
          callTo: tokenPrepareData.txData.callTo,
          sendingChainId: tokenPrepareData.txData.sendingChainId,
          receivingChainId: tokenPrepareData.txData.receivingChainId,
          callDataHash: tokenPrepareData.txData.callDataHash,
          transactionId: tokenPrepareData.txData.transactionId,
          amount: tokenPrepareData.txData.amount,
          expiry: tokenPrepareData.txData.expiry,
          preparedBlockNumber: tokenPrepareData.txData.preparedBlockNumber,
        },
        amount: MUTATED_AMOUNT,
        expiry: mutateExpiry(tokenPrepareData.txData.expiry),
        bidSignature: tokenPrepareData.bidSignature,
        encodedBid: tokenPrepareData.encodedBid,
        encryptedCallData: tokenPrepareData.encryptedCallData,
      } as PrepareParams);
    });
  });

  describe("handleReceiverFulfill", () => {
    it("should error if fulfill errors", async () => {
      let update;
      logger.on("level-change", (lvl) => {
        update = lvl;
      });
      logger.level = "error"; // trigger event

      const ethReceiverFulfillDataMock = JSON.parse(JSON.stringify(receiverFulfillDataMock));
      const ethPrepareDataMock = JSON.parse(JSON.stringify(senderPrepareDataMock));
      const ethRxFulfillDataMock = {
        ...ethReceiverFulfillDataMock,
        sendingAssetId: constants.AddressZero,
        receivingAssetId: constants.AddressZero,
      };

      txManager.fulfill.returns(
        errAsync(
          new TransactionManagerError(TransactionManagerError.reasons.TxServiceError, {
            method: mockMethod,
            methodId: mockMethodId,
            chainId: ethPrepareDataMock.txData.sendingChainId,
            txServiceError: jsonifyError(new Error("fails")),
          }),
        ),
      );

      await handler.handleReceiverFulfill(ethPrepareDataMock, ethRxFulfillDataMock, requestContext);

      expect(update).to.be.eq("error");
    });

    it("should fulfill eth asset", async () => {
      const ethRxFulfillDataMock = JSON.parse(JSON.stringify(receiverFulfillDataMock));
      ethRxFulfillDataMock.txData.sendingAssetId = constants.AddressZero;
      ethRxFulfillDataMock.txData.receivingAssetId = constants.AddressZero;

      const ethPrepareDataMock = JSON.parse(JSON.stringify(senderPrepareDataMock));
      ethPrepareDataMock.txData.sendingAssetId = constants.AddressZero;
      ethPrepareDataMock.txData.receivingAssetId = constants.AddressZero;

      subgraph.getTransactionForChain.returns(
        okAsync({
          status: TransactionStatus.Prepared,
          ...senderPrepareDataMock,
        }),
      );
      await handler.handleReceiverFulfill(ethPrepareDataMock, ethRxFulfillDataMock, requestContext);
      const call = txManager.fulfill.getCall(0);
      const [, data] = call.args;
      expect(data).to.deep.eq({
        relayerFee: ethRxFulfillDataMock.relayerFee,
        signature: ethRxFulfillDataMock.signature,
        callData: ethRxFulfillDataMock.callData,
        txData: {
          user: ethRxFulfillDataMock.txData.user,
          router: ethRxFulfillDataMock.txData.router,
          sendingAssetId: ethRxFulfillDataMock.txData.sendingAssetId,
          receivingAssetId: ethRxFulfillDataMock.txData.receivingAssetId,
          sendingChainFallback: ethRxFulfillDataMock.txData.sendingChainFallback,
          receivingAddress: ethRxFulfillDataMock.txData.receivingAddress,
          callTo: ethRxFulfillDataMock.txData.callTo,
          sendingChainId: ethRxFulfillDataMock.txData.sendingChainId,
          receivingChainId: ethRxFulfillDataMock.txData.receivingChainId,
          callDataHash: ethRxFulfillDataMock.txData.callDataHash,
          transactionId: ethRxFulfillDataMock.txData.transactionId,
          amount: ethRxFulfillDataMock.txData.amount,
          expiry: ethRxFulfillDataMock.txData.expiry,
          preparedBlockNumber: ethRxFulfillDataMock.txData.preparedBlockNumber,
        },
      } as FulfillParams);
    });

    it("should fulfill token asset", async () => {
      // change assetIds
      const tokenRxFulfillDataMock = JSON.parse(JSON.stringify(receiverFulfillDataMock));
      tokenRxFulfillDataMock.txData.sendingAssetId = rinkebyTestTokenAddress;
      tokenRxFulfillDataMock.txData.receivingAssetId = goerliTestTokenAddress;

      const tokenPrepareData = JSON.parse(JSON.stringify(senderPrepareDataMock));
      tokenPrepareData.txData.sendingAssetId = rinkebyTestTokenAddress;
      tokenPrepareData.txData.receivingAssetId = goerliTestTokenAddress;

      subgraph.getTransactionForChain.returns(
        okAsync({
          status: TransactionStatus.Prepared,
          bidSignature: "0x",
          encodedBid: "0x",
          encryptedCallData: "0x",
          ...tokenRxFulfillDataMock,
        }),
      );

      await handler.handleReceiverFulfill(tokenPrepareData, tokenRxFulfillDataMock, requestContext);
      const call = txManager.fulfill.getCall(0);
      const [, data] = call.args;

      expect(data).to.deep.eq({
        relayerFee: tokenRxFulfillDataMock.relayerFee,
        signature: tokenRxFulfillDataMock.signature,
        callData: tokenRxFulfillDataMock.callData,
        txData: {
          user: tokenRxFulfillDataMock.txData.user,
          router: tokenRxFulfillDataMock.txData.router,
          sendingAssetId: tokenRxFulfillDataMock.txData.sendingAssetId,
          receivingAssetId: tokenRxFulfillDataMock.txData.receivingAssetId,
          sendingChainFallback: tokenRxFulfillDataMock.txData.sendingChainFallback,
          receivingAddress: tokenRxFulfillDataMock.txData.receivingAddress,
          callTo: tokenRxFulfillDataMock.txData.callTo,
          sendingChainId: tokenRxFulfillDataMock.txData.sendingChainId,
          receivingChainId: tokenRxFulfillDataMock.txData.receivingChainId,
          callDataHash: tokenRxFulfillDataMock.txData.callDataHash,
          transactionId: tokenRxFulfillDataMock.txData.transactionId,
          amount: tokenRxFulfillDataMock.txData.amount,
          expiry: tokenRxFulfillDataMock.txData.expiry,
          preparedBlockNumber: tokenRxFulfillDataMock.txData.preparedBlockNumber,
        },
      } as FulfillParams);
    });
  });
});<|MERGE_RESOLUTION|>--- conflicted
+++ resolved
@@ -72,7 +72,6 @@
     txManager.cancel.returns(okAsync(fakeTxReceipt));
 
     txService = createStubInstance(TransactionService);
-<<<<<<< HEAD
     recoverAuctionSignerMock = stub(handlerUtils, "recoverAuctionSigner");
 
     getConfigMock = stub(config, "getConfig");
@@ -81,14 +80,7 @@
     getConfigMock.returns(fakeConfig);
     mutateAmountMock.returns(MUTATED_AMOUNT);
     recoverAuctionSignerMock.returns(addr);
-=======
-    stub(config, "getConfig").returns(fakeConfig);
-    stub(handlerUtils, "mutateAmount").returns(MUTATED_AMOUNT);
-    stub(handlerUtils, "mutateExpiry").returns(MUTATED_EXPIRY);
-    stub(handlerUtils, "getBidExpiry").returns(BID_EXPIRY);
-    stub(handlerUtils, "recoverAuctionSigner").returns(addr);
     stub(handlerUtils, "validExpiry").returns(true);
->>>>>>> 0201b4f1
 
     wallet = createStubInstance(Wallet);
     bidExpiry = getBidExpiry();
