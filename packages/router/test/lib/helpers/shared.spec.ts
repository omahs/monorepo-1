import { expect } from "@connext/nxtp-utils";
import { BigNumber } from "@ethersproject/bignumber";
import { stub } from "sinon";
import { getNtpTimeSeconds } from "../../../src/lib/helpers";
import * as shared from "../../../src/lib/helpers/shared";
import { txServiceMock } from "../../globalTestHook";

import * as ContractHelperFns from "../../../src/adapters/contract/contract";
import { constants } from "ethers";

describe("getNtpTimeSeconds", () => {
  it("should work", async () => {
    const result = await getNtpTimeSeconds();
    expect(result).to.be.eq(Math.floor(Date.now() / 1000));
  });
});

describe("getTokenPrice", () => {
  beforeEach(() => {
    stub(ContractHelperFns, "getOracleContractAddress").returns("0xaaa");
  });

  it("should work", async () => {
    txServiceMock.readTx.resolves("1");
    const result = await shared.getTokenPrice(4, constants.AddressZero, null);
    expect(result.toString()).to.be.eq("1");
  });
});

describe("getTokenPriceFromOnChain", () => {
  beforeEach(() => {
    stub(ContractHelperFns, "getOracleContractAddress").returns("0xaaa");
  });

  it("should work", async () => {
    txServiceMock.readTx.resolves("1");
    const result = await shared.getTokenPriceFromOnChain(4, constants.AddressZero, null);
    expect(result.toString()).to.be.eq("1");
  });
});

describe("getGasPrice", () => {
  it("should work", async () => {
    txServiceMock.getGasPrice.resolves(BigNumber.from("1"));
    const result = await shared.getGasPrice(4, null);
    expect(result.toString()).to.be.eq("1");
  });
});

describe("getChainIdsForGasFee", () => {
  it("should work", () => {
    const result = shared.getChainIdForGasFee();
    expect(result).to.be.includes(4);
    expect(result).to.be.includes(56);
    expect(result).to.be.includes(42161);
  });
});

describe("getMainnetEquivalent", () => {
  it("should work", async () => {
    const result = await shared.getMainnetEquivalent(constants.AddressZero, 100);
    expect(result).to.be.eq("0x6B175474E89094C44Da98b954EedeAC495271d0F");
  });
});

<<<<<<< HEAD
// TODO: test pass through method calculateGasFeeInReceivingToken?
=======
describe("getMainnetDecimals", () => {
  it("should work", async () => {
    const result = await shared.getMainnetDecimals(constants.AddressZero, 100);
    expect(result).to.be.eq(18);
  });
});

describe("calculateGasFeeInReceivingToken", () => {
  it("should return 0 for local chains", async () => {
    const result = await shared.calculateGasFeeInReceivingToken(
      mkAddress("0x1"),
      1337,
      mkAddress("0x2"),
      1338,
      18,
      createRequestContext("test"),
    );
    expect(result.toNumber()).to.be.eq(0);
  });

  it("should only calculate sending chain if receiving chain is not included", async () => {
    const tokenStub = stub(shared, "getTokenPrice");
    const gasStub = stub(shared, "getGasPrice");
    tokenStub.onFirstCall().resolves(BigNumber.from(1));
    tokenStub.onSecondCall().resolves(BigNumber.from(2));
    gasStub.onFirstCall().resolves(BigNumber.from(5));
    const result = await shared.calculateGasFeeInReceivingToken(
      mkAddress("0x0"),
      1,
      mkAddress("0x2"),
      1338,
      18,
      createRequestContext("test"),
    );
    expect(result.toNumber()).to.be.eq((5 * parseInt(GAS_ESTIMATES.fulfill) * 1) / 2);
  });

  it("should only calculate sending chain if receiving chain is not included and add l1gas for optimism", async () => {
    const tokenStub = stub(shared, "getTokenPrice");
    const gasStub = stub(shared, "getGasPrice");
    tokenStub.onFirstCall().resolves(BigNumber.from(1));
    tokenStub.onSecondCall().resolves(BigNumber.from(2));
    gasStub.onFirstCall().resolves(BigNumber.from(5));
    gasStub.onSecondCall().resolves(BigNumber.from(5));
    const result = await shared.calculateGasFeeInReceivingToken(
      mkAddress("0x0"),
      10,
      mkAddress("0x2"),
      1338,
      18,
      createRequestContext("test"),
    );
    expect(result.toNumber()).to.be.eq(
      (5 * (parseInt(GAS_ESTIMATES.fulfill) + parseInt(GAS_ESTIMATES.fulfillL1)) * 1) / 2,
    );
  });

  it("should only calculate receiving chain if sending chain is not included", async () => {
    const tokenStub = stub(shared, "getTokenPrice");
    const gasStub = stub(shared, "getGasPrice");
    tokenStub.onFirstCall().resolves(BigNumber.from(1));
    tokenStub.onSecondCall().resolves(BigNumber.from(2));
    gasStub.onFirstCall().resolves(BigNumber.from(5));
    const result = await shared.calculateGasFeeInReceivingToken(
      mkAddress("0x0"),
      1338,
      mkAddress("0x2"),
      1,
      18,
      createRequestContext("test"),
    );
    expect(result.toNumber()).to.be.eq((5 * parseInt(GAS_ESTIMATES.prepare) * 1) / 2);
  });

  it("should only calculate receiving chain if sending chain is not included and add l1gas for optimism", async () => {
    const tokenStub = stub(shared, "getTokenPrice");
    const gasStub = stub(shared, "getGasPrice");
    tokenStub.onFirstCall().resolves(BigNumber.from(1));
    tokenStub.onSecondCall().resolves(BigNumber.from(2));
    gasStub.onFirstCall().resolves(BigNumber.from(5));
    gasStub.onSecondCall().resolves(BigNumber.from(5));
    const result = await shared.calculateGasFeeInReceivingToken(
      mkAddress("0x0"),
      1338,
      mkAddress("0x2"),
      10,
      18,
      createRequestContext("test"),
    );
    expect(result.toNumber()).to.be.eq(
      (5 * (parseInt(GAS_ESTIMATES.prepare) + parseInt(GAS_ESTIMATES.prepareL1)) * 1) / 2,
    );
  });
});

describe("calculateGasFeeInReceivingTokenForFulfill", () => {
  it("should return 0 for local chains", async () => {
    const result = await shared.calculateGasFeeInReceivingTokenForFulfill(
      mkAddress("0x1"),
      1337,
      18,
      createRequestContext("test"),
    );
    expect(result.toNumber()).to.be.eq(0);
  });

  it("should work", async () => {
    const tokenStub = stub(shared, "getTokenPrice");
    const gasStub = stub(shared, "getGasPrice");
    tokenStub.onFirstCall().resolves(BigNumber.from(1));
    tokenStub.onSecondCall().resolves(BigNumber.from(2));
    gasStub.onFirstCall().resolves(BigNumber.from(5));
    const result = await shared.calculateGasFeeInReceivingTokenForFulfill(
      mkAddress("0x0"),
      1,
      18,
      createRequestContext("test"),
    );
    expect(result.toNumber()).to.be.eq((5 * parseInt(GAS_ESTIMATES.fulfill) * 1) / 2);
  });

  it("should add l1Gas for optimism", async () => {
    const tokenStub = stub(shared, "getTokenPrice");
    const gasStub = stub(shared, "getGasPrice");
    tokenStub.onFirstCall().resolves(BigNumber.from(1));
    tokenStub.onSecondCall().resolves(BigNumber.from(2));
    gasStub.onFirstCall().resolves(BigNumber.from(5));
    gasStub.onSecondCall().resolves(BigNumber.from(5));
    const result = await shared.calculateGasFeeInReceivingTokenForFulfill(
      mkAddress("0x0"),
      10,
      18,
      createRequestContext("test"),
    );
    expect(result.toNumber()).to.be.eq(
      (5 * (parseInt(GAS_ESTIMATES.fulfill) + parseInt(GAS_ESTIMATES.prepareL1)) * 1) / 2,
    );
  });
});
>>>>>>> 66b3b597
<|MERGE_RESOLUTION|>--- conflicted
+++ resolved
@@ -63,146 +63,4 @@
   });
 });
 
-<<<<<<< HEAD
-// TODO: test pass through method calculateGasFeeInReceivingToken?
-=======
-describe("getMainnetDecimals", () => {
-  it("should work", async () => {
-    const result = await shared.getMainnetDecimals(constants.AddressZero, 100);
-    expect(result).to.be.eq(18);
-  });
-});
-
-describe("calculateGasFeeInReceivingToken", () => {
-  it("should return 0 for local chains", async () => {
-    const result = await shared.calculateGasFeeInReceivingToken(
-      mkAddress("0x1"),
-      1337,
-      mkAddress("0x2"),
-      1338,
-      18,
-      createRequestContext("test"),
-    );
-    expect(result.toNumber()).to.be.eq(0);
-  });
-
-  it("should only calculate sending chain if receiving chain is not included", async () => {
-    const tokenStub = stub(shared, "getTokenPrice");
-    const gasStub = stub(shared, "getGasPrice");
-    tokenStub.onFirstCall().resolves(BigNumber.from(1));
-    tokenStub.onSecondCall().resolves(BigNumber.from(2));
-    gasStub.onFirstCall().resolves(BigNumber.from(5));
-    const result = await shared.calculateGasFeeInReceivingToken(
-      mkAddress("0x0"),
-      1,
-      mkAddress("0x2"),
-      1338,
-      18,
-      createRequestContext("test"),
-    );
-    expect(result.toNumber()).to.be.eq((5 * parseInt(GAS_ESTIMATES.fulfill) * 1) / 2);
-  });
-
-  it("should only calculate sending chain if receiving chain is not included and add l1gas for optimism", async () => {
-    const tokenStub = stub(shared, "getTokenPrice");
-    const gasStub = stub(shared, "getGasPrice");
-    tokenStub.onFirstCall().resolves(BigNumber.from(1));
-    tokenStub.onSecondCall().resolves(BigNumber.from(2));
-    gasStub.onFirstCall().resolves(BigNumber.from(5));
-    gasStub.onSecondCall().resolves(BigNumber.from(5));
-    const result = await shared.calculateGasFeeInReceivingToken(
-      mkAddress("0x0"),
-      10,
-      mkAddress("0x2"),
-      1338,
-      18,
-      createRequestContext("test"),
-    );
-    expect(result.toNumber()).to.be.eq(
-      (5 * (parseInt(GAS_ESTIMATES.fulfill) + parseInt(GAS_ESTIMATES.fulfillL1)) * 1) / 2,
-    );
-  });
-
-  it("should only calculate receiving chain if sending chain is not included", async () => {
-    const tokenStub = stub(shared, "getTokenPrice");
-    const gasStub = stub(shared, "getGasPrice");
-    tokenStub.onFirstCall().resolves(BigNumber.from(1));
-    tokenStub.onSecondCall().resolves(BigNumber.from(2));
-    gasStub.onFirstCall().resolves(BigNumber.from(5));
-    const result = await shared.calculateGasFeeInReceivingToken(
-      mkAddress("0x0"),
-      1338,
-      mkAddress("0x2"),
-      1,
-      18,
-      createRequestContext("test"),
-    );
-    expect(result.toNumber()).to.be.eq((5 * parseInt(GAS_ESTIMATES.prepare) * 1) / 2);
-  });
-
-  it("should only calculate receiving chain if sending chain is not included and add l1gas for optimism", async () => {
-    const tokenStub = stub(shared, "getTokenPrice");
-    const gasStub = stub(shared, "getGasPrice");
-    tokenStub.onFirstCall().resolves(BigNumber.from(1));
-    tokenStub.onSecondCall().resolves(BigNumber.from(2));
-    gasStub.onFirstCall().resolves(BigNumber.from(5));
-    gasStub.onSecondCall().resolves(BigNumber.from(5));
-    const result = await shared.calculateGasFeeInReceivingToken(
-      mkAddress("0x0"),
-      1338,
-      mkAddress("0x2"),
-      10,
-      18,
-      createRequestContext("test"),
-    );
-    expect(result.toNumber()).to.be.eq(
-      (5 * (parseInt(GAS_ESTIMATES.prepare) + parseInt(GAS_ESTIMATES.prepareL1)) * 1) / 2,
-    );
-  });
-});
-
-describe("calculateGasFeeInReceivingTokenForFulfill", () => {
-  it("should return 0 for local chains", async () => {
-    const result = await shared.calculateGasFeeInReceivingTokenForFulfill(
-      mkAddress("0x1"),
-      1337,
-      18,
-      createRequestContext("test"),
-    );
-    expect(result.toNumber()).to.be.eq(0);
-  });
-
-  it("should work", async () => {
-    const tokenStub = stub(shared, "getTokenPrice");
-    const gasStub = stub(shared, "getGasPrice");
-    tokenStub.onFirstCall().resolves(BigNumber.from(1));
-    tokenStub.onSecondCall().resolves(BigNumber.from(2));
-    gasStub.onFirstCall().resolves(BigNumber.from(5));
-    const result = await shared.calculateGasFeeInReceivingTokenForFulfill(
-      mkAddress("0x0"),
-      1,
-      18,
-      createRequestContext("test"),
-    );
-    expect(result.toNumber()).to.be.eq((5 * parseInt(GAS_ESTIMATES.fulfill) * 1) / 2);
-  });
-
-  it("should add l1Gas for optimism", async () => {
-    const tokenStub = stub(shared, "getTokenPrice");
-    const gasStub = stub(shared, "getGasPrice");
-    tokenStub.onFirstCall().resolves(BigNumber.from(1));
-    tokenStub.onSecondCall().resolves(BigNumber.from(2));
-    gasStub.onFirstCall().resolves(BigNumber.from(5));
-    gasStub.onSecondCall().resolves(BigNumber.from(5));
-    const result = await shared.calculateGasFeeInReceivingTokenForFulfill(
-      mkAddress("0x0"),
-      10,
-      18,
-      createRequestContext("test"),
-    );
-    expect(result.toNumber()).to.be.eq(
-      (5 * (parseInt(GAS_ESTIMATES.fulfill) + parseInt(GAS_ESTIMATES.prepareL1)) * 1) / 2,
-    );
-  });
-});
->>>>>>> 66b3b597
+// TODO: test pass through method calculateGasFeeInReceivingToken?