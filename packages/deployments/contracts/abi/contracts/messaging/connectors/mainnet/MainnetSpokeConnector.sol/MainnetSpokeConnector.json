--- conflicted
+++ resolved
@@ -45,12 +45,9 @@
   "function nonces(uint32) view returns (uint32)",
   "function outboundRoot() view returns (bytes32)",
   "function owner() view returns (address)",
-<<<<<<< HEAD
-  "function pendingAggregateRoots(bytes32) view returns (uint256)",
-=======
   "function pause()",
   "function paused() view returns (bool)",
->>>>>>> 097fcf31
+  "function pendingAggregateRoots(bytes32) view returns (uint256)",
   "function processMessage(bytes)",
   "function proposeNewOwner(address)",
   "function proposed() view returns (address)",
