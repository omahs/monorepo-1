--- conflicted
+++ resolved
@@ -7,22 +7,12 @@
   "error ProposedOwnable__proposeNewOwner_noOwnershipChange()",
   "error ProposedOwnable__renounceOwnership_invalidProposal()",
   "error ProposedOwnable__renounceOwnership_noProposal()",
-<<<<<<< HEAD
-  "event FundsWithdrawn(address indexed,uint256)",
-  "event MessageProcessed(bytes,address)",
-  "event MessageSent(bytes,bytes,address)",
-  "event MirrorConnectorUpdated(address,address)",
-  "event NewConnector(uint32 indexed,uint32 indexed,address,address,address)",
-  "event OwnershipProposed(address indexed)",
-  "event OwnershipTransferred(address indexed,address indexed)",
-=======
   "event MessageProcessed(bytes data, address caller)",
   "event MessageSent(bytes data, bytes encodedData, address caller)",
   "event MirrorConnectorUpdated(address previous, address current)",
   "event NewConnector(uint32 indexed domain, uint32 indexed mirrorDomain, address amb, address rootManager, address mirrorConnector)",
   "event OwnershipProposed(address indexed proposedOwner)",
   "event OwnershipTransferred(address indexed previousOwner, address indexed newOwner)",
->>>>>>> 19ce8175
   "function AMB() view returns (address)",
   "function DOMAIN() view returns (uint32)",
   "function MIRROR_DOMAIN() view returns (uint32)",
@@ -37,14 +27,7 @@
   "function proposedTimestamp() view returns (uint256)",
   "function renounceOwnership()",
   "function renounced() view returns (bool)",
-<<<<<<< HEAD
-  "function sendMessage(bytes,bytes) payable",
-  "function setMirrorConnector(address)",
-  "function verifySender(address) returns (bool)",
-  "function withdrawFunds(address)"
-=======
   "function sendMessage(bytes _data, bytes _encodedData) payable",
   "function setMirrorConnector(address _mirrorConnector)",
   "function verifySender(address _expected) returns (bool)"
->>>>>>> 19ce8175
 ]