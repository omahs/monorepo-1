[
  "constructor(uint256,address,address)",
  "error ProposedOwnable__acceptProposedOwner_delayNotElapsed()",
  "error ProposedOwnable__onlyOwner_notOwner()",
  "error ProposedOwnable__onlyProposed_notProposedOwner()",
  "error ProposedOwnable__proposeNewOwner_invalidProposal()",
  "error ProposedOwnable__proposeNewOwner_noOwnershipChange()",
  "error ProposedOwnable__renounceOwnership_delayNotElapsed()",
  "error ProposedOwnable__renounceOwnership_invalidProposal()",
  "error ProposedOwnable__renounceOwnership_noProposal()",
  "event ConnectorAdded(uint32,address)",
  "event ConnectorRemoved(uint32,address)",
  "event OwnershipProposed(address indexed)",
  "event OwnershipTransferred(address indexed,address indexed)",
  "event Paused(address)",
  "event RootAggregated(uint32,bytes32,uint256)",
<<<<<<< HEAD
  "event RootPropagated(bytes32,uint32[],uint256)",
=======
  "event RootPropagated(bytes32,uint32[])",
  "event Unpaused(address)",
>>>>>>> 097fcf31
  "event WatcherManagerChanged(address)",
  "function MERKLE() view returns (address)",
  "function acceptProposedOwner()",
  "function addConnector(uint32,address)",
  "function aggregate(uint32,bytes32)",
  "function connectors(uint256) view returns (address)",
  "function connectorsHash() view returns (bytes32)",
  "function delay() view returns (uint256)",
  "function delayBlocks() view returns (uint256)",
  "function domains(uint256) view returns (uint32)",
  "function domainsHash() view returns (bytes32)",
  "function getConnectorForDomain(uint32) view returns (address)",
  "function getDomainIndex(uint32) view returns (uint256)",
  "function getPendingInboundRootsCount() view returns (uint256)",
  "function isDomainSupported(uint32) view returns (bool)",
  "function owner() view returns (address)",
<<<<<<< HEAD
  "function pendingInboundRoots() view returns (uint128, uint128)",
  "function propagate(uint32[],address[])",
=======
  "function pause()",
  "function paused() view returns (bool)",
  "function propagate()",
>>>>>>> 097fcf31
  "function proposeNewOwner(address)",
  "function proposed() view returns (address)",
  "function proposedTimestamp() view returns (uint256)",
  "function removeConnector(uint32)",
  "function renounceOwnership()",
  "function renounced() view returns (bool)",
<<<<<<< HEAD
  "function setDelayBlocks(uint256)",
  "function setWatcherManager(address)",
  "function validateDomains(uint32[],address[]) view"
=======
  "function setWatcherManager(address)",
  "function unpause()"
>>>>>>> 097fcf31
]<|MERGE_RESOLUTION|>--- conflicted
+++ resolved
@@ -14,12 +14,8 @@
   "event OwnershipTransferred(address indexed,address indexed)",
   "event Paused(address)",
   "event RootAggregated(uint32,bytes32,uint256)",
-<<<<<<< HEAD
   "event RootPropagated(bytes32,uint32[],uint256)",
-=======
-  "event RootPropagated(bytes32,uint32[])",
   "event Unpaused(address)",
->>>>>>> 097fcf31
   "event WatcherManagerChanged(address)",
   "function MERKLE() view returns (address)",
   "function acceptProposedOwner()",
@@ -36,26 +32,18 @@
   "function getPendingInboundRootsCount() view returns (uint256)",
   "function isDomainSupported(uint32) view returns (bool)",
   "function owner() view returns (address)",
-<<<<<<< HEAD
+  "function pause()",
+  "function paused() view returns (bool)",
   "function pendingInboundRoots() view returns (uint128, uint128)",
   "function propagate(uint32[],address[])",
-=======
-  "function pause()",
-  "function paused() view returns (bool)",
-  "function propagate()",
->>>>>>> 097fcf31
   "function proposeNewOwner(address)",
   "function proposed() view returns (address)",
   "function proposedTimestamp() view returns (uint256)",
   "function removeConnector(uint32)",
   "function renounceOwnership()",
   "function renounced() view returns (bool)",
-<<<<<<< HEAD
   "function setDelayBlocks(uint256)",
   "function setWatcherManager(address)",
+  "function unpause()",
   "function validateDomains(uint32[],address[]) view"
-=======
-  "function setWatcherManager(address)",
-  "function unpause()"
->>>>>>> 097fcf31
 ]