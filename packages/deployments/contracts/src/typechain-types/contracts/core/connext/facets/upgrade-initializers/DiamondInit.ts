/* Autogenerated file. Do not edit manually. */
/* tslint:disable */
/* eslint-disable */
import type {
  BaseContract,
  BigNumber,
  BigNumberish,
  BytesLike,
  CallOverrides,
  ContractTransaction,
  Overrides,
  PopulatedTransaction,
  Signer,
  utils,
} from "ethers";
import type { FunctionFragment, Result } from "@ethersproject/abi";
import type { Listener, Provider } from "@ethersproject/providers";
import type {
  TypedEventFilter,
  TypedEvent,
  TypedListener,
  OnEvent,
  PromiseOrValue,
} from "../../../../../common";

export interface DiamondInitInterface extends utils.Interface {
  functions: {
<<<<<<< HEAD
    "init(uint32,address,address,address,uint256,uint256)": FunctionFragment;
=======
    "init(uint32,address,address,uint256)": FunctionFragment;
>>>>>>> a11ee500
  };

  getFunction(nameOrSignatureOrTopic: "init"): FunctionFragment;

  encodeFunctionData(
    functionFragment: "init",
    values: [
      PromiseOrValue<BigNumberish>,
      PromiseOrValue<string>,
      PromiseOrValue<string>,
<<<<<<< HEAD
      PromiseOrValue<string>,
      PromiseOrValue<BigNumberish>,
=======
>>>>>>> a11ee500
      PromiseOrValue<BigNumberish>
    ]
  ): string;

  decodeFunctionResult(functionFragment: "init", data: BytesLike): Result;

  events: {};
}

export interface DiamondInit extends BaseContract {
  connect(signerOrProvider: Signer | Provider | string): this;
  attach(addressOrName: string): this;
  deployed(): Promise<this>;

  interface: DiamondInitInterface;

  queryFilter<TEvent extends TypedEvent>(
    event: TypedEventFilter<TEvent>,
    fromBlockOrBlockhash?: string | number | undefined,
    toBlock?: string | number | undefined
  ): Promise<Array<TEvent>>;

  listeners<TEvent extends TypedEvent>(
    eventFilter?: TypedEventFilter<TEvent>
  ): Array<TypedListener<TEvent>>;
  listeners(eventName?: string): Array<Listener>;
  removeAllListeners<TEvent extends TypedEvent>(
    eventFilter: TypedEventFilter<TEvent>
  ): this;
  removeAllListeners(eventName?: string): this;
  off: OnEvent<this>;
  on: OnEvent<this>;
  once: OnEvent<this>;
  removeListener: OnEvent<this>;

  functions: {
    init(
      _domain: PromiseOrValue<BigNumberish>,
      _tokenRegistry: PromiseOrValue<string>,
      _relayerFeeRouter: PromiseOrValue<string>,
      _acceptanceDelay: PromiseOrValue<BigNumberish>,
      _ownershipDelay: PromiseOrValue<BigNumberish>,
      overrides?: Overrides & { from?: PromiseOrValue<string> }
    ): Promise<ContractTransaction>;
  };

  init(
    _domain: PromiseOrValue<BigNumberish>,
    _tokenRegistry: PromiseOrValue<string>,
    _relayerFeeRouter: PromiseOrValue<string>,
    _acceptanceDelay: PromiseOrValue<BigNumberish>,
    _ownershipDelay: PromiseOrValue<BigNumberish>,
    overrides?: Overrides & { from?: PromiseOrValue<string> }
  ): Promise<ContractTransaction>;

  callStatic: {
    init(
      _domain: PromiseOrValue<BigNumberish>,
      _tokenRegistry: PromiseOrValue<string>,
      _relayerFeeRouter: PromiseOrValue<string>,
      _acceptanceDelay: PromiseOrValue<BigNumberish>,
      _ownershipDelay: PromiseOrValue<BigNumberish>,
      overrides?: CallOverrides
    ): Promise<void>;
  };

  filters: {};

  estimateGas: {
    init(
      _domain: PromiseOrValue<BigNumberish>,
      _tokenRegistry: PromiseOrValue<string>,
      _relayerFeeRouter: PromiseOrValue<string>,
      _acceptanceDelay: PromiseOrValue<BigNumberish>,
      _ownershipDelay: PromiseOrValue<BigNumberish>,
      overrides?: Overrides & { from?: PromiseOrValue<string> }
    ): Promise<BigNumber>;
  };

  populateTransaction: {
    init(
      _domain: PromiseOrValue<BigNumberish>,
      _tokenRegistry: PromiseOrValue<string>,
      _relayerFeeRouter: PromiseOrValue<string>,
      _acceptanceDelay: PromiseOrValue<BigNumberish>,
      _ownershipDelay: PromiseOrValue<BigNumberish>,
      overrides?: Overrides & { from?: PromiseOrValue<string> }
    ): Promise<PopulatedTransaction>;
  };
}<|MERGE_RESOLUTION|>--- conflicted
+++ resolved
@@ -15,21 +15,11 @@
 } from "ethers";
 import type { FunctionFragment, Result } from "@ethersproject/abi";
 import type { Listener, Provider } from "@ethersproject/providers";
-import type {
-  TypedEventFilter,
-  TypedEvent,
-  TypedListener,
-  OnEvent,
-  PromiseOrValue,
-} from "../../../../../common";
+import type { TypedEventFilter, TypedEvent, TypedListener, OnEvent, PromiseOrValue } from "../../../../../common";
 
 export interface DiamondInitInterface extends utils.Interface {
   functions: {
-<<<<<<< HEAD
-    "init(uint32,address,address,address,uint256,uint256)": FunctionFragment;
-=======
     "init(uint32,address,address,uint256)": FunctionFragment;
->>>>>>> a11ee500
   };
 
   getFunction(nameOrSignatureOrTopic: "init"): FunctionFragment;
@@ -40,13 +30,8 @@
       PromiseOrValue<BigNumberish>,
       PromiseOrValue<string>,
       PromiseOrValue<string>,
-<<<<<<< HEAD
-      PromiseOrValue<string>,
       PromiseOrValue<BigNumberish>,
-=======
->>>>>>> a11ee500
-      PromiseOrValue<BigNumberish>
-    ]
+    ],
   ): string;
 
   decodeFunctionResult(functionFragment: "init", data: BytesLike): Result;
@@ -64,16 +49,12 @@
   queryFilter<TEvent extends TypedEvent>(
     event: TypedEventFilter<TEvent>,
     fromBlockOrBlockhash?: string | number | undefined,
-    toBlock?: string | number | undefined
+    toBlock?: string | number | undefined,
   ): Promise<Array<TEvent>>;
 
-  listeners<TEvent extends TypedEvent>(
-    eventFilter?: TypedEventFilter<TEvent>
-  ): Array<TypedListener<TEvent>>;
+  listeners<TEvent extends TypedEvent>(eventFilter?: TypedEventFilter<TEvent>): Array<TypedListener<TEvent>>;
   listeners(eventName?: string): Array<Listener>;
-  removeAllListeners<TEvent extends TypedEvent>(
-    eventFilter: TypedEventFilter<TEvent>
-  ): this;
+  removeAllListeners<TEvent extends TypedEvent>(eventFilter: TypedEventFilter<TEvent>): this;
   removeAllListeners(eventName?: string): this;
   off: OnEvent<this>;
   on: OnEvent<this>;
@@ -87,7 +68,7 @@
       _relayerFeeRouter: PromiseOrValue<string>,
       _acceptanceDelay: PromiseOrValue<BigNumberish>,
       _ownershipDelay: PromiseOrValue<BigNumberish>,
-      overrides?: Overrides & { from?: PromiseOrValue<string> }
+      overrides?: Overrides & { from?: PromiseOrValue<string> },
     ): Promise<ContractTransaction>;
   };
 
@@ -97,7 +78,7 @@
     _relayerFeeRouter: PromiseOrValue<string>,
     _acceptanceDelay: PromiseOrValue<BigNumberish>,
     _ownershipDelay: PromiseOrValue<BigNumberish>,
-    overrides?: Overrides & { from?: PromiseOrValue<string> }
+    overrides?: Overrides & { from?: PromiseOrValue<string> },
   ): Promise<ContractTransaction>;
 
   callStatic: {
@@ -107,7 +88,7 @@
       _relayerFeeRouter: PromiseOrValue<string>,
       _acceptanceDelay: PromiseOrValue<BigNumberish>,
       _ownershipDelay: PromiseOrValue<BigNumberish>,
-      overrides?: CallOverrides
+      overrides?: CallOverrides,
     ): Promise<void>;
   };
 
@@ -120,7 +101,7 @@
       _relayerFeeRouter: PromiseOrValue<string>,
       _acceptanceDelay: PromiseOrValue<BigNumberish>,
       _ownershipDelay: PromiseOrValue<BigNumberish>,
-      overrides?: Overrides & { from?: PromiseOrValue<string> }
+      overrides?: Overrides & { from?: PromiseOrValue<string> },
     ): Promise<BigNumber>;
   };
 
@@ -131,7 +112,7 @@
       _relayerFeeRouter: PromiseOrValue<string>,
       _acceptanceDelay: PromiseOrValue<BigNumberish>,
       _ownershipDelay: PromiseOrValue<BigNumberish>,
-      overrides?: Overrides & { from?: PromiseOrValue<string> }
+      overrides?: Overrides & { from?: PromiseOrValue<string> },
     ): Promise<PopulatedTransaction>;
   };
 }