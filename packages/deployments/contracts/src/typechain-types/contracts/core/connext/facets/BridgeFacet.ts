--- conflicted
+++ resolved
@@ -14,19 +14,9 @@
   Signer,
   utils,
 } from "ethers";
-import type {
-  FunctionFragment,
-  Result,
-  EventFragment,
-} from "@ethersproject/abi";
+import type { FunctionFragment, Result, EventFragment } from "@ethersproject/abi";
 import type { Listener, Provider } from "@ethersproject/providers";
-import type {
-  TypedEventFilter,
-  TypedEvent,
-  TypedListener,
-  OnEvent,
-  PromiseOrValue,
-} from "../../../../common";
+import type { TypedEventFilter, TypedEvent, TypedListener, OnEvent, PromiseOrValue } from "../../../../common";
 
 export type CallParamsStruct = {
   to: PromiseOrValue<string>;
@@ -38,15 +28,7 @@
   destinationMinOut: PromiseOrValue<BigNumberish>;
 };
 
-export type CallParamsStructOutput = [
-  string,
-  string,
-  number,
-  number,
-  string,
-  boolean,
-  BigNumber
-] & {
+export type CallParamsStructOutput = [string, string, number, number, string, boolean, BigNumber] & {
   to: string;
   callData: string;
   originDomain: number;
@@ -77,7 +59,7 @@
   string,
   BigNumber,
   BigNumber,
-  string
+  string,
 ] & {
   params: CallParamsStructOutput;
   local: string;
@@ -99,14 +81,7 @@
   destinationMinOut: PromiseOrValue<BigNumberish>;
 };
 
-export type UserFacingCallParamsStructOutput = [
-  string,
-  string,
-  number,
-  string,
-  boolean,
-  BigNumber
-] & {
+export type UserFacingCallParamsStructOutput = [string, string, number, string, boolean, BigNumber] & {
   to: string;
   callData: string;
   destinationDomain: number;
@@ -122,12 +97,7 @@
   originMinOut: PromiseOrValue<BigNumberish>;
 };
 
-export type XCallArgsStructOutput = [
-  UserFacingCallParamsStructOutput,
-  string,
-  BigNumber,
-  BigNumber
-] & {
+export type XCallArgsStructOutput = [UserFacingCallParamsStructOutput, string, BigNumber, BigNumber] & {
   params: UserFacingCallParamsStructOutput;
   asset: string;
   amount: BigNumber;
@@ -150,14 +120,7 @@
     "relayerFees(bytes32)": FunctionFragment;
     "removeSequencer(address)": FunctionFragment;
     "routedTransfers(bytes32)": FunctionFragment;
-<<<<<<< HEAD
-    "setPromiseRouter(address)": FunctionFragment;
-    "setSponsorVault(address)": FunctionFragment;
-    "sponsorVault()": FunctionFragment;
-    "xcall(((address,bytes,uint32,address,bool,address,uint256,uint256,uint256),address,uint256,uint256))": FunctionFragment;
-=======
     "xcall(((address,bytes,uint32,address,bool,uint256),address,uint256,uint256))": FunctionFragment;
->>>>>>> de259a52
   };
 
   getFunction(
@@ -176,38 +139,20 @@
       | "relayerFees"
       | "removeSequencer"
       | "routedTransfers"
-      | "xcall"
+      | "xcall",
   ): FunctionFragment;
 
-  encodeFunctionData(
-    functionFragment: "AAVE_REFERRAL_CODE",
-    values?: undefined
-  ): string;
+  encodeFunctionData(functionFragment: "AAVE_REFERRAL_CODE", values?: undefined): string;
   encodeFunctionData(
     functionFragment: "addConnextion",
-    values: [PromiseOrValue<BigNumberish>, PromiseOrValue<string>]
+    values: [PromiseOrValue<BigNumberish>, PromiseOrValue<string>],
   ): string;
-  encodeFunctionData(
-    functionFragment: "addSequencer",
-    values: [PromiseOrValue<string>]
-  ): string;
-  encodeFunctionData(
-    functionFragment: "approvedSequencers",
-    values: [PromiseOrValue<string>]
-  ): string;
-  encodeFunctionData(
-    functionFragment: "bumpTransfer",
-    values: [PromiseOrValue<BytesLike>]
-  ): string;
-  encodeFunctionData(
-    functionFragment: "connextion",
-    values: [PromiseOrValue<BigNumberish>]
-  ): string;
+  encodeFunctionData(functionFragment: "addSequencer", values: [PromiseOrValue<string>]): string;
+  encodeFunctionData(functionFragment: "approvedSequencers", values: [PromiseOrValue<string>]): string;
+  encodeFunctionData(functionFragment: "bumpTransfer", values: [PromiseOrValue<BytesLike>]): string;
+  encodeFunctionData(functionFragment: "connextion", values: [PromiseOrValue<BigNumberish>]): string;
   encodeFunctionData(functionFragment: "domain", values?: undefined): string;
-  encodeFunctionData(
-    functionFragment: "execute",
-    values: [ExecuteArgsStruct]
-  ): string;
+  encodeFunctionData(functionFragment: "execute", values: [ExecuteArgsStruct]): string;
   encodeFunctionData(
     functionFragment: "forceReceiveLocal",
     values: [
@@ -216,75 +161,30 @@
       PromiseOrValue<BigNumberish>,
       PromiseOrValue<BytesLike>,
       PromiseOrValue<BigNumberish>,
-      PromiseOrValue<string>
-    ]
+      PromiseOrValue<string>,
+    ],
   ): string;
   encodeFunctionData(functionFragment: "nonce", values?: undefined): string;
-  encodeFunctionData(
-    functionFragment: "reconciledTransfers",
-    values: [PromiseOrValue<BytesLike>]
-  ): string;
-  encodeFunctionData(
-    functionFragment: "relayerFees",
-    values: [PromiseOrValue<BytesLike>]
-  ): string;
-  encodeFunctionData(
-    functionFragment: "removeSequencer",
-    values: [PromiseOrValue<string>]
-  ): string;
-  encodeFunctionData(
-    functionFragment: "routedTransfers",
-    values: [PromiseOrValue<BytesLike>]
-  ): string;
-  encodeFunctionData(
-    functionFragment: "xcall",
-    values: [XCallArgsStruct]
-  ): string;
-
-  decodeFunctionResult(
-    functionFragment: "AAVE_REFERRAL_CODE",
-    data: BytesLike
-  ): Result;
-  decodeFunctionResult(
-    functionFragment: "addConnextion",
-    data: BytesLike
-  ): Result;
-  decodeFunctionResult(
-    functionFragment: "addSequencer",
-    data: BytesLike
-  ): Result;
-  decodeFunctionResult(
-    functionFragment: "approvedSequencers",
-    data: BytesLike
-  ): Result;
-  decodeFunctionResult(
-    functionFragment: "bumpTransfer",
-    data: BytesLike
-  ): Result;
+  encodeFunctionData(functionFragment: "reconciledTransfers", values: [PromiseOrValue<BytesLike>]): string;
+  encodeFunctionData(functionFragment: "relayerFees", values: [PromiseOrValue<BytesLike>]): string;
+  encodeFunctionData(functionFragment: "removeSequencer", values: [PromiseOrValue<string>]): string;
+  encodeFunctionData(functionFragment: "routedTransfers", values: [PromiseOrValue<BytesLike>]): string;
+  encodeFunctionData(functionFragment: "xcall", values: [XCallArgsStruct]): string;
+
+  decodeFunctionResult(functionFragment: "AAVE_REFERRAL_CODE", data: BytesLike): Result;
+  decodeFunctionResult(functionFragment: "addConnextion", data: BytesLike): Result;
+  decodeFunctionResult(functionFragment: "addSequencer", data: BytesLike): Result;
+  decodeFunctionResult(functionFragment: "approvedSequencers", data: BytesLike): Result;
+  decodeFunctionResult(functionFragment: "bumpTransfer", data: BytesLike): Result;
   decodeFunctionResult(functionFragment: "connextion", data: BytesLike): Result;
   decodeFunctionResult(functionFragment: "domain", data: BytesLike): Result;
   decodeFunctionResult(functionFragment: "execute", data: BytesLike): Result;
-  decodeFunctionResult(
-    functionFragment: "forceReceiveLocal",
-    data: BytesLike
-  ): Result;
+  decodeFunctionResult(functionFragment: "forceReceiveLocal", data: BytesLike): Result;
   decodeFunctionResult(functionFragment: "nonce", data: BytesLike): Result;
-  decodeFunctionResult(
-    functionFragment: "reconciledTransfers",
-    data: BytesLike
-  ): Result;
-  decodeFunctionResult(
-    functionFragment: "relayerFees",
-    data: BytesLike
-  ): Result;
-  decodeFunctionResult(
-    functionFragment: "removeSequencer",
-    data: BytesLike
-  ): Result;
-  decodeFunctionResult(
-    functionFragment: "routedTransfers",
-    data: BytesLike
-  ): Result;
+  decodeFunctionResult(functionFragment: "reconciledTransfers", data: BytesLike): Result;
+  decodeFunctionResult(functionFragment: "relayerFees", data: BytesLike): Result;
+  decodeFunctionResult(functionFragment: "removeSequencer", data: BytesLike): Result;
+  decodeFunctionResult(functionFragment: "routedTransfers", data: BytesLike): Result;
   decodeFunctionResult(functionFragment: "xcall", data: BytesLike): Result;
 
   events: {
@@ -321,18 +221,14 @@
   AavePortalMintUnbackedEventObject
 >;
 
-export type AavePortalMintUnbackedEventFilter =
-  TypedEventFilter<AavePortalMintUnbackedEvent>;
+export type AavePortalMintUnbackedEventFilter = TypedEventFilter<AavePortalMintUnbackedEvent>;
 
 export interface ConnextionAddedEventObject {
   domain: number;
   connext: string;
   caller: string;
 }
-export type ConnextionAddedEvent = TypedEvent<
-  [number, string, string],
-  ConnextionAddedEventObject
->;
+export type ConnextionAddedEvent = TypedEvent<[number, string, string], ConnextionAddedEventObject>;
 
 export type ConnextionAddedEventFilter = TypedEventFilter<ConnextionAddedEvent>;
 
@@ -356,13 +252,9 @@
   success: boolean;
   returnData: string;
 }
-export type ExternalCalldataExecutedEvent = TypedEvent<
-  [string, boolean, string],
-  ExternalCalldataExecutedEventObject
->;
-
-export type ExternalCalldataExecutedEventFilter =
-  TypedEventFilter<ExternalCalldataExecutedEvent>;
+export type ExternalCalldataExecutedEvent = TypedEvent<[string, boolean, string], ExternalCalldataExecutedEventObject>;
+
+export type ExternalCalldataExecutedEventFilter = TypedEventFilter<ExternalCalldataExecutedEvent>;
 
 export interface ForcedReceiveLocalEventObject {
   transferId: string;
@@ -370,22 +262,15 @@
   canonicalDomain: number;
   amount: BigNumber;
 }
-export type ForcedReceiveLocalEvent = TypedEvent<
-  [string, string, number, BigNumber],
-  ForcedReceiveLocalEventObject
->;
-
-export type ForcedReceiveLocalEventFilter =
-  TypedEventFilter<ForcedReceiveLocalEvent>;
+export type ForcedReceiveLocalEvent = TypedEvent<[string, string, number, BigNumber], ForcedReceiveLocalEventObject>;
+
+export type ForcedReceiveLocalEventFilter = TypedEventFilter<ForcedReceiveLocalEvent>;
 
 export interface SequencerAddedEventObject {
   sequencer: string;
   caller: string;
 }
-export type SequencerAddedEvent = TypedEvent<
-  [string, string],
-  SequencerAddedEventObject
->;
+export type SequencerAddedEvent = TypedEvent<[string, string], SequencerAddedEventObject>;
 
 export type SequencerAddedEventFilter = TypedEventFilter<SequencerAddedEvent>;
 
@@ -393,13 +278,9 @@
   sequencer: string;
   caller: string;
 }
-export type SequencerRemovedEvent = TypedEvent<
-  [string, string],
-  SequencerRemovedEventObject
->;
-
-export type SequencerRemovedEventFilter =
-  TypedEventFilter<SequencerRemovedEvent>;
+export type SequencerRemovedEvent = TypedEvent<[string, string], SequencerRemovedEventObject>;
+
+export type SequencerRemovedEventFilter = TypedEventFilter<SequencerRemovedEvent>;
 
 export interface TransferRelayerFeesUpdatedEventObject {
   transferId: string;
@@ -411,8 +292,7 @@
   TransferRelayerFeesUpdatedEventObject
 >;
 
-export type TransferRelayerFeesUpdatedEventFilter =
-  TypedEventFilter<TransferRelayerFeesUpdatedEvent>;
+export type TransferRelayerFeesUpdatedEventFilter = TypedEventFilter<TransferRelayerFeesUpdatedEvent>;
 
 export interface XCalledEventObject {
   transferId: string;
@@ -440,16 +320,12 @@
   queryFilter<TEvent extends TypedEvent>(
     event: TypedEventFilter<TEvent>,
     fromBlockOrBlockhash?: string | number | undefined,
-    toBlock?: string | number | undefined
+    toBlock?: string | number | undefined,
   ): Promise<Array<TEvent>>;
 
-  listeners<TEvent extends TypedEvent>(
-    eventFilter?: TypedEventFilter<TEvent>
-  ): Array<TypedListener<TEvent>>;
+  listeners<TEvent extends TypedEvent>(eventFilter?: TypedEventFilter<TEvent>): Array<TypedListener<TEvent>>;
   listeners(eventName?: string): Array<Listener>;
-  removeAllListeners<TEvent extends TypedEvent>(
-    eventFilter: TypedEventFilter<TEvent>
-  ): this;
+  removeAllListeners<TEvent extends TypedEvent>(eventFilter: TypedEventFilter<TEvent>): this;
   removeAllListeners(eventName?: string): this;
   off: OnEvent<this>;
   on: OnEvent<this>;
@@ -462,34 +338,28 @@
     addConnextion(
       _domain: PromiseOrValue<BigNumberish>,
       _connext: PromiseOrValue<string>,
-      overrides?: Overrides & { from?: PromiseOrValue<string> }
+      overrides?: Overrides & { from?: PromiseOrValue<string> },
     ): Promise<ContractTransaction>;
 
     addSequencer(
       _sequencer: PromiseOrValue<string>,
-      overrides?: Overrides & { from?: PromiseOrValue<string> }
+      overrides?: Overrides & { from?: PromiseOrValue<string> },
     ): Promise<ContractTransaction>;
 
-    approvedSequencers(
-      _sequencer: PromiseOrValue<string>,
-      overrides?: CallOverrides
-    ): Promise<[boolean]>;
+    approvedSequencers(_sequencer: PromiseOrValue<string>, overrides?: CallOverrides): Promise<[boolean]>;
 
     bumpTransfer(
       _transferId: PromiseOrValue<BytesLike>,
-      overrides?: PayableOverrides & { from?: PromiseOrValue<string> }
+      overrides?: PayableOverrides & { from?: PromiseOrValue<string> },
     ): Promise<ContractTransaction>;
 
-    connextion(
-      _domain: PromiseOrValue<BigNumberish>,
-      overrides?: CallOverrides
-    ): Promise<[string]>;
+    connextion(_domain: PromiseOrValue<BigNumberish>, overrides?: CallOverrides): Promise<[string]>;
 
     domain(overrides?: CallOverrides): Promise<[number]>;
 
     execute(
       _args: ExecuteArgsStruct,
-      overrides?: Overrides & { from?: PromiseOrValue<string> }
+      overrides?: Overrides & { from?: PromiseOrValue<string> },
     ): Promise<ContractTransaction>;
 
     forceReceiveLocal(
@@ -499,34 +369,25 @@
       _canonicalId: PromiseOrValue<BytesLike>,
       _canonicalDomain: PromiseOrValue<BigNumberish>,
       _originSender: PromiseOrValue<string>,
-      overrides?: Overrides & { from?: PromiseOrValue<string> }
+      overrides?: Overrides & { from?: PromiseOrValue<string> },
     ): Promise<ContractTransaction>;
 
     nonce(overrides?: CallOverrides): Promise<[BigNumber]>;
 
-    reconciledTransfers(
-      _transferId: PromiseOrValue<BytesLike>,
-      overrides?: CallOverrides
-    ): Promise<[boolean]>;
-
-    relayerFees(
-      _transferId: PromiseOrValue<BytesLike>,
-      overrides?: CallOverrides
-    ): Promise<[BigNumber]>;
+    reconciledTransfers(_transferId: PromiseOrValue<BytesLike>, overrides?: CallOverrides): Promise<[boolean]>;
+
+    relayerFees(_transferId: PromiseOrValue<BytesLike>, overrides?: CallOverrides): Promise<[BigNumber]>;
 
     removeSequencer(
       _sequencer: PromiseOrValue<string>,
-      overrides?: Overrides & { from?: PromiseOrValue<string> }
+      overrides?: Overrides & { from?: PromiseOrValue<string> },
     ): Promise<ContractTransaction>;
 
-    routedTransfers(
-      _transferId: PromiseOrValue<BytesLike>,
-      overrides?: CallOverrides
-    ): Promise<[string[]]>;
+    routedTransfers(_transferId: PromiseOrValue<BytesLike>, overrides?: CallOverrides): Promise<[string[]]>;
 
     xcall(
       _args: XCallArgsStruct,
-      overrides?: PayableOverrides & { from?: PromiseOrValue<string> }
+      overrides?: PayableOverrides & { from?: PromiseOrValue<string> },
     ): Promise<ContractTransaction>;
   };
 
@@ -535,34 +396,28 @@
   addConnextion(
     _domain: PromiseOrValue<BigNumberish>,
     _connext: PromiseOrValue<string>,
-    overrides?: Overrides & { from?: PromiseOrValue<string> }
+    overrides?: Overrides & { from?: PromiseOrValue<string> },
   ): Promise<ContractTransaction>;
 
   addSequencer(
     _sequencer: PromiseOrValue<string>,
-    overrides?: Overrides & { from?: PromiseOrValue<string> }
+    overrides?: Overrides & { from?: PromiseOrValue<string> },
   ): Promise<ContractTransaction>;
 
-  approvedSequencers(
-    _sequencer: PromiseOrValue<string>,
-    overrides?: CallOverrides
-  ): Promise<boolean>;
+  approvedSequencers(_sequencer: PromiseOrValue<string>, overrides?: CallOverrides): Promise<boolean>;
 
   bumpTransfer(
     _transferId: PromiseOrValue<BytesLike>,
-    overrides?: PayableOverrides & { from?: PromiseOrValue<string> }
+    overrides?: PayableOverrides & { from?: PromiseOrValue<string> },
   ): Promise<ContractTransaction>;
 
-  connextion(
-    _domain: PromiseOrValue<BigNumberish>,
-    overrides?: CallOverrides
-  ): Promise<string>;
+  connextion(_domain: PromiseOrValue<BigNumberish>, overrides?: CallOverrides): Promise<string>;
 
   domain(overrides?: CallOverrides): Promise<number>;
 
   execute(
     _args: ExecuteArgsStruct,
-    overrides?: Overrides & { from?: PromiseOrValue<string> }
+    overrides?: Overrides & { from?: PromiseOrValue<string> },
   ): Promise<ContractTransaction>;
 
   forceReceiveLocal(
@@ -572,34 +427,25 @@
     _canonicalId: PromiseOrValue<BytesLike>,
     _canonicalDomain: PromiseOrValue<BigNumberish>,
     _originSender: PromiseOrValue<string>,
-    overrides?: Overrides & { from?: PromiseOrValue<string> }
+    overrides?: Overrides & { from?: PromiseOrValue<string> },
   ): Promise<ContractTransaction>;
 
   nonce(overrides?: CallOverrides): Promise<BigNumber>;
 
-  reconciledTransfers(
-    _transferId: PromiseOrValue<BytesLike>,
-    overrides?: CallOverrides
-  ): Promise<boolean>;
-
-  relayerFees(
-    _transferId: PromiseOrValue<BytesLike>,
-    overrides?: CallOverrides
-  ): Promise<BigNumber>;
+  reconciledTransfers(_transferId: PromiseOrValue<BytesLike>, overrides?: CallOverrides): Promise<boolean>;
+
+  relayerFees(_transferId: PromiseOrValue<BytesLike>, overrides?: CallOverrides): Promise<BigNumber>;
 
   removeSequencer(
     _sequencer: PromiseOrValue<string>,
-    overrides?: Overrides & { from?: PromiseOrValue<string> }
+    overrides?: Overrides & { from?: PromiseOrValue<string> },
   ): Promise<ContractTransaction>;
 
-  routedTransfers(
-    _transferId: PromiseOrValue<BytesLike>,
-    overrides?: CallOverrides
-  ): Promise<string[]>;
+  routedTransfers(_transferId: PromiseOrValue<BytesLike>, overrides?: CallOverrides): Promise<string[]>;
 
   xcall(
     _args: XCallArgsStruct,
-    overrides?: PayableOverrides & { from?: PromiseOrValue<string> }
+    overrides?: PayableOverrides & { from?: PromiseOrValue<string> },
   ): Promise<ContractTransaction>;
 
   callStatic: {
@@ -608,35 +454,20 @@
     addConnextion(
       _domain: PromiseOrValue<BigNumberish>,
       _connext: PromiseOrValue<string>,
-      overrides?: CallOverrides
+      overrides?: CallOverrides,
     ): Promise<void>;
 
-    addSequencer(
-      _sequencer: PromiseOrValue<string>,
-      overrides?: CallOverrides
-    ): Promise<void>;
-
-    approvedSequencers(
-      _sequencer: PromiseOrValue<string>,
-      overrides?: CallOverrides
-    ): Promise<boolean>;
-
-    bumpTransfer(
-      _transferId: PromiseOrValue<BytesLike>,
-      overrides?: CallOverrides
-    ): Promise<void>;
-
-    connextion(
-      _domain: PromiseOrValue<BigNumberish>,
-      overrides?: CallOverrides
-    ): Promise<string>;
+    addSequencer(_sequencer: PromiseOrValue<string>, overrides?: CallOverrides): Promise<void>;
+
+    approvedSequencers(_sequencer: PromiseOrValue<string>, overrides?: CallOverrides): Promise<boolean>;
+
+    bumpTransfer(_transferId: PromiseOrValue<BytesLike>, overrides?: CallOverrides): Promise<void>;
+
+    connextion(_domain: PromiseOrValue<BigNumberish>, overrides?: CallOverrides): Promise<string>;
 
     domain(overrides?: CallOverrides): Promise<number>;
 
-    execute(
-      _args: ExecuteArgsStruct,
-      overrides?: CallOverrides
-    ): Promise<string>;
+    execute(_args: ExecuteArgsStruct, overrides?: CallOverrides): Promise<string>;
 
     forceReceiveLocal(
       _params: CallParamsStruct,
@@ -645,30 +476,18 @@
       _canonicalId: PromiseOrValue<BytesLike>,
       _canonicalDomain: PromiseOrValue<BigNumberish>,
       _originSender: PromiseOrValue<string>,
-      overrides?: CallOverrides
+      overrides?: CallOverrides,
     ): Promise<void>;
 
     nonce(overrides?: CallOverrides): Promise<BigNumber>;
 
-    reconciledTransfers(
-      _transferId: PromiseOrValue<BytesLike>,
-      overrides?: CallOverrides
-    ): Promise<boolean>;
-
-    relayerFees(
-      _transferId: PromiseOrValue<BytesLike>,
-      overrides?: CallOverrides
-    ): Promise<BigNumber>;
-
-    removeSequencer(
-      _sequencer: PromiseOrValue<string>,
-      overrides?: CallOverrides
-    ): Promise<void>;
-
-    routedTransfers(
-      _transferId: PromiseOrValue<BytesLike>,
-      overrides?: CallOverrides
-    ): Promise<string[]>;
+    reconciledTransfers(_transferId: PromiseOrValue<BytesLike>, overrides?: CallOverrides): Promise<boolean>;
+
+    relayerFees(_transferId: PromiseOrValue<BytesLike>, overrides?: CallOverrides): Promise<BigNumber>;
+
+    removeSequencer(_sequencer: PromiseOrValue<string>, overrides?: CallOverrides): Promise<void>;
+
+    routedTransfers(_transferId: PromiseOrValue<BytesLike>, overrides?: CallOverrides): Promise<string[]>;
 
     xcall(_args: XCallArgsStruct, overrides?: CallOverrides): Promise<string>;
   };
@@ -678,25 +497,17 @@
       transferId?: PromiseOrValue<BytesLike> | null,
       router?: PromiseOrValue<string> | null,
       asset?: null,
-      amount?: null
+      amount?: null,
     ): AavePortalMintUnbackedEventFilter;
     AavePortalMintUnbacked(
       transferId?: PromiseOrValue<BytesLike> | null,
       router?: PromiseOrValue<string> | null,
       asset?: null,
-      amount?: null
+      amount?: null,
     ): AavePortalMintUnbackedEventFilter;
 
-    "ConnextionAdded(uint32,address,address)"(
-      domain?: null,
-      connext?: null,
-      caller?: null
-    ): ConnextionAddedEventFilter;
-    ConnextionAdded(
-      domain?: null,
-      connext?: null,
-      caller?: null
-    ): ConnextionAddedEventFilter;
+    "ConnextionAdded(uint32,address,address)"(domain?: null, connext?: null, caller?: null): ConnextionAddedEventFilter;
+    ConnextionAdded(domain?: null, connext?: null, caller?: null): ConnextionAddedEventFilter;
 
     "Executed(bytes32,address,tuple,address,uint256,address)"(
       transferId?: PromiseOrValue<BytesLike> | null,
@@ -704,7 +515,7 @@
       args?: null,
       asset?: null,
       amount?: null,
-      caller?: null
+      caller?: null,
     ): ExecutedEventFilter;
     Executed(
       transferId?: PromiseOrValue<BytesLike> | null,
@@ -712,57 +523,48 @@
       args?: null,
       asset?: null,
       amount?: null,
-      caller?: null
+      caller?: null,
     ): ExecutedEventFilter;
 
     "ExternalCalldataExecuted(bytes32,bool,bytes)"(
       transferId?: PromiseOrValue<BytesLike> | null,
       success?: null,
-      returnData?: null
+      returnData?: null,
     ): ExternalCalldataExecutedEventFilter;
     ExternalCalldataExecuted(
       transferId?: PromiseOrValue<BytesLike> | null,
       success?: null,
-      returnData?: null
+      returnData?: null,
     ): ExternalCalldataExecutedEventFilter;
 
     "ForcedReceiveLocal(bytes32,bytes32,uint32,uint256)"(
       transferId?: PromiseOrValue<BytesLike> | null,
       canonicalId?: PromiseOrValue<BytesLike> | null,
       canonicalDomain?: null,
-      amount?: null
+      amount?: null,
     ): ForcedReceiveLocalEventFilter;
     ForcedReceiveLocal(
       transferId?: PromiseOrValue<BytesLike> | null,
       canonicalId?: PromiseOrValue<BytesLike> | null,
       canonicalDomain?: null,
-      amount?: null
+      amount?: null,
     ): ForcedReceiveLocalEventFilter;
 
-    "SequencerAdded(address,address)"(
-      sequencer?: null,
-      caller?: null
-    ): SequencerAddedEventFilter;
+    "SequencerAdded(address,address)"(sequencer?: null, caller?: null): SequencerAddedEventFilter;
     SequencerAdded(sequencer?: null, caller?: null): SequencerAddedEventFilter;
 
-    "SequencerRemoved(address,address)"(
-      sequencer?: null,
-      caller?: null
-    ): SequencerRemovedEventFilter;
-    SequencerRemoved(
-      sequencer?: null,
-      caller?: null
-    ): SequencerRemovedEventFilter;
+    "SequencerRemoved(address,address)"(sequencer?: null, caller?: null): SequencerRemovedEventFilter;
+    SequencerRemoved(sequencer?: null, caller?: null): SequencerRemovedEventFilter;
 
     "TransferRelayerFeesUpdated(bytes32,uint256,address)"(
       transferId?: PromiseOrValue<BytesLike> | null,
       relayerFee?: null,
-      caller?: null
+      caller?: null,
     ): TransferRelayerFeesUpdatedEventFilter;
     TransferRelayerFeesUpdated(
       transferId?: PromiseOrValue<BytesLike> | null,
       relayerFee?: null,
-      caller?: null
+      caller?: null,
     ): TransferRelayerFeesUpdatedEventFilter;
 
     "XCalled(bytes32,uint256,bytes32,tuple,address,uint256,address)"(
@@ -772,7 +574,7 @@
       xcallArgs?: null,
       bridgedAsset?: null,
       bridgedAmount?: null,
-      caller?: null
+      caller?: null,
     ): XCalledEventFilter;
     XCalled(
       transferId?: PromiseOrValue<BytesLike> | null,
@@ -781,7 +583,7 @@
       xcallArgs?: null,
       bridgedAsset?: null,
       bridgedAmount?: null,
-      caller?: null
+      caller?: null,
     ): XCalledEventFilter;
   };
 
@@ -791,35 +593,26 @@
     addConnextion(
       _domain: PromiseOrValue<BigNumberish>,
       _connext: PromiseOrValue<string>,
-      overrides?: Overrides & { from?: PromiseOrValue<string> }
+      overrides?: Overrides & { from?: PromiseOrValue<string> },
     ): Promise<BigNumber>;
 
     addSequencer(
       _sequencer: PromiseOrValue<string>,
-      overrides?: Overrides & { from?: PromiseOrValue<string> }
+      overrides?: Overrides & { from?: PromiseOrValue<string> },
     ): Promise<BigNumber>;
 
-    approvedSequencers(
-      _sequencer: PromiseOrValue<string>,
-      overrides?: CallOverrides
-    ): Promise<BigNumber>;
+    approvedSequencers(_sequencer: PromiseOrValue<string>, overrides?: CallOverrides): Promise<BigNumber>;
 
     bumpTransfer(
       _transferId: PromiseOrValue<BytesLike>,
-      overrides?: PayableOverrides & { from?: PromiseOrValue<string> }
+      overrides?: PayableOverrides & { from?: PromiseOrValue<string> },
     ): Promise<BigNumber>;
 
-    connextion(
-      _domain: PromiseOrValue<BigNumberish>,
-      overrides?: CallOverrides
-    ): Promise<BigNumber>;
+    connextion(_domain: PromiseOrValue<BigNumberish>, overrides?: CallOverrides): Promise<BigNumber>;
 
     domain(overrides?: CallOverrides): Promise<BigNumber>;
 
-    execute(
-      _args: ExecuteArgsStruct,
-      overrides?: Overrides & { from?: PromiseOrValue<string> }
-    ): Promise<BigNumber>;
+    execute(_args: ExecuteArgsStruct, overrides?: Overrides & { from?: PromiseOrValue<string> }): Promise<BigNumber>;
 
     forceReceiveLocal(
       _params: CallParamsStruct,
@@ -828,73 +621,53 @@
       _canonicalId: PromiseOrValue<BytesLike>,
       _canonicalDomain: PromiseOrValue<BigNumberish>,
       _originSender: PromiseOrValue<string>,
-      overrides?: Overrides & { from?: PromiseOrValue<string> }
+      overrides?: Overrides & { from?: PromiseOrValue<string> },
     ): Promise<BigNumber>;
 
     nonce(overrides?: CallOverrides): Promise<BigNumber>;
 
-    reconciledTransfers(
-      _transferId: PromiseOrValue<BytesLike>,
-      overrides?: CallOverrides
-    ): Promise<BigNumber>;
-
-    relayerFees(
-      _transferId: PromiseOrValue<BytesLike>,
-      overrides?: CallOverrides
-    ): Promise<BigNumber>;
+    reconciledTransfers(_transferId: PromiseOrValue<BytesLike>, overrides?: CallOverrides): Promise<BigNumber>;
+
+    relayerFees(_transferId: PromiseOrValue<BytesLike>, overrides?: CallOverrides): Promise<BigNumber>;
 
     removeSequencer(
       _sequencer: PromiseOrValue<string>,
-      overrides?: Overrides & { from?: PromiseOrValue<string> }
+      overrides?: Overrides & { from?: PromiseOrValue<string> },
     ): Promise<BigNumber>;
 
-    routedTransfers(
-      _transferId: PromiseOrValue<BytesLike>,
-      overrides?: CallOverrides
-    ): Promise<BigNumber>;
-
-    xcall(
-      _args: XCallArgsStruct,
-      overrides?: PayableOverrides & { from?: PromiseOrValue<string> }
-    ): Promise<BigNumber>;
+    routedTransfers(_transferId: PromiseOrValue<BytesLike>, overrides?: CallOverrides): Promise<BigNumber>;
+
+    xcall(_args: XCallArgsStruct, overrides?: PayableOverrides & { from?: PromiseOrValue<string> }): Promise<BigNumber>;
   };
 
   populateTransaction: {
-    AAVE_REFERRAL_CODE(
-      overrides?: CallOverrides
-    ): Promise<PopulatedTransaction>;
+    AAVE_REFERRAL_CODE(overrides?: CallOverrides): Promise<PopulatedTransaction>;
 
     addConnextion(
       _domain: PromiseOrValue<BigNumberish>,
       _connext: PromiseOrValue<string>,
-      overrides?: Overrides & { from?: PromiseOrValue<string> }
+      overrides?: Overrides & { from?: PromiseOrValue<string> },
     ): Promise<PopulatedTransaction>;
 
     addSequencer(
       _sequencer: PromiseOrValue<string>,
-      overrides?: Overrides & { from?: PromiseOrValue<string> }
+      overrides?: Overrides & { from?: PromiseOrValue<string> },
     ): Promise<PopulatedTransaction>;
 
-    approvedSequencers(
-      _sequencer: PromiseOrValue<string>,
-      overrides?: CallOverrides
-    ): Promise<PopulatedTransaction>;
+    approvedSequencers(_sequencer: PromiseOrValue<string>, overrides?: CallOverrides): Promise<PopulatedTransaction>;
 
     bumpTransfer(
       _transferId: PromiseOrValue<BytesLike>,
-      overrides?: PayableOverrides & { from?: PromiseOrValue<string> }
+      overrides?: PayableOverrides & { from?: PromiseOrValue<string> },
     ): Promise<PopulatedTransaction>;
 
-    connextion(
-      _domain: PromiseOrValue<BigNumberish>,
-      overrides?: CallOverrides
-    ): Promise<PopulatedTransaction>;
+    connextion(_domain: PromiseOrValue<BigNumberish>, overrides?: CallOverrides): Promise<PopulatedTransaction>;
 
     domain(overrides?: CallOverrides): Promise<PopulatedTransaction>;
 
     execute(
       _args: ExecuteArgsStruct,
-      overrides?: Overrides & { from?: PromiseOrValue<string> }
+      overrides?: Overrides & { from?: PromiseOrValue<string> },
     ): Promise<PopulatedTransaction>;
 
     forceReceiveLocal(
@@ -904,34 +677,28 @@
       _canonicalId: PromiseOrValue<BytesLike>,
       _canonicalDomain: PromiseOrValue<BigNumberish>,
       _originSender: PromiseOrValue<string>,
-      overrides?: Overrides & { from?: PromiseOrValue<string> }
+      overrides?: Overrides & { from?: PromiseOrValue<string> },
     ): Promise<PopulatedTransaction>;
 
     nonce(overrides?: CallOverrides): Promise<PopulatedTransaction>;
 
     reconciledTransfers(
       _transferId: PromiseOrValue<BytesLike>,
-      overrides?: CallOverrides
+      overrides?: CallOverrides,
     ): Promise<PopulatedTransaction>;
 
-    relayerFees(
-      _transferId: PromiseOrValue<BytesLike>,
-      overrides?: CallOverrides
-    ): Promise<PopulatedTransaction>;
+    relayerFees(_transferId: PromiseOrValue<BytesLike>, overrides?: CallOverrides): Promise<PopulatedTransaction>;
 
     removeSequencer(
       _sequencer: PromiseOrValue<string>,
-      overrides?: Overrides & { from?: PromiseOrValue<string> }
+      overrides?: Overrides & { from?: PromiseOrValue<string> },
     ): Promise<PopulatedTransaction>;
 
-    routedTransfers(
-      _transferId: PromiseOrValue<BytesLike>,
-      overrides?: CallOverrides
-    ): Promise<PopulatedTransaction>;
+    routedTransfers(_transferId: PromiseOrValue<BytesLike>, overrides?: CallOverrides): Promise<PopulatedTransaction>;
 
     xcall(
       _args: XCallArgsStruct,
-      overrides?: PayableOverrides & { from?: PromiseOrValue<string> }
+      overrides?: PayableOverrides & { from?: PromiseOrValue<string> },
     ): Promise<PopulatedTransaction>;
   };
 }