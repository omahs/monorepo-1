--- conflicted
+++ resolved
@@ -14,19 +14,9 @@
   Signer,
   utils,
 } from "ethers";
-import type {
-  FunctionFragment,
-  Result,
-  EventFragment,
-} from "@ethersproject/abi";
+import type { FunctionFragment, Result, EventFragment } from "@ethersproject/abi";
 import type { Listener, Provider } from "@ethersproject/providers";
-import type {
-  TypedEventFilter,
-  TypedEvent,
-  TypedListener,
-  OnEvent,
-  PromiseOrValue,
-} from "../../../../common";
+import type { TypedEventFilter, TypedEvent, TypedListener, OnEvent, PromiseOrValue } from "../../../../common";
 
 export type CallParamsStruct = {
   to: PromiseOrValue<string>;
@@ -53,7 +43,7 @@
   string,
   BigNumber,
   BigNumber,
-  BigNumber
+  BigNumber,
 ] & {
   to: string;
   callData: string;
@@ -89,7 +79,7 @@
   string,
   BigNumber,
   BigNumber,
-  string
+  string,
 ] & {
   params: CallParamsStructOutput;
   local: string;
@@ -125,7 +115,7 @@
   string,
   BigNumber,
   BigNumber,
-  BigNumber
+  BigNumber,
 ] & {
   to: string;
   callData: string;
@@ -140,33 +130,16 @@
 };
 
 export type XCallArgsStruct = {
-<<<<<<< HEAD
   params: UserFacingCallParamsStruct;
   transactingAsset: PromiseOrValue<string>;
   transactingAmount: PromiseOrValue<BigNumberish>;
-=======
-  params: CallParamsStruct;
-  asset: PromiseOrValue<string>;
-  amount: PromiseOrValue<BigNumberish>;
->>>>>>> 238ae292
   originMinOut: PromiseOrValue<BigNumberish>;
 };
 
-export type XCallArgsStructOutput = [
-  UserFacingCallParamsStructOutput,
-  string,
-  BigNumber,
-  BigNumber
-] & {
-<<<<<<< HEAD
+export type XCallArgsStructOutput = [UserFacingCallParamsStructOutput, string, BigNumber, BigNumber] & {
   params: UserFacingCallParamsStructOutput;
   transactingAsset: string;
   transactingAmount: BigNumber;
-=======
-  params: CallParamsStructOutput;
-  asset: string;
-  amount: BigNumber;
->>>>>>> 238ae292
   originMinOut: BigNumber;
 };
 
@@ -217,38 +190,20 @@
       | "setPromiseRouter"
       | "setSponsorVault"
       | "sponsorVault"
-      | "xcall"
+      | "xcall",
   ): FunctionFragment;
 
-  encodeFunctionData(
-    functionFragment: "AAVE_REFERRAL_CODE",
-    values?: undefined
-  ): string;
+  encodeFunctionData(functionFragment: "AAVE_REFERRAL_CODE", values?: undefined): string;
   encodeFunctionData(
     functionFragment: "addConnextion",
-    values: [PromiseOrValue<BigNumberish>, PromiseOrValue<string>]
+    values: [PromiseOrValue<BigNumberish>, PromiseOrValue<string>],
   ): string;
-  encodeFunctionData(
-    functionFragment: "addSequencer",
-    values: [PromiseOrValue<string>]
-  ): string;
-  encodeFunctionData(
-    functionFragment: "approvedSequencers",
-    values: [PromiseOrValue<string>]
-  ): string;
-  encodeFunctionData(
-    functionFragment: "bumpTransfer",
-    values: [PromiseOrValue<BytesLike>]
-  ): string;
-  encodeFunctionData(
-    functionFragment: "connextion",
-    values: [PromiseOrValue<BigNumberish>]
-  ): string;
+  encodeFunctionData(functionFragment: "addSequencer", values: [PromiseOrValue<string>]): string;
+  encodeFunctionData(functionFragment: "approvedSequencers", values: [PromiseOrValue<string>]): string;
+  encodeFunctionData(functionFragment: "bumpTransfer", values: [PromiseOrValue<BytesLike>]): string;
+  encodeFunctionData(functionFragment: "connextion", values: [PromiseOrValue<BigNumberish>]): string;
   encodeFunctionData(functionFragment: "domain", values?: undefined): string;
-  encodeFunctionData(
-    functionFragment: "execute",
-    values: [ExecuteArgsStruct]
-  ): string;
+  encodeFunctionData(functionFragment: "execute", values: [ExecuteArgsStruct]): string;
   encodeFunctionData(functionFragment: "executor", values?: undefined): string;
   encodeFunctionData(
     functionFragment: "forceReceiveLocal",
@@ -258,116 +213,41 @@
       PromiseOrValue<BigNumberish>,
       PromiseOrValue<BytesLike>,
       PromiseOrValue<BigNumberish>,
-      PromiseOrValue<string>
-    ]
+      PromiseOrValue<string>,
+    ],
   ): string;
   encodeFunctionData(functionFragment: "nonce", values?: undefined): string;
-  encodeFunctionData(
-    functionFragment: "promiseRouter",
-    values?: undefined
-  ): string;
-  encodeFunctionData(
-    functionFragment: "reconciledTransfers",
-    values: [PromiseOrValue<BytesLike>]
-  ): string;
-  encodeFunctionData(
-    functionFragment: "relayerFees",
-    values: [PromiseOrValue<BytesLike>]
-  ): string;
-  encodeFunctionData(
-    functionFragment: "removeSequencer",
-    values: [PromiseOrValue<string>]
-  ): string;
-  encodeFunctionData(
-    functionFragment: "routedTransfers",
-    values: [PromiseOrValue<BytesLike>]
-  ): string;
-  encodeFunctionData(
-    functionFragment: "setExecutor",
-    values: [PromiseOrValue<string>]
-  ): string;
-  encodeFunctionData(
-    functionFragment: "setPromiseRouter",
-    values: [PromiseOrValue<string>]
-  ): string;
-  encodeFunctionData(
-    functionFragment: "setSponsorVault",
-    values: [PromiseOrValue<string>]
-  ): string;
-  encodeFunctionData(
-    functionFragment: "sponsorVault",
-    values?: undefined
-  ): string;
-  encodeFunctionData(
-    functionFragment: "xcall",
-    values: [XCallArgsStruct]
-  ): string;
-
-  decodeFunctionResult(
-    functionFragment: "AAVE_REFERRAL_CODE",
-    data: BytesLike
-  ): Result;
-  decodeFunctionResult(
-    functionFragment: "addConnextion",
-    data: BytesLike
-  ): Result;
-  decodeFunctionResult(
-    functionFragment: "addSequencer",
-    data: BytesLike
-  ): Result;
-  decodeFunctionResult(
-    functionFragment: "approvedSequencers",
-    data: BytesLike
-  ): Result;
-  decodeFunctionResult(
-    functionFragment: "bumpTransfer",
-    data: BytesLike
-  ): Result;
+  encodeFunctionData(functionFragment: "promiseRouter", values?: undefined): string;
+  encodeFunctionData(functionFragment: "reconciledTransfers", values: [PromiseOrValue<BytesLike>]): string;
+  encodeFunctionData(functionFragment: "relayerFees", values: [PromiseOrValue<BytesLike>]): string;
+  encodeFunctionData(functionFragment: "removeSequencer", values: [PromiseOrValue<string>]): string;
+  encodeFunctionData(functionFragment: "routedTransfers", values: [PromiseOrValue<BytesLike>]): string;
+  encodeFunctionData(functionFragment: "setExecutor", values: [PromiseOrValue<string>]): string;
+  encodeFunctionData(functionFragment: "setPromiseRouter", values: [PromiseOrValue<string>]): string;
+  encodeFunctionData(functionFragment: "setSponsorVault", values: [PromiseOrValue<string>]): string;
+  encodeFunctionData(functionFragment: "sponsorVault", values?: undefined): string;
+  encodeFunctionData(functionFragment: "xcall", values: [XCallArgsStruct]): string;
+
+  decodeFunctionResult(functionFragment: "AAVE_REFERRAL_CODE", data: BytesLike): Result;
+  decodeFunctionResult(functionFragment: "addConnextion", data: BytesLike): Result;
+  decodeFunctionResult(functionFragment: "addSequencer", data: BytesLike): Result;
+  decodeFunctionResult(functionFragment: "approvedSequencers", data: BytesLike): Result;
+  decodeFunctionResult(functionFragment: "bumpTransfer", data: BytesLike): Result;
   decodeFunctionResult(functionFragment: "connextion", data: BytesLike): Result;
   decodeFunctionResult(functionFragment: "domain", data: BytesLike): Result;
   decodeFunctionResult(functionFragment: "execute", data: BytesLike): Result;
   decodeFunctionResult(functionFragment: "executor", data: BytesLike): Result;
-  decodeFunctionResult(
-    functionFragment: "forceReceiveLocal",
-    data: BytesLike
-  ): Result;
+  decodeFunctionResult(functionFragment: "forceReceiveLocal", data: BytesLike): Result;
   decodeFunctionResult(functionFragment: "nonce", data: BytesLike): Result;
-  decodeFunctionResult(
-    functionFragment: "promiseRouter",
-    data: BytesLike
-  ): Result;
-  decodeFunctionResult(
-    functionFragment: "reconciledTransfers",
-    data: BytesLike
-  ): Result;
-  decodeFunctionResult(
-    functionFragment: "relayerFees",
-    data: BytesLike
-  ): Result;
-  decodeFunctionResult(
-    functionFragment: "removeSequencer",
-    data: BytesLike
-  ): Result;
-  decodeFunctionResult(
-    functionFragment: "routedTransfers",
-    data: BytesLike
-  ): Result;
-  decodeFunctionResult(
-    functionFragment: "setExecutor",
-    data: BytesLike
-  ): Result;
-  decodeFunctionResult(
-    functionFragment: "setPromiseRouter",
-    data: BytesLike
-  ): Result;
-  decodeFunctionResult(
-    functionFragment: "setSponsorVault",
-    data: BytesLike
-  ): Result;
-  decodeFunctionResult(
-    functionFragment: "sponsorVault",
-    data: BytesLike
-  ): Result;
+  decodeFunctionResult(functionFragment: "promiseRouter", data: BytesLike): Result;
+  decodeFunctionResult(functionFragment: "reconciledTransfers", data: BytesLike): Result;
+  decodeFunctionResult(functionFragment: "relayerFees", data: BytesLike): Result;
+  decodeFunctionResult(functionFragment: "removeSequencer", data: BytesLike): Result;
+  decodeFunctionResult(functionFragment: "routedTransfers", data: BytesLike): Result;
+  decodeFunctionResult(functionFragment: "setExecutor", data: BytesLike): Result;
+  decodeFunctionResult(functionFragment: "setPromiseRouter", data: BytesLike): Result;
+  decodeFunctionResult(functionFragment: "setSponsorVault", data: BytesLike): Result;
+  decodeFunctionResult(functionFragment: "sponsorVault", data: BytesLike): Result;
   decodeFunctionResult(functionFragment: "xcall", data: BytesLike): Result;
 
   events: {
@@ -408,18 +288,14 @@
   AavePortalMintUnbackedEventObject
 >;
 
-export type AavePortalMintUnbackedEventFilter =
-  TypedEventFilter<AavePortalMintUnbackedEvent>;
+export type AavePortalMintUnbackedEventFilter = TypedEventFilter<AavePortalMintUnbackedEvent>;
 
 export interface ConnextionAddedEventObject {
   domain: number;
   connext: string;
   caller: string;
 }
-export type ConnextionAddedEvent = TypedEvent<
-  [number, string, string],
-  ConnextionAddedEventObject
->;
+export type ConnextionAddedEvent = TypedEvent<[number, string, string], ConnextionAddedEventObject>;
 
 export type ConnextionAddedEventFilter = TypedEventFilter<ConnextionAddedEvent>;
 
@@ -443,10 +319,7 @@
   newExecutor: string;
   caller: string;
 }
-export type ExecutorUpdatedEvent = TypedEvent<
-  [string, string, string],
-  ExecutorUpdatedEventObject
->;
+export type ExecutorUpdatedEvent = TypedEvent<[string, string, string], ExecutorUpdatedEventObject>;
 
 export type ExecutorUpdatedEventFilter = TypedEventFilter<ExecutorUpdatedEvent>;
 
@@ -456,35 +329,24 @@
   canonicalDomain: number;
   amount: BigNumber;
 }
-export type ForcedReceiveLocalEvent = TypedEvent<
-  [string, string, number, BigNumber],
-  ForcedReceiveLocalEventObject
->;
-
-export type ForcedReceiveLocalEventFilter =
-  TypedEventFilter<ForcedReceiveLocalEvent>;
+export type ForcedReceiveLocalEvent = TypedEvent<[string, string, number, BigNumber], ForcedReceiveLocalEventObject>;
+
+export type ForcedReceiveLocalEventFilter = TypedEventFilter<ForcedReceiveLocalEvent>;
 
 export interface PromiseRouterUpdatedEventObject {
   oldRouter: string;
   newRouter: string;
   caller: string;
 }
-export type PromiseRouterUpdatedEvent = TypedEvent<
-  [string, string, string],
-  PromiseRouterUpdatedEventObject
->;
-
-export type PromiseRouterUpdatedEventFilter =
-  TypedEventFilter<PromiseRouterUpdatedEvent>;
+export type PromiseRouterUpdatedEvent = TypedEvent<[string, string, string], PromiseRouterUpdatedEventObject>;
+
+export type PromiseRouterUpdatedEventFilter = TypedEventFilter<PromiseRouterUpdatedEvent>;
 
 export interface SequencerAddedEventObject {
   sequencer: string;
   caller: string;
 }
-export type SequencerAddedEvent = TypedEvent<
-  [string, string],
-  SequencerAddedEventObject
->;
+export type SequencerAddedEvent = TypedEvent<[string, string], SequencerAddedEventObject>;
 
 export type SequencerAddedEventFilter = TypedEventFilter<SequencerAddedEvent>;
 
@@ -492,26 +354,18 @@
   sequencer: string;
   caller: string;
 }
-export type SequencerRemovedEvent = TypedEvent<
-  [string, string],
-  SequencerRemovedEventObject
->;
-
-export type SequencerRemovedEventFilter =
-  TypedEventFilter<SequencerRemovedEvent>;
+export type SequencerRemovedEvent = TypedEvent<[string, string], SequencerRemovedEventObject>;
+
+export type SequencerRemovedEventFilter = TypedEventFilter<SequencerRemovedEvent>;
 
 export interface SponsorVaultUpdatedEventObject {
   oldSponsorVault: string;
   newSponsorVault: string;
   caller: string;
 }
-export type SponsorVaultUpdatedEvent = TypedEvent<
-  [string, string, string],
-  SponsorVaultUpdatedEventObject
->;
-
-export type SponsorVaultUpdatedEventFilter =
-  TypedEventFilter<SponsorVaultUpdatedEvent>;
+export type SponsorVaultUpdatedEvent = TypedEvent<[string, string, string], SponsorVaultUpdatedEventObject>;
+
+export type SponsorVaultUpdatedEventFilter = TypedEventFilter<SponsorVaultUpdatedEvent>;
 
 export interface TransferRelayerFeesUpdatedEventObject {
   transferId: string;
@@ -523,8 +377,7 @@
   TransferRelayerFeesUpdatedEventObject
 >;
 
-export type TransferRelayerFeesUpdatedEventFilter =
-  TypedEventFilter<TransferRelayerFeesUpdatedEvent>;
+export type TransferRelayerFeesUpdatedEventFilter = TypedEventFilter<TransferRelayerFeesUpdatedEvent>;
 
 export interface XCalledEventObject {
   transferId: string;
@@ -552,16 +405,12 @@
   queryFilter<TEvent extends TypedEvent>(
     event: TypedEventFilter<TEvent>,
     fromBlockOrBlockhash?: string | number | undefined,
-    toBlock?: string | number | undefined
+    toBlock?: string | number | undefined,
   ): Promise<Array<TEvent>>;
 
-  listeners<TEvent extends TypedEvent>(
-    eventFilter?: TypedEventFilter<TEvent>
-  ): Array<TypedListener<TEvent>>;
+  listeners<TEvent extends TypedEvent>(eventFilter?: TypedEventFilter<TEvent>): Array<TypedListener<TEvent>>;
   listeners(eventName?: string): Array<Listener>;
-  removeAllListeners<TEvent extends TypedEvent>(
-    eventFilter: TypedEventFilter<TEvent>
-  ): this;
+  removeAllListeners<TEvent extends TypedEvent>(eventFilter: TypedEventFilter<TEvent>): this;
   removeAllListeners(eventName?: string): this;
   off: OnEvent<this>;
   on: OnEvent<this>;
@@ -574,34 +423,28 @@
     addConnextion(
       _domain: PromiseOrValue<BigNumberish>,
       _connext: PromiseOrValue<string>,
-      overrides?: Overrides & { from?: PromiseOrValue<string> }
+      overrides?: Overrides & { from?: PromiseOrValue<string> },
     ): Promise<ContractTransaction>;
 
     addSequencer(
       _sequencer: PromiseOrValue<string>,
-      overrides?: Overrides & { from?: PromiseOrValue<string> }
-    ): Promise<ContractTransaction>;
-
-    approvedSequencers(
-      _sequencer: PromiseOrValue<string>,
-      overrides?: CallOverrides
-    ): Promise<[boolean]>;
+      overrides?: Overrides & { from?: PromiseOrValue<string> },
+    ): Promise<ContractTransaction>;
+
+    approvedSequencers(_sequencer: PromiseOrValue<string>, overrides?: CallOverrides): Promise<[boolean]>;
 
     bumpTransfer(
       _transferId: PromiseOrValue<BytesLike>,
-      overrides?: PayableOverrides & { from?: PromiseOrValue<string> }
-    ): Promise<ContractTransaction>;
-
-    connextion(
-      _domain: PromiseOrValue<BigNumberish>,
-      overrides?: CallOverrides
-    ): Promise<[string]>;
+      overrides?: PayableOverrides & { from?: PromiseOrValue<string> },
+    ): Promise<ContractTransaction>;
+
+    connextion(_domain: PromiseOrValue<BigNumberish>, overrides?: CallOverrides): Promise<[string]>;
 
     domain(overrides?: CallOverrides): Promise<[number]>;
 
     execute(
       _args: ExecuteArgsStruct,
-      overrides?: Overrides & { from?: PromiseOrValue<string> }
+      overrides?: Overrides & { from?: PromiseOrValue<string> },
     ): Promise<ContractTransaction>;
 
     executor(overrides?: CallOverrides): Promise<[string]>;
@@ -613,53 +456,44 @@
       _canonicalId: PromiseOrValue<BytesLike>,
       _canonicalDomain: PromiseOrValue<BigNumberish>,
       _originSender: PromiseOrValue<string>,
-      overrides?: Overrides & { from?: PromiseOrValue<string> }
+      overrides?: Overrides & { from?: PromiseOrValue<string> },
     ): Promise<ContractTransaction>;
 
     nonce(overrides?: CallOverrides): Promise<[BigNumber]>;
 
     promiseRouter(overrides?: CallOverrides): Promise<[string]>;
 
-    reconciledTransfers(
-      _transferId: PromiseOrValue<BytesLike>,
-      overrides?: CallOverrides
-    ): Promise<[boolean]>;
-
-    relayerFees(
-      _transferId: PromiseOrValue<BytesLike>,
-      overrides?: CallOverrides
-    ): Promise<[BigNumber]>;
+    reconciledTransfers(_transferId: PromiseOrValue<BytesLike>, overrides?: CallOverrides): Promise<[boolean]>;
+
+    relayerFees(_transferId: PromiseOrValue<BytesLike>, overrides?: CallOverrides): Promise<[BigNumber]>;
 
     removeSequencer(
       _sequencer: PromiseOrValue<string>,
-      overrides?: Overrides & { from?: PromiseOrValue<string> }
-    ): Promise<ContractTransaction>;
-
-    routedTransfers(
-      _transferId: PromiseOrValue<BytesLike>,
-      overrides?: CallOverrides
-    ): Promise<[string[]]>;
+      overrides?: Overrides & { from?: PromiseOrValue<string> },
+    ): Promise<ContractTransaction>;
+
+    routedTransfers(_transferId: PromiseOrValue<BytesLike>, overrides?: CallOverrides): Promise<[string[]]>;
 
     setExecutor(
       _executor: PromiseOrValue<string>,
-      overrides?: Overrides & { from?: PromiseOrValue<string> }
+      overrides?: Overrides & { from?: PromiseOrValue<string> },
     ): Promise<ContractTransaction>;
 
     setPromiseRouter(
       _promiseRouter: PromiseOrValue<string>,
-      overrides?: Overrides & { from?: PromiseOrValue<string> }
+      overrides?: Overrides & { from?: PromiseOrValue<string> },
     ): Promise<ContractTransaction>;
 
     setSponsorVault(
       _sponsorVault: PromiseOrValue<string>,
-      overrides?: Overrides & { from?: PromiseOrValue<string> }
+      overrides?: Overrides & { from?: PromiseOrValue<string> },
     ): Promise<ContractTransaction>;
 
     sponsorVault(overrides?: CallOverrides): Promise<[string]>;
 
     xcall(
       _args: XCallArgsStruct,
-      overrides?: PayableOverrides & { from?: PromiseOrValue<string> }
+      overrides?: PayableOverrides & { from?: PromiseOrValue<string> },
     ): Promise<ContractTransaction>;
   };
 
@@ -668,34 +502,28 @@
   addConnextion(
     _domain: PromiseOrValue<BigNumberish>,
     _connext: PromiseOrValue<string>,
-    overrides?: Overrides & { from?: PromiseOrValue<string> }
+    overrides?: Overrides & { from?: PromiseOrValue<string> },
   ): Promise<ContractTransaction>;
 
   addSequencer(
     _sequencer: PromiseOrValue<string>,
-    overrides?: Overrides & { from?: PromiseOrValue<string> }
-  ): Promise<ContractTransaction>;
-
-  approvedSequencers(
-    _sequencer: PromiseOrValue<string>,
-    overrides?: CallOverrides
-  ): Promise<boolean>;
+    overrides?: Overrides & { from?: PromiseOrValue<string> },
+  ): Promise<ContractTransaction>;
+
+  approvedSequencers(_sequencer: PromiseOrValue<string>, overrides?: CallOverrides): Promise<boolean>;
 
   bumpTransfer(
     _transferId: PromiseOrValue<BytesLike>,
-    overrides?: PayableOverrides & { from?: PromiseOrValue<string> }
-  ): Promise<ContractTransaction>;
-
-  connextion(
-    _domain: PromiseOrValue<BigNumberish>,
-    overrides?: CallOverrides
-  ): Promise<string>;
+    overrides?: PayableOverrides & { from?: PromiseOrValue<string> },
+  ): Promise<ContractTransaction>;
+
+  connextion(_domain: PromiseOrValue<BigNumberish>, overrides?: CallOverrides): Promise<string>;
 
   domain(overrides?: CallOverrides): Promise<number>;
 
   execute(
     _args: ExecuteArgsStruct,
-    overrides?: Overrides & { from?: PromiseOrValue<string> }
+    overrides?: Overrides & { from?: PromiseOrValue<string> },
   ): Promise<ContractTransaction>;
 
   executor(overrides?: CallOverrides): Promise<string>;
@@ -707,53 +535,44 @@
     _canonicalId: PromiseOrValue<BytesLike>,
     _canonicalDomain: PromiseOrValue<BigNumberish>,
     _originSender: PromiseOrValue<string>,
-    overrides?: Overrides & { from?: PromiseOrValue<string> }
+    overrides?: Overrides & { from?: PromiseOrValue<string> },
   ): Promise<ContractTransaction>;
 
   nonce(overrides?: CallOverrides): Promise<BigNumber>;
 
   promiseRouter(overrides?: CallOverrides): Promise<string>;
 
-  reconciledTransfers(
-    _transferId: PromiseOrValue<BytesLike>,
-    overrides?: CallOverrides
-  ): Promise<boolean>;
-
-  relayerFees(
-    _transferId: PromiseOrValue<BytesLike>,
-    overrides?: CallOverrides
-  ): Promise<BigNumber>;
+  reconciledTransfers(_transferId: PromiseOrValue<BytesLike>, overrides?: CallOverrides): Promise<boolean>;
+
+  relayerFees(_transferId: PromiseOrValue<BytesLike>, overrides?: CallOverrides): Promise<BigNumber>;
 
   removeSequencer(
     _sequencer: PromiseOrValue<string>,
-    overrides?: Overrides & { from?: PromiseOrValue<string> }
-  ): Promise<ContractTransaction>;
-
-  routedTransfers(
-    _transferId: PromiseOrValue<BytesLike>,
-    overrides?: CallOverrides
-  ): Promise<string[]>;
+    overrides?: Overrides & { from?: PromiseOrValue<string> },
+  ): Promise<ContractTransaction>;
+
+  routedTransfers(_transferId: PromiseOrValue<BytesLike>, overrides?: CallOverrides): Promise<string[]>;
 
   setExecutor(
     _executor: PromiseOrValue<string>,
-    overrides?: Overrides & { from?: PromiseOrValue<string> }
+    overrides?: Overrides & { from?: PromiseOrValue<string> },
   ): Promise<ContractTransaction>;
 
   setPromiseRouter(
     _promiseRouter: PromiseOrValue<string>,
-    overrides?: Overrides & { from?: PromiseOrValue<string> }
+    overrides?: Overrides & { from?: PromiseOrValue<string> },
   ): Promise<ContractTransaction>;
 
   setSponsorVault(
     _sponsorVault: PromiseOrValue<string>,
-    overrides?: Overrides & { from?: PromiseOrValue<string> }
+    overrides?: Overrides & { from?: PromiseOrValue<string> },
   ): Promise<ContractTransaction>;
 
   sponsorVault(overrides?: CallOverrides): Promise<string>;
 
   xcall(
     _args: XCallArgsStruct,
-    overrides?: PayableOverrides & { from?: PromiseOrValue<string> }
+    overrides?: PayableOverrides & { from?: PromiseOrValue<string> },
   ): Promise<ContractTransaction>;
 
   callStatic: {
@@ -762,35 +581,20 @@
     addConnextion(
       _domain: PromiseOrValue<BigNumberish>,
       _connext: PromiseOrValue<string>,
-      overrides?: CallOverrides
+      overrides?: CallOverrides,
     ): Promise<void>;
 
-    addSequencer(
-      _sequencer: PromiseOrValue<string>,
-      overrides?: CallOverrides
-    ): Promise<void>;
-
-    approvedSequencers(
-      _sequencer: PromiseOrValue<string>,
-      overrides?: CallOverrides
-    ): Promise<boolean>;
-
-    bumpTransfer(
-      _transferId: PromiseOrValue<BytesLike>,
-      overrides?: CallOverrides
-    ): Promise<void>;
-
-    connextion(
-      _domain: PromiseOrValue<BigNumberish>,
-      overrides?: CallOverrides
-    ): Promise<string>;
+    addSequencer(_sequencer: PromiseOrValue<string>, overrides?: CallOverrides): Promise<void>;
+
+    approvedSequencers(_sequencer: PromiseOrValue<string>, overrides?: CallOverrides): Promise<boolean>;
+
+    bumpTransfer(_transferId: PromiseOrValue<BytesLike>, overrides?: CallOverrides): Promise<void>;
+
+    connextion(_domain: PromiseOrValue<BigNumberish>, overrides?: CallOverrides): Promise<string>;
 
     domain(overrides?: CallOverrides): Promise<number>;
 
-    execute(
-      _args: ExecuteArgsStruct,
-      overrides?: CallOverrides
-    ): Promise<string>;
+    execute(_args: ExecuteArgsStruct, overrides?: CallOverrides): Promise<string>;
 
     executor(overrides?: CallOverrides): Promise<string>;
 
@@ -801,47 +605,26 @@
       _canonicalId: PromiseOrValue<BytesLike>,
       _canonicalDomain: PromiseOrValue<BigNumberish>,
       _originSender: PromiseOrValue<string>,
-      overrides?: CallOverrides
+      overrides?: CallOverrides,
     ): Promise<void>;
 
     nonce(overrides?: CallOverrides): Promise<BigNumber>;
 
     promiseRouter(overrides?: CallOverrides): Promise<string>;
 
-    reconciledTransfers(
-      _transferId: PromiseOrValue<BytesLike>,
-      overrides?: CallOverrides
-    ): Promise<boolean>;
-
-    relayerFees(
-      _transferId: PromiseOrValue<BytesLike>,
-      overrides?: CallOverrides
-    ): Promise<BigNumber>;
-
-    removeSequencer(
-      _sequencer: PromiseOrValue<string>,
-      overrides?: CallOverrides
-    ): Promise<void>;
-
-    routedTransfers(
-      _transferId: PromiseOrValue<BytesLike>,
-      overrides?: CallOverrides
-    ): Promise<string[]>;
-
-    setExecutor(
-      _executor: PromiseOrValue<string>,
-      overrides?: CallOverrides
-    ): Promise<void>;
-
-    setPromiseRouter(
-      _promiseRouter: PromiseOrValue<string>,
-      overrides?: CallOverrides
-    ): Promise<void>;
-
-    setSponsorVault(
-      _sponsorVault: PromiseOrValue<string>,
-      overrides?: CallOverrides
-    ): Promise<void>;
+    reconciledTransfers(_transferId: PromiseOrValue<BytesLike>, overrides?: CallOverrides): Promise<boolean>;
+
+    relayerFees(_transferId: PromiseOrValue<BytesLike>, overrides?: CallOverrides): Promise<BigNumber>;
+
+    removeSequencer(_sequencer: PromiseOrValue<string>, overrides?: CallOverrides): Promise<void>;
+
+    routedTransfers(_transferId: PromiseOrValue<BytesLike>, overrides?: CallOverrides): Promise<string[]>;
+
+    setExecutor(_executor: PromiseOrValue<string>, overrides?: CallOverrides): Promise<void>;
+
+    setPromiseRouter(_promiseRouter: PromiseOrValue<string>, overrides?: CallOverrides): Promise<void>;
+
+    setSponsorVault(_sponsorVault: PromiseOrValue<string>, overrides?: CallOverrides): Promise<void>;
 
     sponsorVault(overrides?: CallOverrides): Promise<string>;
 
@@ -853,25 +636,17 @@
       transferId?: PromiseOrValue<BytesLike> | null,
       router?: PromiseOrValue<string> | null,
       asset?: null,
-      amount?: null
+      amount?: null,
     ): AavePortalMintUnbackedEventFilter;
     AavePortalMintUnbacked(
       transferId?: PromiseOrValue<BytesLike> | null,
       router?: PromiseOrValue<string> | null,
       asset?: null,
-      amount?: null
+      amount?: null,
     ): AavePortalMintUnbackedEventFilter;
 
-    "ConnextionAdded(uint32,address,address)"(
-      domain?: null,
-      connext?: null,
-      caller?: null
-    ): ConnextionAddedEventFilter;
-    ConnextionAdded(
-      domain?: null,
-      connext?: null,
-      caller?: null
-    ): ConnextionAddedEventFilter;
+    "ConnextionAdded(uint32,address,address)"(domain?: null, connext?: null, caller?: null): ConnextionAddedEventFilter;
+    ConnextionAdded(domain?: null, connext?: null, caller?: null): ConnextionAddedEventFilter;
 
     "Executed(bytes32,address,tuple,address,uint256,address)"(
       transferId?: PromiseOrValue<BytesLike> | null,
@@ -879,7 +654,7 @@
       args?: null,
       asset?: null,
       amount?: null,
-      caller?: null
+      caller?: null,
     ): ExecutedEventFilter;
     Executed(
       transferId?: PromiseOrValue<BytesLike> | null,
@@ -887,79 +662,58 @@
       args?: null,
       asset?: null,
       amount?: null,
-      caller?: null
+      caller?: null,
     ): ExecutedEventFilter;
 
     "ExecutorUpdated(address,address,address)"(
       oldExecutor?: null,
       newExecutor?: null,
-      caller?: null
+      caller?: null,
     ): ExecutorUpdatedEventFilter;
-    ExecutorUpdated(
-      oldExecutor?: null,
-      newExecutor?: null,
-      caller?: null
-    ): ExecutorUpdatedEventFilter;
+    ExecutorUpdated(oldExecutor?: null, newExecutor?: null, caller?: null): ExecutorUpdatedEventFilter;
 
     "ForcedReceiveLocal(bytes32,bytes32,uint32,uint256)"(
       transferId?: PromiseOrValue<BytesLike> | null,
       canonicalId?: PromiseOrValue<BytesLike> | null,
       canonicalDomain?: null,
-      amount?: null
+      amount?: null,
     ): ForcedReceiveLocalEventFilter;
     ForcedReceiveLocal(
       transferId?: PromiseOrValue<BytesLike> | null,
       canonicalId?: PromiseOrValue<BytesLike> | null,
       canonicalDomain?: null,
-      amount?: null
+      amount?: null,
     ): ForcedReceiveLocalEventFilter;
 
     "PromiseRouterUpdated(address,address,address)"(
       oldRouter?: null,
       newRouter?: null,
-      caller?: null
+      caller?: null,
     ): PromiseRouterUpdatedEventFilter;
-    PromiseRouterUpdated(
-      oldRouter?: null,
-      newRouter?: null,
-      caller?: null
-    ): PromiseRouterUpdatedEventFilter;
-
-    "SequencerAdded(address,address)"(
-      sequencer?: null,
-      caller?: null
-    ): SequencerAddedEventFilter;
+    PromiseRouterUpdated(oldRouter?: null, newRouter?: null, caller?: null): PromiseRouterUpdatedEventFilter;
+
+    "SequencerAdded(address,address)"(sequencer?: null, caller?: null): SequencerAddedEventFilter;
     SequencerAdded(sequencer?: null, caller?: null): SequencerAddedEventFilter;
 
-    "SequencerRemoved(address,address)"(
-      sequencer?: null,
-      caller?: null
-    ): SequencerRemovedEventFilter;
-    SequencerRemoved(
-      sequencer?: null,
-      caller?: null
-    ): SequencerRemovedEventFilter;
+    "SequencerRemoved(address,address)"(sequencer?: null, caller?: null): SequencerRemovedEventFilter;
+    SequencerRemoved(sequencer?: null, caller?: null): SequencerRemovedEventFilter;
 
     "SponsorVaultUpdated(address,address,address)"(
       oldSponsorVault?: null,
       newSponsorVault?: null,
-      caller?: null
+      caller?: null,
     ): SponsorVaultUpdatedEventFilter;
-    SponsorVaultUpdated(
-      oldSponsorVault?: null,
-      newSponsorVault?: null,
-      caller?: null
-    ): SponsorVaultUpdatedEventFilter;
+    SponsorVaultUpdated(oldSponsorVault?: null, newSponsorVault?: null, caller?: null): SponsorVaultUpdatedEventFilter;
 
     "TransferRelayerFeesUpdated(bytes32,uint256,address)"(
       transferId?: PromiseOrValue<BytesLike> | null,
       relayerFee?: null,
-      caller?: null
+      caller?: null,
     ): TransferRelayerFeesUpdatedEventFilter;
     TransferRelayerFeesUpdated(
       transferId?: PromiseOrValue<BytesLike> | null,
       relayerFee?: null,
-      caller?: null
+      caller?: null,
     ): TransferRelayerFeesUpdatedEventFilter;
 
     "XCalled(bytes32,uint256,bytes32,tuple,address,uint256,address)"(
@@ -969,7 +723,7 @@
       xcallArgs?: null,
       bridgedAsset?: null,
       bridgedAmount?: null,
-      caller?: null
+      caller?: null,
     ): XCalledEventFilter;
     XCalled(
       transferId?: PromiseOrValue<BytesLike> | null,
@@ -978,7 +732,7 @@
       xcallArgs?: null,
       bridgedAsset?: null,
       bridgedAmount?: null,
-      caller?: null
+      caller?: null,
     ): XCalledEventFilter;
   };
 
@@ -988,35 +742,26 @@
     addConnextion(
       _domain: PromiseOrValue<BigNumberish>,
       _connext: PromiseOrValue<string>,
-      overrides?: Overrides & { from?: PromiseOrValue<string> }
+      overrides?: Overrides & { from?: PromiseOrValue<string> },
     ): Promise<BigNumber>;
 
     addSequencer(
       _sequencer: PromiseOrValue<string>,
-      overrides?: Overrides & { from?: PromiseOrValue<string> }
+      overrides?: Overrides & { from?: PromiseOrValue<string> },
     ): Promise<BigNumber>;
 
-    approvedSequencers(
-      _sequencer: PromiseOrValue<string>,
-      overrides?: CallOverrides
-    ): Promise<BigNumber>;
+    approvedSequencers(_sequencer: PromiseOrValue<string>, overrides?: CallOverrides): Promise<BigNumber>;
 
     bumpTransfer(
       _transferId: PromiseOrValue<BytesLike>,
-      overrides?: PayableOverrides & { from?: PromiseOrValue<string> }
+      overrides?: PayableOverrides & { from?: PromiseOrValue<string> },
     ): Promise<BigNumber>;
 
-    connextion(
-      _domain: PromiseOrValue<BigNumberish>,
-      overrides?: CallOverrides
-    ): Promise<BigNumber>;
+    connextion(_domain: PromiseOrValue<BigNumberish>, overrides?: CallOverrides): Promise<BigNumber>;
 
     domain(overrides?: CallOverrides): Promise<BigNumber>;
 
-    execute(
-      _args: ExecuteArgsStruct,
-      overrides?: Overrides & { from?: PromiseOrValue<string> }
-    ): Promise<BigNumber>;
+    execute(_args: ExecuteArgsStruct, overrides?: Overrides & { from?: PromiseOrValue<string> }): Promise<BigNumber>;
 
     executor(overrides?: CallOverrides): Promise<BigNumber>;
 
@@ -1027,92 +772,72 @@
       _canonicalId: PromiseOrValue<BytesLike>,
       _canonicalDomain: PromiseOrValue<BigNumberish>,
       _originSender: PromiseOrValue<string>,
-      overrides?: Overrides & { from?: PromiseOrValue<string> }
+      overrides?: Overrides & { from?: PromiseOrValue<string> },
     ): Promise<BigNumber>;
 
     nonce(overrides?: CallOverrides): Promise<BigNumber>;
 
     promiseRouter(overrides?: CallOverrides): Promise<BigNumber>;
 
-    reconciledTransfers(
-      _transferId: PromiseOrValue<BytesLike>,
-      overrides?: CallOverrides
-    ): Promise<BigNumber>;
-
-    relayerFees(
-      _transferId: PromiseOrValue<BytesLike>,
-      overrides?: CallOverrides
-    ): Promise<BigNumber>;
+    reconciledTransfers(_transferId: PromiseOrValue<BytesLike>, overrides?: CallOverrides): Promise<BigNumber>;
+
+    relayerFees(_transferId: PromiseOrValue<BytesLike>, overrides?: CallOverrides): Promise<BigNumber>;
 
     removeSequencer(
       _sequencer: PromiseOrValue<string>,
-      overrides?: Overrides & { from?: PromiseOrValue<string> }
+      overrides?: Overrides & { from?: PromiseOrValue<string> },
     ): Promise<BigNumber>;
 
-    routedTransfers(
-      _transferId: PromiseOrValue<BytesLike>,
-      overrides?: CallOverrides
-    ): Promise<BigNumber>;
+    routedTransfers(_transferId: PromiseOrValue<BytesLike>, overrides?: CallOverrides): Promise<BigNumber>;
 
     setExecutor(
       _executor: PromiseOrValue<string>,
-      overrides?: Overrides & { from?: PromiseOrValue<string> }
+      overrides?: Overrides & { from?: PromiseOrValue<string> },
     ): Promise<BigNumber>;
 
     setPromiseRouter(
       _promiseRouter: PromiseOrValue<string>,
-      overrides?: Overrides & { from?: PromiseOrValue<string> }
+      overrides?: Overrides & { from?: PromiseOrValue<string> },
     ): Promise<BigNumber>;
 
     setSponsorVault(
       _sponsorVault: PromiseOrValue<string>,
-      overrides?: Overrides & { from?: PromiseOrValue<string> }
+      overrides?: Overrides & { from?: PromiseOrValue<string> },
     ): Promise<BigNumber>;
 
     sponsorVault(overrides?: CallOverrides): Promise<BigNumber>;
 
-    xcall(
-      _args: XCallArgsStruct,
-      overrides?: PayableOverrides & { from?: PromiseOrValue<string> }
-    ): Promise<BigNumber>;
+    xcall(_args: XCallArgsStruct, overrides?: PayableOverrides & { from?: PromiseOrValue<string> }): Promise<BigNumber>;
   };
 
   populateTransaction: {
-    AAVE_REFERRAL_CODE(
-      overrides?: CallOverrides
-    ): Promise<PopulatedTransaction>;
+    AAVE_REFERRAL_CODE(overrides?: CallOverrides): Promise<PopulatedTransaction>;
 
     addConnextion(
       _domain: PromiseOrValue<BigNumberish>,
       _connext: PromiseOrValue<string>,
-      overrides?: Overrides & { from?: PromiseOrValue<string> }
+      overrides?: Overrides & { from?: PromiseOrValue<string> },
     ): Promise<PopulatedTransaction>;
 
     addSequencer(
       _sequencer: PromiseOrValue<string>,
-      overrides?: Overrides & { from?: PromiseOrValue<string> }
-    ): Promise<PopulatedTransaction>;
-
-    approvedSequencers(
-      _sequencer: PromiseOrValue<string>,
-      overrides?: CallOverrides
-    ): Promise<PopulatedTransaction>;
+      overrides?: Overrides & { from?: PromiseOrValue<string> },
+    ): Promise<PopulatedTransaction>;
+
+    approvedSequencers(_sequencer: PromiseOrValue<string>, overrides?: CallOverrides): Promise<PopulatedTransaction>;
 
     bumpTransfer(
       _transferId: PromiseOrValue<BytesLike>,
-      overrides?: PayableOverrides & { from?: PromiseOrValue<string> }
-    ): Promise<PopulatedTransaction>;
-
-    connextion(
-      _domain: PromiseOrValue<BigNumberish>,
-      overrides?: CallOverrides
-    ): Promise<PopulatedTransaction>;
+      overrides?: PayableOverrides & { from?: PromiseOrValue<string> },
+    ): Promise<PopulatedTransaction>;
+
+    connextion(_domain: PromiseOrValue<BigNumberish>, overrides?: CallOverrides): Promise<PopulatedTransaction>;
 
     domain(overrides?: CallOverrides): Promise<PopulatedTransaction>;
 
     execute(
       _args: ExecuteArgsStruct,
-      overrides?: Overrides & { from?: PromiseOrValue<string> }
+      overrides?: Overrides & { from?: PromiseOrValue<string> },
     ): Promise<PopulatedTransaction>;
 
     executor(overrides?: CallOverrides): Promise<PopulatedTransaction>;
@@ -1124,7 +849,7 @@
       _canonicalId: PromiseOrValue<BytesLike>,
       _canonicalDomain: PromiseOrValue<BigNumberish>,
       _originSender: PromiseOrValue<string>,
-      overrides?: Overrides & { from?: PromiseOrValue<string> }
+      overrides?: Overrides & { from?: PromiseOrValue<string> },
     ): Promise<PopulatedTransaction>;
 
     nonce(overrides?: CallOverrides): Promise<PopulatedTransaction>;
@@ -1133,44 +858,38 @@
 
     reconciledTransfers(
       _transferId: PromiseOrValue<BytesLike>,
-      overrides?: CallOverrides
-    ): Promise<PopulatedTransaction>;
-
-    relayerFees(
-      _transferId: PromiseOrValue<BytesLike>,
-      overrides?: CallOverrides
-    ): Promise<PopulatedTransaction>;
+      overrides?: CallOverrides,
+    ): Promise<PopulatedTransaction>;
+
+    relayerFees(_transferId: PromiseOrValue<BytesLike>, overrides?: CallOverrides): Promise<PopulatedTransaction>;
 
     removeSequencer(
       _sequencer: PromiseOrValue<string>,
-      overrides?: Overrides & { from?: PromiseOrValue<string> }
-    ): Promise<PopulatedTransaction>;
-
-    routedTransfers(
-      _transferId: PromiseOrValue<BytesLike>,
-      overrides?: CallOverrides
-    ): Promise<PopulatedTransaction>;
+      overrides?: Overrides & { from?: PromiseOrValue<string> },
+    ): Promise<PopulatedTransaction>;
+
+    routedTransfers(_transferId: PromiseOrValue<BytesLike>, overrides?: CallOverrides): Promise<PopulatedTransaction>;
 
     setExecutor(
       _executor: PromiseOrValue<string>,
-      overrides?: Overrides & { from?: PromiseOrValue<string> }
+      overrides?: Overrides & { from?: PromiseOrValue<string> },
     ): Promise<PopulatedTransaction>;
 
     setPromiseRouter(
       _promiseRouter: PromiseOrValue<string>,
-      overrides?: Overrides & { from?: PromiseOrValue<string> }
+      overrides?: Overrides & { from?: PromiseOrValue<string> },
     ): Promise<PopulatedTransaction>;
 
     setSponsorVault(
       _sponsorVault: PromiseOrValue<string>,
-      overrides?: Overrides & { from?: PromiseOrValue<string> }
+      overrides?: Overrides & { from?: PromiseOrValue<string> },
     ): Promise<PopulatedTransaction>;
 
     sponsorVault(overrides?: CallOverrides): Promise<PopulatedTransaction>;
 
     xcall(
       _args: XCallArgsStruct,
-      overrides?: PayableOverrides & { from?: PromiseOrValue<string> }
+      overrides?: PayableOverrides & { from?: PromiseOrValue<string> },
     ): Promise<PopulatedTransaction>;
   };
 }