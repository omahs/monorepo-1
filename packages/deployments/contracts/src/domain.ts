import { utils } from "ethers";
import fetch, { Headers, Request, Response } from "node-fetch";

if (!(globalThis as any).fetch) {
  (globalThis as any).fetch = fetch;
  (globalThis as any).Headers = Headers;
  (globalThis as any).Request = Request;
  (globalThis as any).Response = Response;
}

export type Address = string;

// Hex domains calculated using `getHexDomainFromString`
// alternative: ethers.BigNumber.from(ethers.utils.toUtf8Bytes("some string")).toNumber()
const chainIdToDomainMapping: Map<number, number> = new Map([
  // mainnets
  [1, 0x657468], // Ethereum ('eth interpreted as int) 6648936
  [10, 0x6f707469], // Optimism (opti interpreted as int) 1869640809
  [56, 0x626e62], // BNB Chain ('bnb interpreted as int) 6450786
  [100, 0x676e6f], // Gnosis Chain ('gno interpreted as int) 6778479
  [137, 0x706f6c79], // Polygon (poly interpreted as int) 1886350457
  [1284, 0x6265616d], // Moonbeam ('beam interpreted as int) 1650811245
  [42161, 0x6172626f], // Arbitrum One ('arbo interpreted as int) 1634886255
  [324, 0x7a6b7363], // zkSync2 Mainnet ('zksc interpreted as int) 2053862243
  // testnets
  [42, 0x6b6f7661], // Kovan (kovan interpreted as int) 1802466913
  [5, 0x676f6572], // Goerli (goerli interpreted as int) 1735353714
  [420, 0x676f7074], // optimism-goerli (gopti interpreted as int) 1735356532
  [69, 0x6b6f7074], // optimism-kovan (kopti interpreted as int) 1802465396
  [80001, 0x2707], // mumbai 9991
  [421613, 0x67617262], // arbitrum-goerli (garb interpreted as int) 1734439522
  [10200, 0x63686961], // gnosis-chiado (chiado interpreted as int) 1667787105
  [97, 0x63686170], // chapel (chapel interpreted as int) 1667785072
<<<<<<< HEAD
  [1422, 0x707a6b74], // polygon-zkevm (pzkt interperted as int) 1887071092
=======
  [280, 0x7a6b7374], // zkSync2 Testnet (zkst interpreted as int) 2053862260
  [59140, 0x636f6e74], // Consensys zkEvm test (cont interpreted as int) 1668247156
>>>>>>> cc4aabdb
  // local
  [1337, 133712],
  [1338, 133812],
  [13337, 13337],
  [13338, 13338],
]);

/**
 * Converts a chain id (listed at at chainlist.org) to a domain.
 *
 * @param chainId A chain id number
 * @returns A domain number in decimal
 */
export function chainIdToDomain(chainId: number): number {
  const domain = chainIdToDomainMapping.get(chainId);
  if (!domain) throw new Error(`Cannot find corresponding domain for chainId ${chainId}`);

  return domain;
}

/**
 * Converts a domain id  to a chain id. (listed at at chainlist.org)
 *
 * @param domainId A domain id number
 * @returns A chain id
 */
export function domainToChainId(domainId: number): number {
  const keys = chainIdToDomainMapping.keys();
  let chainId;
  for (const key of keys) {
    if (chainIdToDomainMapping.get(key) == domainId) chainId = key;
  }

  if (!chainId) {
    throw new Error(`Cannot find corresponding chainId for domain ${domainId}`);
  }

  return chainId;
}

/**
 * Converts a string (e.g. "eth" for Ethereum) to a domain displayed as
 * a hex string.
 * @dev Interprets string bytes as int.
 * @param name The chain string
 * @returns A 0x prefixed domain in hex (string)
 */
export function getHexDomainFromString(name: string): string {
  const domain = getDomainFromString(name);
  return "0x" + domain.toString(16);
}

/**
 * Converts a string (e.g. "eth" for Ethereum) to a decimal formatted domain.
 * @dev Interprets string bytes as int.
 * @param name The chain string
 * @returns A domain number in decimal
 */
export function getDomainFromString(name: string): number {
  const buf = Buffer.alloc(4);
  const offset = 4 - name.length;
  buf.write(name, offset > 0 ? offset : 0, "utf8");
  return buf.readUInt32BE(0);
}

/**
 * Converts a 20-byte (or other length) ID to a 32-byte ID.
 * Ensures that a bytes-like is 32 long. left-padding with 0s if not.
 *
 * @param data A string or array of bytes to canonize
 * @returns A Uint8Array of length 32
 * @throws if the input is undefined, or not exactly 20 or 32 bytes long
 */
export function canonizeId(data?: utils.BytesLike): Uint8Array {
  if (!data) throw new Error("Bad input. Undefined");

  const buf = utils.arrayify(data);
  if (buf.length > 32) throw new Error("Too long");
  if (buf.length !== 20 && buf.length != 32) {
    throw new Error("bad input, expect address or bytes32");
  }
  return utils.zeroPad(buf, 32);
}

/**
 * Converts an ID of 20 or 32 bytes to the corresponding EVM Address.
 *
 * For 32-byte IDs this enforces the EVM convention of using the LAST 20 bytes.
 *
 * @param data The data to truncate
 * @returns A 20-byte, 0x-prepended hex string representing the EVM Address
 * @throws if the data is not 20 or 32 bytes
 */
export function evmId(data: utils.BytesLike): Address {
  const u8a = utils.arrayify(data);

  if (u8a.length === 32) {
    return utils.hexlify(u8a.slice(12, 32));
  } else if (u8a.length === 20) {
    return utils.hexlify(u8a);
  } else {
    throw new Error(`Invalid id length. expected 20 or 32. Got ${u8a.length}`);
  }
}

/**
 * Sleep async for some time.
 *
 * @param ms the number of milliseconds to sleep
 * @returns A delay promise
 */
export function delay(ms: number): Promise<void> {
  return new Promise((resolve) => setTimeout(resolve, ms));
}<|MERGE_RESOLUTION|>--- conflicted
+++ resolved
@@ -31,12 +31,9 @@
   [421613, 0x67617262], // arbitrum-goerli (garb interpreted as int) 1734439522
   [10200, 0x63686961], // gnosis-chiado (chiado interpreted as int) 1667787105
   [97, 0x63686170], // chapel (chapel interpreted as int) 1667785072
-<<<<<<< HEAD
   [1422, 0x707a6b74], // polygon-zkevm (pzkt interperted as int) 1887071092
-=======
   [280, 0x7a6b7374], // zkSync2 Testnet (zkst interpreted as int) 2053862260
   [59140, 0x636f6e74], // Consensys zkEvm test (cont interpreted as int) 1668247156
->>>>>>> cc4aabdb
   // local
   [1337, 133712],
   [1338, 133812],
