--- conflicted
+++ resolved
@@ -1,9 +1,5 @@
-<<<<<<< HEAD
-import { Contract, ethers, Wallet } from "ethers";
 import * as zk from "zksync-web3";
-=======
 import { ethers, Wallet } from "ethers";
->>>>>>> 19db391d
 
 import { getContract, getHubConnectors, getSpokeConnector } from "../../helpers";
 import { Deployment } from "../../types";
@@ -27,51 +23,9 @@
   }
 
   // Get all the Hub connectors, if applicable.
-<<<<<<< HEAD
-  const connectors: Deployment[] = [];
-  if (isHub) {
-    for (const key of Object.keys(contracts)) {
-      // TODO: Use regex? Or a more flexible method?
-      // Ignore accidental L2 or Spoke Connector deployments...
-      if (key.includes("L2") || key.includes("Spoke")) {
-        continue;
-      }
-      if (key.endsWith("Connector" + env) && !key.includes("Mainnet")) {
-        const contract = contracts[key];
-        connectors.push({
-          name: key,
-          address: contract.address,
-          abi: contract.abi,
-          contract: new Contract(contract.address as string, contract.abi as any[], deployer),
-        });
-      }
-    }
-  } else {
-    for (const key of Object.keys(contracts)) {
-      if (key.endsWith("L2Connector" + env) || key.endsWith("SpokeConnector" + env)) {
-        const contract = contracts[key];
-        connectors.push({
-          name: key,
-          address: contract.address,
-          abi: contract.abi,
-          contract: chainInfo.zksync
-            ? new zk.Contract(contract.address as string, contract.abi as any[], deployer)
-            : new Contract(contract.address as string, contract.abi as any[], deployer),
-        });
-      }
-    }
-    if (connectors.length > 1) {
-      throw new Error(
-        `Multiple L2/Spoke Connectors found on spoke chain ${chain} while consulting deployments.json! ` +
-          "Please ensure outdated Connector deployment is deleted and removed.",
-      );
-    }
-  }
-=======
   const connectors: Deployment[] = isHub
     ? getHubConnectors(+chain, useStaging ? "staging" : "production", deployer)
     : [getSpokeConnector(+chain, useStaging ? "staging" : "production", deployer)];
->>>>>>> 19db391d
 
   return {
     Connext: getContract("Connext_DiamondProxy", chain, useStaging, deployer),
