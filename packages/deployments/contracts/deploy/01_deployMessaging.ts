import { HardhatRuntimeEnvironment } from "hardhat/types";
import { DeployFunction, DeployResult } from "hardhat-deploy/types";
import { constants, Wallet } from "ethers";
import { chainIdToDomain } from "@connext/nxtp-utils";

import { getConnectorName, getDeploymentName, getProtocolNetwork, deployBeaconProxy } from "../src";
import { MessagingProtocolConfig, MESSAGING_PROTOCOL_CONFIGS } from "../deployConfig/shared";

// Format the arguments for Connector contract constructor.
const formatConnectorArgs = (
  protocol: MessagingProtocolConfig,
  args: {
    connectorChainId: number;
    deploymentChainId: number;
    mirrorChainId: number;
    rootManager: string;
    mirrorConnector?: string;
    merkleManager?: string;
    watcherManager?: string;
    amb?: string;
  },
): any[] => {
  const {
    deploymentChainId,
    mirrorChainId,
    rootManager,
    mirrorConnector,
    connectorChainId,
    merkleManager,
    watcherManager,
  } = args;
  const config = protocol.configs[connectorChainId];
  console.log(`using config`, config);

  const isHub = deploymentChainId === protocol.hub.chain && connectorChainId != protocol.hub.chain;

  const deploymentDomain = chainIdToDomain(deploymentChainId).toString();
  const mirrorDomain = chainIdToDomain(mirrorChainId).toString();

  const amb = args.amb ?? isHub ? config.ambs.hub : config.ambs.spoke;

  if (isHub) {
    const hubArgs = [
      deploymentDomain,
      // Mirror domain should be known.
      mirrorDomain,
      amb,
      rootManager,
      mirrorConnector ?? constants.AddressZero,
      ...Object.values((isHub ? config?.custom?.hub : {}) ?? {}),
    ];
    console.log(
      `hub connector constructorArgs:`,
      hubArgs.map((c) => c.toString()),
    );
    return hubArgs;
  }
  // struct ConstructorParams {
  //   uint32 domain;
  //   uint32 mirrorDomain;
  //   address amb;
  //   address rootManager;
  //   address mirrorConnector;
  //   uint256 processGas;
  //   uint256 reserveGas;
  //   uint256 delayBlocks;
  //   address merkle;
  //   address watcherManager;
  //   uint256 minDisputeBlocks;
  //   uint256 disputeBlocks;
  // }
  const constructorArgs: any[] = [
    {
      domain: deploymentDomain,
      mirrorDomain,
      amb,
      rootManager,
      mirrorConnector: mirrorConnector ?? constants.AddressZero,
      processGas: config.processGas,
      reserveGas: config.reserveGas,
      delayBlocks: config.delayBlocks,
      merkle: merkleManager,
      watcherManager,
      minDisputeBlocks: config.minDisputeBlocks,
      disputeBlocks: config.disputeBlocks,
    },
  ];

  if (config.custom?.spoke) {
    constructorArgs.push(...Object.values(config.custom.spoke));
  }
  console.log(
    `spoke connector constructorArgs:`,
    constructorArgs.map((c) => c.toString()),
  );
  return constructorArgs;
};

// Deploy messaging contracts unique to Eth mainnet, including hub connectors.
const handleDeployHub = async (
  hre: HardhatRuntimeEnvironment,
  deployer: Wallet,
  protocol: MessagingProtocolConfig,
): Promise<void> => {
  // Deploy WatcherManager.
  console.log("Deploying WatcherManager...");
  const watcherManager = await hre.deployments.deploy(getDeploymentName("WatcherManager"), {
    contract: "WatcherManager",
    from: deployer.address,
    args: [],
    skipIfAlreadyDeployed: true,
    log: true,
  });
  console.log(`WatcherManager deployed to ${watcherManager.address}`);

  // Deploy MerkleTreeManager(beacon proxy)
  console.log("Deploying MerkleTreeManager proxy For RootManager...");
  const merkleTreeManagerForRoot = await deployBeaconProxy(
    "MerkleTreeManager",
    [constants.AddressZero],
    deployer,
    hre,
    [],
    "MerkleTreeManagerRoot",
  );

  // Deploy RootManager.
  console.log("Deploying RootManager...");
<<<<<<< HEAD
  const delay = protocol.configs[protocol.hub.chain].delayBlocks;
=======
  const delayBlocks = protocol.configs[protocol.hub].delayBlocks;
>>>>>>> e1c026df
  const rootManager = await hre.deployments.deploy(getDeploymentName("RootManager"), {
    contract: "RootManager",
    from: deployer.address,
    args: [delay, merkleTreeManagerForRoot.address, watcherManager.address, delay / 2, delay],
    skipIfAlreadyDeployed: true,
    log: true,
  });
  console.log(`RootManager deployed to ${rootManager.address}`);

  // Deploy MerkleTreeManager(beacon proxy)
  console.log("Deploying MerkleTreeManager proxy For MainnetSpokeConnector...");
  const merkleTreeManagerForSpoke = await deployBeaconProxy(
    "MerkleTreeManager",
    [constants.AddressZero],
    deployer,
    hre,
    [],
    "MerkleTreeManagerSpoke",
  );

  // Deploy MainnetSpokeConnector.
  const connectorName = getConnectorName(protocol, protocol.hub.chain);
  console.log(`Deploying ${connectorName}...`);
<<<<<<< HEAD
  const deployment = await hre.deployments.deploy(getDeploymentName(connectorName), {
    contract: connectorName,
    from: deployer.address,
    args: formatConnectorArgs(protocol, {
      connectorChainId: protocol.hub.chain,
      deploymentChainId: protocol.hub.chain,
      mirrorChainId: protocol.hub.chain,
      rootManager: rootManager.address,
      merkleManager: merkleTreeManagerForSpoke.address,
      watcherManager: watcherManager.address,
    }),
    skipIfAlreadyDeployed: true,
    log: true,
  });
=======
  const deployment = await hre.deployments.deploy(
    getDeploymentName(connectorName, undefined, protocol.configs[protocol.hub].networkName),
    {
      contract: connectorName,
      from: deployer.address,
      args: formatConnectorArgs(protocol, {
        connectorChainId: protocol.hub,
        deploymentChainId: protocol.hub,
        mirrorChainId: protocol.hub,
        rootManager: rootManager.address,
        merkleManager: merkleTreeManagerForSpoke.address,
        watcherManager: watcherManager.address,
      }),
      skipIfAlreadyDeployed: true,
      log: true,
    },
  );
>>>>>>> e1c026df
  console.log(`${connectorName} deployed to ${deployment.address}`);

  // setArborist for Spoke to Merkle
  const merkleForSpokeContract = await hre.ethers.getContractAt(
    "MerkleTreeManager",
    merkleTreeManagerForSpoke.address,
    deployer,
  );
  if (!(await merkleForSpokeContract.arborist())) {
    const tx = await merkleForSpokeContract.setArborist(deployment.address);
    console.log(`setArborist for MainnetSpokeConnector tx submitted:`, tx.hash);
    await tx.wait();
  }

  /// HUBCONNECTOR DEPLOYMENT
  // Loop through every HubConnector configuration (except for the actual hub's) and deploy.
  const { configs } = protocol;
  for (const mirrorChain of Object.keys(configs)) {
    const mirrorChainId = +mirrorChain;
    if (mirrorChainId === protocol.hub.chain) {
      // Skip; we're just deploying the spokes' hub-side connectors.
      continue;
    }

    const contract = getConnectorName(protocol, mirrorChainId, protocol.hub.chain);

    const deploymentName = getDeploymentName(contract, undefined, protocol.configs[mirrorChainId].networkName);

    console.log(`Deploying ${contract}...`);
    const deployment = await hre.deployments.deploy(deploymentName, {
      contract,
      from: deployer.address,
      args: formatConnectorArgs(protocol, {
        connectorChainId: mirrorChainId,
        deploymentChainId: protocol.hub.chain,
        mirrorChainId,
        rootManager: rootManager.address,
      }),
      skipIfAlreadyDeployed: true,
      log: true,
    });
    console.log(`${contract} deployed to ${deployment.address}`);
  }
};

/**
 * @notice Deploys the `Connector` contract on the given domain
 * @param hre
 * @param deployer
 * @param protocol
 * @param deploymentChainId
 * @param rootManager
 */
const handleDeploySpoke = async (
  hre: HardhatRuntimeEnvironment,
  deployer: Wallet,
  protocol: MessagingProtocolConfig,
  deploymentChainId: number,
): Promise<DeployResult | undefined> => {
  // Get hub root manager from deployments. if it does not exist, error (should always
  // deploy hub chain first in series of chain deployments)
  const rootManagerDeployment = await hre.companionNetworks["hub"].deployments.getOrNull(
    getDeploymentName("RootManager"),
  );
  if (!rootManagerDeployment) {
    throw new Error(`RootManager (hub) not deployed`);
  }

  // Deploy the Connector contract for this Spoke chain.
  const contract = getConnectorName(protocol, deploymentChainId);
  if (
    (!contract.includes("Optimism") &&
      !contract.includes("Polygon") &&
      !contract.includes("Gnosis") &&
      !contract.includes("Arbitrum") &&
      !contract.includes("PolygonZk") &&
      !contract.includes("ZkSync") &&
      !contract.includes("Linea") &&
      !contract.includes("Wormhole") &&
      !contract.includes("Admin")) ||
    contract.includes("Mainnet")
  ) {
    return;
  }

  // Deploy WatcherManager.
  console.log("Deploying WatcherManager...");
  const watcherManager = await hre.deployments.deploy(getDeploymentName("WatcherManager"), {
    contract: "WatcherManager",
    from: deployer.address,
    args: [],
    skipIfAlreadyDeployed: true,
    log: true,
  });
  console.log(`WatcherManager deployed to ${watcherManager.address}`);

  // Deploy MerkleTreeManager(beacon proxy)
  console.log("Deploying MerkleTreeManager proxy...");
  const merkleTreeManager = await deployBeaconProxy("MerkleTreeManager", [constants.AddressZero], deployer, hre);

  // Deploy Spoke Connector

  let amb: undefined | string;
  let hubConnectorAddress;
  if (protocol.configs[deploymentChainId].prefix.includes("Arbitrum")) {
    // NOTE: If the spoke network is arbitrum, the AMB should be set to the alias address.
    // For more info, see alias address in docs:
    // https://developer.offchainlabs.com/arbos/l1-to-l2-messaging
    const arbitrumHubConnector = await hre.companionNetworks["hub"].deployments.getOrNull(
      getDeploymentName("ArbitrumHubConnector"),
    );
    if (!arbitrumHubConnector) {
      throw new Error(
        "Could not find the ArbitrumHubConnector contract deployment; " +
          "address is needed in order to deploy ArbitrumSpokeConnector",
      );
    }
    hubConnectorAddress = arbitrumHubConnector.address;
  }

  console.log(`Deploying ${contract}...`);
  const deployment = await hre.deployments.deploy(
    getDeploymentName(contract, undefined, protocol.configs[deploymentChainId].networkName),
    {
      contract,
      from: deployer.address,
      args: formatConnectorArgs(protocol, {
        connectorChainId: deploymentChainId,
        deploymentChainId,
        mirrorChainId: protocol.hub.chain,
        mirrorConnector: hubConnectorAddress,
        rootManager: rootManagerDeployment.address,
        merkleManager: merkleTreeManager.address,
        watcherManager: watcherManager.address,
        amb,
      }),
      skipIfAlreadyDeployed: true,
      log: true,
    },
  );
  console.log(`${contract} deployed to ${deployment.address}`);

  // setArborist to Merkle
  const merkleContract = await hre.ethers.getContractAt("MerkleTreeManager", merkleTreeManager.address, deployer);
  console.log("merkleContract: ", merkleContract.address);

  console.log("await merkleContract.arborist(): ", await merkleContract.arborist());
  if (!(await merkleContract.arborist())) {
    const tx = await merkleContract.setArborist(deployment.address);
    console.log(`setArborist tx submitted:`, tx.hash);
    await tx.wait();
  }
  return deployment;
};

/**
 * Hardhat task for deploying the AMB Messaging Layer contracts.
 *
 * @param hre Hardhat environment to deploy to
 */
const func: DeployFunction = async (hre: HardhatRuntimeEnvironment): Promise<void> => {
  const chain = await hre.getChainId();

  let _deployer: any;
  ({ deployer: _deployer } = await hre.ethers.getNamedSigners());
  if (!_deployer) {
    [_deployer] = await hre.ethers.getUnnamedSigners();
  }
  const deployer = _deployer as Wallet;
  console.log("\n============================= Deploying Messaging Contracts ===============================");
  console.log("deployer: ", deployer.address);

  const network = getProtocolNetwork(chain, hre.network.name);
  console.log("Network: ", network, chain);
  const protocol = MESSAGING_PROTOCOL_CONFIGS[network];

  if (!protocol.configs[+chain] && +chain !== protocol.hub.chain) {
    throw new Error(`Network ${network} is not supported for chain ${chain}!`);
  }

  const isHub = chain === protocol.hub.chain.toString();

  // Handle deployment for Connector(s) and RootManager, if applicable.
  if (isHub) {
    console.log("Deploying hub messaging contracts...");
    await handleDeployHub(hre, deployer, protocol);
  } else {
    if (!hre.companionNetworks["hub"]) {
      throw new Error(`Cannot handle deployments for Spoke chain ${chain}; hub deployments not found!`);
    }
    console.log("Deploying spoke messaging contracts...");
    if (!Object.keys(protocol.configs).includes(chain)) {
      throw new Error(`Invalid chain (${chain}) for deployment!`);
    }

    await handleDeploySpoke(hre, deployer, protocol, +chain);
  }
};

export default func;

func.tags = ["Messaging", "prod", "local", "mainnet", "devnet"];
func.dependencies = [];<|MERGE_RESOLUTION|>--- conflicted
+++ resolved
@@ -126,11 +126,7 @@
 
   // Deploy RootManager.
   console.log("Deploying RootManager...");
-<<<<<<< HEAD
   const delay = protocol.configs[protocol.hub.chain].delayBlocks;
-=======
-  const delayBlocks = protocol.configs[protocol.hub].delayBlocks;
->>>>>>> e1c026df
   const rootManager = await hre.deployments.deploy(getDeploymentName("RootManager"), {
     contract: "RootManager",
     from: deployer.address,
@@ -154,7 +150,6 @@
   // Deploy MainnetSpokeConnector.
   const connectorName = getConnectorName(protocol, protocol.hub.chain);
   console.log(`Deploying ${connectorName}...`);
-<<<<<<< HEAD
   const deployment = await hre.deployments.deploy(getDeploymentName(connectorName), {
     contract: connectorName,
     from: deployer.address,
@@ -169,25 +164,6 @@
     skipIfAlreadyDeployed: true,
     log: true,
   });
-=======
-  const deployment = await hre.deployments.deploy(
-    getDeploymentName(connectorName, undefined, protocol.configs[protocol.hub].networkName),
-    {
-      contract: connectorName,
-      from: deployer.address,
-      args: formatConnectorArgs(protocol, {
-        connectorChainId: protocol.hub,
-        deploymentChainId: protocol.hub,
-        mirrorChainId: protocol.hub,
-        rootManager: rootManager.address,
-        merkleManager: merkleTreeManagerForSpoke.address,
-        watcherManager: watcherManager.address,
-      }),
-      skipIfAlreadyDeployed: true,
-      log: true,
-    },
-  );
->>>>>>> e1c026df
   console.log(`${connectorName} deployed to ${deployment.address}`);
 
   // setArborist for Spoke to Merkle
