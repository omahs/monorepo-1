--- conflicted
+++ resolved
@@ -788,15 +788,7 @@
     utils_executeAndAssert(execute, transferId, 0);
 
     // 3. call `handle` on the destination
-    utils_reconcileAndAssert(
-      transferId,
-      xcall.amount,
-      xcall.params.to,
-      execute.routers,
-      params,
-      0,
-      address(this)
-    );
+    utils_reconcileAndAssert(transferId, xcall.amount, xcall.params.to, execute.routers, params, 0, address(this));
   }
 
   // you should be able to bridge tokens (local == adopted)
@@ -805,19 +797,8 @@
     utils_setupAssets(_origin, true);
 
     // 1. `xcall` on the origin
-<<<<<<< HEAD
     CallParams memory params = utils_createCallParams(_destination);
     XCallArgs memory xcall = XCallArgs(utils_createUserCallParams(_destination), _originLocal, 1 ether, 0.95 ether);
-    bytes32 transferId = utils_xcallAndAssert(xcall, _originLocal, xcall.transactingAmount);
-
-    // 2. call `execute` on the destination
-    ExecuteArgs memory execute = utils_createExecuteArgs(params, 2, transferId, xcall.transactingAmount);
-    utils_executeAndAssert(execute, transferId, utils_getFastTransferAmount(execute.amount));
-
-    // 3. call `handle` on the destination
-    utils_reconcileAndAssert(transferId, xcall.transactingAmount, params.to, execute.routers, params, 0, address(this));
-=======
-    XCallArgs memory xcall = XCallArgs(utils_createCallParams(_destination), _originLocal, 1 ether, 0.95 ether);
     bytes32 transferId = utils_xcallAndAssert(xcall, _originLocal, xcall.amount);
 
     // 2. call `execute` on the destination
@@ -825,16 +806,7 @@
     utils_executeAndAssert(execute, transferId, utils_getFastTransferAmount(execute.amount));
 
     // 3. call `handle` on the destination
-    utils_reconcileAndAssert(
-      transferId,
-      xcall.amount,
-      xcall.params.to,
-      execute.routers,
-      xcall.params,
-      0,
-      address(this)
-    );
->>>>>>> 238ae292
+    utils_reconcileAndAssert(transferId, xcall.amount, params.to, execute.routers, params, 0, address(this));
   }
 
   // you should be able to bridge tokens (local != adopted)
@@ -873,20 +845,12 @@
     utils_setupAssets(_other, false);
 
     // 1. `xcall` on the origin
-<<<<<<< HEAD
     CallParams memory params = utils_createCallParams(_destination);
     XCallArgs memory args = XCallArgs(utils_createUserCallParams(_destination), _originLocal, 1 ether, 0.95 ether);
-    bytes32 transferId = utils_xcallAndAssert(args, _originLocal, args.transactingAmount);
+    bytes32 transferId = utils_xcallAndAssert(args, _originLocal, args.amount);
 
     // 2. call `execute` on the destination
-    ExecuteArgs memory execute = utils_createExecuteArgs(params, 2, transferId, args.transactingAmount);
-=======
-    XCallArgs memory args = XCallArgs(utils_createCallParams(_destination), _originLocal, 1 ether, 0.95 ether);
-    bytes32 transferId = utils_xcallAndAssert(args, _originLocal, args.amount);
-
-    // 2. call `execute` on the destination
-    ExecuteArgs memory execute = utils_createExecuteArgs(args.params, 2, transferId, args.amount);
->>>>>>> 238ae292
+    ExecuteArgs memory execute = utils_createExecuteArgs(params, 2, transferId, args.amount);
     uint256 swapped = _destinationConnext.calculateSwap(
       _canonicalKey,
       1, // adopted idx always 1
@@ -896,19 +860,7 @@
     utils_executeAndAssert(execute, transferId, swapped);
 
     // 3. call `handle` on the destination
-<<<<<<< HEAD
-    utils_reconcileAndAssert(
-      transferId,
-      args.transactingAmount,
-      args.params.to,
-      execute.routers,
-      params,
-      0,
-      address(this)
-    );
-=======
-    utils_reconcileAndAssert(transferId, args.amount, args.params.to, execute.routers, args.params, 0, address(this));
->>>>>>> 238ae292
+    utils_reconcileAndAssert(transferId, args.amount, args.params.to, execute.routers, params, 0, address(this));
   }
 
   // you should be able to use the slow path
@@ -917,34 +869,15 @@
     utils_setupAssets(_other, true); // local is adopted
 
     // 1. `xcall` on the origin
-<<<<<<< HEAD
     CallParams memory params = utils_createCallParams(_destination);
     XCallArgs memory args = XCallArgs(utils_createUserCallParams(_destination), _originLocal, 1 ether, 0.95 ether);
-    bytes32 transferId = utils_xcallAndAssert(args, _originLocal, args.transactingAmount);
+    bytes32 transferId = utils_xcallAndAssert(args, _originLocal, args.amount);
 
     // create execute args
-    ExecuteArgs memory execute = utils_createExecuteArgs(params, 0, transferId, args.transactingAmount);
+    ExecuteArgs memory execute = utils_createExecuteArgs(params, 0, transferId, args.amount);
 
     // 2. call `handle` on the destination
-    utils_reconcileAndAssert(
-      transferId,
-      args.transactingAmount,
-      args.params.to,
-      execute.routers,
-      params,
-      0,
-      address(this)
-    );
-=======
-    XCallArgs memory args = XCallArgs(utils_createCallParams(_destination), _originLocal, 1 ether, 0.95 ether);
-    bytes32 transferId = utils_xcallAndAssert(args, _originLocal, args.amount);
-
-    // create execute args
-    ExecuteArgs memory execute = utils_createExecuteArgs(args.params, 0, transferId, args.amount);
-
-    // 2. call `handle` on the destination
-    utils_reconcileAndAssert(transferId, args.amount, args.params.to, execute.routers, args.params, 0, address(this));
->>>>>>> 238ae292
+    utils_reconcileAndAssert(transferId, args.amount, args.params.to, execute.routers, params, 0, address(this));
 
     // 3. call `execute` on the destination
     utils_executeAndAssert(execute, transferId, args.amount);
@@ -963,18 +896,11 @@
     xcall.params.to = address(callTo);
     params.to = address(callTo);
     xcall.params.callData = callData;
-<<<<<<< HEAD
     params.callData = callData;
-    bytes32 transferId = utils_xcallAndAssert(xcall, _originLocal, xcall.transactingAmount);
+    bytes32 transferId = utils_xcallAndAssert(xcall, _originLocal, xcall.amount);
 
     // 2. call `execute` on the destination
-    ExecuteArgs memory execute = utils_createExecuteArgs(params, 2, transferId, xcall.transactingAmount);
-=======
-    bytes32 transferId = utils_xcallAndAssert(xcall, _originLocal, xcall.amount);
-
-    // 2. call `execute` on the destination
-    ExecuteArgs memory execute = utils_createExecuteArgs(xcall.params, 2, transferId, xcall.amount);
->>>>>>> 238ae292
+    ExecuteArgs memory execute = utils_createExecuteArgs(params, 2, transferId, xcall.amount);
     utils_executeAndAssert(execute, transferId, utils_getFastTransferAmount(execute.amount));
     // NOTE: execute only passes if external call passes because of balance assertions on `to`
   }
@@ -992,29 +918,14 @@
     xcall.params.to = address(callTo);
     params.to = address(callTo);
     xcall.params.callData = callData;
-<<<<<<< HEAD
     params.callData = callData;
-    bytes32 transferId = utils_xcallAndAssert(xcall, _originLocal, xcall.transactingAmount);
+    bytes32 transferId = utils_xcallAndAssert(xcall, _originLocal, xcall.amount);
 
     // create execute args
-    ExecuteArgs memory execute = utils_createExecuteArgs(params, 0, transferId, xcall.transactingAmount);
-=======
-    bytes32 transferId = utils_xcallAndAssert(xcall, _originLocal, xcall.amount);
-
-    // create execute args
-    ExecuteArgs memory execute = utils_createExecuteArgs(xcall.params, 0, transferId, xcall.amount);
->>>>>>> 238ae292
+    ExecuteArgs memory execute = utils_createExecuteArgs(params, 0, transferId, xcall.amount);
 
     // 2. call `handle` on the destination
-    utils_reconcileAndAssert(
-      transferId,
-      xcall.amount,
-      xcall.params.to,
-      execute.routers,
-      params,
-      0,
-      address(this)
-    );
+    utils_reconcileAndAssert(transferId, xcall.amount, xcall.params.to, execute.routers, params, 0, address(this));
 
     // 3. call `execute` on the destination
     utils_executeAndAssert(execute, transferId, execute.amount);
@@ -1041,19 +952,12 @@
     params.callData = callData;
 
     xcall.params.callback = address(callback);
-<<<<<<< HEAD
     params.callback = address(callback);
 
-    bytes32 transferId = utils_xcallAndAssert(xcall, _originLocal, xcall.transactingAmount);
+    bytes32 transferId = utils_xcallAndAssert(xcall, _originLocal, xcall.amount);
 
     // 2. call `execute` on the destination
-    ExecuteArgs memory execute = utils_createExecuteArgs(params, 2, transferId, xcall.transactingAmount);
-=======
-    bytes32 transferId = utils_xcallAndAssert(xcall, _originLocal, xcall.amount);
-
-    // 2. call `execute` on the destination
-    ExecuteArgs memory execute = utils_createExecuteArgs(xcall.params, 2, transferId, xcall.amount);
->>>>>>> 238ae292
+    ExecuteArgs memory execute = utils_createExecuteArgs(params, 2, transferId, xcall.amount);
     utils_executeAndAssert(execute, transferId, utils_getFastTransferAmount(execute.amount));
     // NOTE: execute only passes if external call passes because of balance assertions on `to`
 
@@ -1094,23 +998,14 @@
     _destinationConnext.setSponsorVault(address(vault));
 
     // 1. xcall
-<<<<<<< HEAD
     CallParams memory params = utils_createCallParams(_destination);
     XCallArgs memory xcall = XCallArgs(utils_createUserCallParams(_destination), _originLocal, 1 ether, 0.95 ether);
-    bytes32 transferId = utils_xcallAndAssert(xcall, _originLocal, xcall.transactingAmount);
-=======
-    XCallArgs memory xcall = XCallArgs(utils_createCallParams(_destination), _originLocal, 1 ether, 0.95 ether);
     bytes32 transferId = utils_xcallAndAssert(xcall, _originLocal, xcall.amount);
->>>>>>> 238ae292
 
     // 2. call `execute` on the destination
     uint256 initLiquidity = IERC20(_destinationLocal).balanceOf(xcall.params.to);
     uint256 initReceiver = xcall.params.to.balance;
-<<<<<<< HEAD
-    ExecuteArgs memory execute = utils_createExecuteArgs(params, 2, transferId, xcall.transactingAmount);
-=======
-    ExecuteArgs memory execute = utils_createExecuteArgs(xcall.params, 2, transferId, xcall.amount);
->>>>>>> 238ae292
+    ExecuteArgs memory execute = utils_createExecuteArgs(params, 2, transferId, xcall.amount);
     utils_executeAndAssert(
       execute,
       transferId,
@@ -1135,39 +1030,19 @@
     _destinationConnext.setAavePortalFee(5);
 
     // 1. `xcall` on the origin
-<<<<<<< HEAD
     CallParams memory params = utils_createCallParams(_destination);
     XCallArgs memory args = XCallArgs(utils_createUserCallParams(_destination), _originAdopted, 1 ether, 0.95 ether);
-    bytes32 transferId = utils_xcallAndAssert(args, _originLocal, args.transactingAmount);
+    bytes32 transferId = utils_xcallAndAssert(args, _originLocal, args.amount);
 
     // 2. call `execute` on the destination
-    ExecuteArgs memory execute = utils_createExecuteArgs(params, 1, transferId, args.transactingAmount, 0);
-=======
-    XCallArgs memory args = XCallArgs(utils_createCallParams(_destination), _originAdopted, 1 ether, 0.95 ether);
-    bytes32 transferId = utils_xcallAndAssert(args, _originLocal, args.amount);
-
-    // 2. call `execute` on the destination
-    ExecuteArgs memory execute = utils_createExecuteArgs(args.params, 1, transferId, args.amount, 0);
->>>>>>> 238ae292
+    ExecuteArgs memory execute = utils_createExecuteArgs(params, 1, transferId, args.amount, 0);
     // whitelist routers for portal
     _destinationConnext.approveRouterForPortal(execute.routers[0]);
     assertTrue(_destinationConnext.getRouterApprovalForPortal(execute.routers[0]));
     utils_executeAndAssert(execute, transferId, utils_getFastTransferAmount(args.amount), 0, true);
 
     // 3. call `handle` on the destination
-<<<<<<< HEAD
-    utils_reconcileAndAssert(
-      transferId,
-      args.transactingAmount,
-      args.params.to,
-      execute.routers,
-      params,
-      0,
-      address(this)
-    );
-=======
-    utils_reconcileAndAssert(transferId, args.amount, args.params.to, execute.routers, args.params, 0, address(this));
->>>>>>> 238ae292
+    utils_reconcileAndAssert(transferId, args.amount, args.params.to, execute.routers, params, 0, address(this));
 
     // 4. repay portal out of band
     IERC20(_destinationAdopted).approve(address(_destinationConnext), 100 ether);
@@ -1190,14 +1065,9 @@
     utils_setupAssets(_origin, true);
 
     // 1. `xcall` on the origin
-<<<<<<< HEAD
     CallParams memory params = utils_createCallParams(_destination);
     XCallArgs memory xcall = XCallArgs(utils_createUserCallParams(_destination), _originLocal, 1 ether, 0.95 ether);
-    bytes32 transferId = utils_xcallAndAssert(xcall, _originLocal, xcall.transactingAmount);
-=======
-    XCallArgs memory xcall = XCallArgs(utils_createCallParams(_destination), _originLocal, 1 ether, 0.95 ether);
     bytes32 transferId = utils_xcallAndAssert(xcall, _originLocal, xcall.amount);
->>>>>>> 238ae292
 
     // 2. bump transfer id
     uint256 bump = 0.01 ether;
@@ -1209,11 +1079,7 @@
     assertEq(address(_originConnext).balance, bump + init);
 
     // 3. call `execute` on the destination
-<<<<<<< HEAD
-    ExecuteArgs memory execute = utils_createExecuteArgs(params, 2, transferId, xcall.transactingAmount);
-=======
-    ExecuteArgs memory execute = utils_createExecuteArgs(xcall.params, 2, transferId, xcall.amount);
->>>>>>> 238ae292
+    ExecuteArgs memory execute = utils_createExecuteArgs(params, 2, transferId, xcall.amount);
     utils_executeAndAssert(execute, transferId, utils_getFastTransferAmount(execute.amount));
 
     // 4. initiate claim
