// SPDX-License-Identifier: UNLICENSED
import "./ForgeHelper.sol";

import "../contracts/Connext.sol";

// running tests (with logging on failure):
// yarn workspace @connext/nxtp-contracts test:forge -vvv
// run a single test:
// yarn workspace @connext/nxtp-contracts test:forge -m testAddRouterAlreadyApproved -vvv

// other forge commands: yarn workspace @connext/nxtp-contracts forge <CMD>
// see docs here: https://onbjerg.github.io/foundry-book/index.html

contract ConnextTest is ForgeHelper {
  // ============ Libraries ============
  using stdStorage for StdStorage;

  event MaxRoutersUpdated(uint256 maxRouters, address caller);

  // ============ Storage ============

  Connext connext;

  uint256 domain = 1;
  address bridgeRouter = address(1);
  address tokenRegistry = address(2);
  address wrapper = address(3);

  // ============ Test set up ============

  function setUp() public {
    connext = new Connext();
    connext.initialize(domain, payable(bridgeRouter), tokenRegistry, wrapper);
  }

  // ============ Utils ============
  // https://github.com/brockelmore/forge-std
  // specifically here with overriding mappings: https://github.com/brockelmore/forge-std/blob/99107e3e39f27339d224575756d4548c08639bc0/src/test/StdStorage.t.sol#L189-L192
  function setApprovedRouter(address _router, bool _approved) internal {
    uint256 writeVal = _approved ? 1 : 0;
    stdstore.target(address(connext)).sig(connext.approvedRouters.selector).with_key(_router).checked_write(writeVal);
  }

  function setApprovedAsset(address _asset, bool _approved) internal {
    uint256 writeVal = _approved ? 1 : 0;
    stdstore.target(address(connext)).sig(connext.approvedAssets.selector).with_key(_asset).checked_write(writeVal);
  }

  function setRouterOwner(address _router, address _owner) internal {
    stdstore.target(address(connext)).sig(connext.routerOwners.selector).with_key(_router).checked_write(_owner);
  }

  function setRouterRecipient(address _router, address _recipient) internal {
    stdstore.target(address(connext)).sig(connext.routerRecipients.selector).with_key(_router).checked_write(_recipient);
  }
<<<<<<< HEAD

  // Fail if removing address(0) as router
  function testRemoveRouterZeroAddress() public {
    vm.expectRevert(bytes("#RR:001"));
    connext.removeRouter(address(0));
  }

  // Fail if removing a non-existent router
  function testAddRouterNotApproved() public {
    setApprovedRouter(address(1), false);
    vm.expectRevert(bytes("#RR:033"));
    connext.removeRouter(address(1));
  }

  // Should work
  function testRemoveRouter() public {
    setApprovedRouter(address(1), true);
    connext.removeRouter(address(1));
    assertTrue(!connext.approvedRouters(address(1)));
  }

  // ============ setMaxRouters ============

  // Should work
  function testSetMaxRouters() public {
    require(connext.maxRouters() != 10);

    connext.setMaxRouters(10);
    assertEq(connext.maxRouters(), 10);
  }

  // Fail if not called by owner
  function testSetMaxRoutersOwnable() public {
    vm.prank(address(0));
    vm.expectRevert(bytes("#OO:029"));
    connext.setMaxRouters(10);
  }

  // Fail maxRouters is 0
  function testSetMaxRoutersZeroValue() public {
    vm.expectRevert(bytes("invalid maxRouters"));
    connext.setMaxRouters(0);
  }

  // Emits MaxRoutersUpdated
  function testSetMaxRoutersEvent() public {
    vm.expectEmit(true,true,true,true);
    emit MaxRoutersUpdated(10, address(this));
    connext.setMaxRouters(10);
  }
=======
>>>>>>> 444ee822
}<|MERGE_RESOLUTION|>--- conflicted
+++ resolved
@@ -53,27 +53,6 @@
   function setRouterRecipient(address _router, address _recipient) internal {
     stdstore.target(address(connext)).sig(connext.routerRecipients.selector).with_key(_router).checked_write(_recipient);
   }
-<<<<<<< HEAD
-
-  // Fail if removing address(0) as router
-  function testRemoveRouterZeroAddress() public {
-    vm.expectRevert(bytes("#RR:001"));
-    connext.removeRouter(address(0));
-  }
-
-  // Fail if removing a non-existent router
-  function testAddRouterNotApproved() public {
-    setApprovedRouter(address(1), false);
-    vm.expectRevert(bytes("#RR:033"));
-    connext.removeRouter(address(1));
-  }
-
-  // Should work
-  function testRemoveRouter() public {
-    setApprovedRouter(address(1), true);
-    connext.removeRouter(address(1));
-    assertTrue(!connext.approvedRouters(address(1)));
-  }
 
   // ============ setMaxRouters ============
 
@@ -104,6 +83,4 @@
     emit MaxRoutersUpdated(10, address(this));
     connext.setMaxRouters(10);
   }
-=======
->>>>>>> 444ee822
 }