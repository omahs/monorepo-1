// SPDX-License-Identifier: UNLICENSED
pragma solidity 0.8.11;

import "@openzeppelin/contracts/token/ERC20/IERC20.sol";

import "./ForgeHelper.sol";

import {ITokenRegistry} from "../contracts/nomad-xapps/interfaces/bridge/ITokenRegistry.sol";
import {AssetLogic} from "../contracts/libraries/AssetLogic.sol";
import {ProposedOwnableUpgradeable} from "../contracts/ProposedOwnableUpgradeable.sol";
import {TestERC20} from "../contracts/test/TestERC20.sol";
import {WETH} from "../contracts/test/TestWeth.sol";

import {ISponsorVault} from "../contracts/interfaces/ISponsorVault.sol";
import {MockHome, MockRelayerFeeRouter, MockPromiseRouter, MockCallback, TestSetterFacet} from "./Mock.sol";

import {Deployer} from "./utils/Deployer.sol";
<<<<<<< HEAD
import {IConnextFacets} from "./utils/IConnextFacets.sol";

import {BaseConnextFacet} from "../contracts/diamond/facets/BaseConnextFacet.sol";
import {BridgeFacet} from "../contracts/diamond/facets/BridgeFacet.sol";
import {RelayerFacet} from "../contracts/diamond/facets/RelayerFacet.sol";
import {RoutersFacet} from "../contracts/diamond/facets/RoutersFacet.sol";
import {AssetFacet} from "../contracts/diamond/facets/AssetFacet.sol";
import {NomadFacet} from "../contracts/diamond/facets/NomadFacet.sol";
import {XCallArgs, CallParams} from "../contracts/diamond/libraries/LibConnextStorage.sol";
import {IDiamondCut} from "../contracts/diamond/interfaces/IDiamondCut.sol";
import {ConnextMessage} from "../contracts/diamond/libraries/ConnextMessage.sol";
import {TestSetterFacet, getTestSetterFacetCut} from "./utils/TestSetterFacet.sol";
=======
import {IConnextHandler} from "../contracts/interfaces/IConnextHandler.sol";

import {BaseConnextFacet} from "../contracts/facets/BaseConnextFacet.sol";
import {BridgeFacet} from "../contracts/facets/BridgeFacet.sol";
import {RelayerFacet} from "../contracts/facets/RelayerFacet.sol";
import {RoutersFacet} from "../contracts/facets/RoutersFacet.sol";
import {AssetFacet} from "../contracts/facets/AssetFacet.sol";
import {NomadFacet} from "../contracts/facets/NomadFacet.sol";
import {XCallArgs, CallParams} from "../contracts/libraries/LibConnextStorage.sol";
import {IDiamondCut} from "../contracts/interfaces/IDiamondCut.sol";
import {ConnextMessage} from "../contracts/libraries/ConnextMessage.sol";

import {PromiseRouter} from "../contracts/nomad-xapps/contracts/promise-router/PromiseRouter.sol";
>>>>>>> a9fea1c7

// running tests (with logging on failure):
// yarn workspace @connext/nxtp-contracts test:forge -vvv
// run a single test:
// yarn workspace @connext/nxtp-contracts test:forge -m testAddRouterAlreadyApproved -vvv

// other forge commands: yarn workspace @connext/nxtp-contracts forge <CMD>
// see docs here: https://onbjerg.github.io/foundry-book/index.html

<<<<<<< HEAD
contract MockRelayerFeeRouter {
  function send(
    uint32 _domain,
    address _recipient,
    bytes32[] calldata _transactionIds
  ) external {
    1 == 1;
  }
}

contract ConnextTest is ForgeHelper, Deployer {
=======
contract ConnextHandlerTest is ForgeHelper, Deployer {
>>>>>>> a9fea1c7
  // ============ Libraries ============
  using stdStorage for StdStorage;

  // ============ Events ============
  event MaxRoutersPerTransferUpdated(uint256 maxRouters, address caller);
  event InitiatedClaim(uint32 indexed domain, address indexed recipient, address caller, bytes32[] transferIds);
  event Claimed(address indexed recipient, uint256 total, bytes32[] transferIds);
  event XCalled(
    bytes32 indexed transferId,
    XCallArgs xcallArgs,
    BridgeFacet.XCalledEventArgs args,
    uint256 nonce,
    bytes message,
    address caller
  );
  event TransferRelayerFeesUpdated(bytes32 indexed transferId, uint256 relayerFee, address caller);
  event SponsorVaultUpdated(address oldSponsorVault, address newSponsorVault, address caller);

  // ============ Storage ============
  uint32 domain = 1;
  uint32 destinationDomain = 2;
  address internal xAppConnectionManager = address(1);
  address internal home;
  address tokenRegistry = address(2);
  address kakaroto = address(3);
  bytes32 internal remote = "remote";

  IConnextHandler connextHandler;
  MockRelayerFeeRouter relayerFeeRouter;
  MockPromiseRouter promiseRouter;
  MockCallback callback;
  WETH wrapper;
  address canonical = address(4);
  TestERC20 originAdopted;
  address stableSwap = address(5);

<<<<<<< HEAD
  TestSetterFacet testSetterFacet;
  IConnextFacets connext;

=======
>>>>>>> a9fea1c7
  // ============ Test set up ============

  function deployMocks() internal {
    relayerFeeRouter = new MockRelayerFeeRouter();
    originAdopted = new TestERC20();
    wrapper = new WETH();
    home = address(new MockHome());
    promiseRouter = new MockPromiseRouter();
    callback = new MockCallback();
  }

  function setUp() public {
    deployMocks();
<<<<<<< HEAD
    deployConnext(uint256(domain), xAppConnectionManager, tokenRegistry, address(wrapper), address(relayerFeeRouter));
=======
    deployConnext(
      uint256(domain),
      xAppConnectionManager,
      tokenRegistry,
      address(wrapper),
      address(relayerFeeRouter),
      payable(promiseRouter)
    );
>>>>>>> a9fea1c7

    connextHandler = IConnextHandler(address(connextDiamondProxy));
    // Setup asset
    connextHandler.setupAsset(
      ConnextMessage.TokenId(domain, bytes32(abi.encodePacked(canonical))),
      address(originAdopted),
      stableSwap
    );

    // Setup asset wrapper
    connextHandler.setupAsset(
      ConnextMessage.TokenId(domain, bytes32(abi.encodePacked(address(wrapper)))),
      address(wrapper),
      stableSwap
    );

    connextHandler.enrollRemoteRouter(destinationDomain, remote);

    // Mocks
    vm.mockCall(address(originAdopted), abi.encodeWithSelector(IERC20.balanceOf.selector), abi.encode(0));
    vm.mockCall(address(originAdopted), abi.encodeWithSelector(IERC20.transferFrom.selector), abi.encode(true));
    vm.mockCall(
      address(tokenRegistry),
      abi.encodeWithSelector(ITokenRegistry.getLocalAddress.selector),
      abi.encode(address(originAdopted))
    );
    vm.mockCall(
      address(tokenRegistry),
      abi.encodeWithSelector(ITokenRegistry.isLocalOrigin.selector),
      abi.encode(bool(true))
    );
    vm.mockCall(
      address(tokenRegistry),
      abi.encodeWithSelector(ITokenRegistry.getTokenId.selector),
      abi.encode(domain, bytes32(uint256(uint160(address(originAdopted)))))
    );
    vm.mockCall(xAppConnectionManager, abi.encodeWithSignature("home()"), abi.encode(home));
<<<<<<< HEAD

    connext = IConnextFacets(address(connextDiamondProxy));
  }

=======
    vm.mockCall(address(promiseRouter), abi.encodeWithSignature("connext()"), abi.encode(address(connextDiamondProxy)));
  }

>>>>>>> a9fea1c7
  // ============ setMaxRouters ============

  // Should work
  function test_ConnextHandler__setMaxRouters_works() public {
    require(connextHandler.maxRoutersPerTransfer() != 10);

    vm.expectEmit(true, true, true, true);
    emit MaxRoutersPerTransferUpdated(10, address(this));

    connextHandler.setMaxRoutersPerTransfer(10);
    assertEq(connextHandler.maxRoutersPerTransfer(), 10);
  }

  // Fail if not called by owner
  function test_ConnextHandler__setMaxRouters_failsIfNotOwner() public {
    vm.prank(address(0));
    vm.expectRevert(abi.encodeWithSelector(BaseConnextFacet.BaseConnextFacet__onlyOwner_notOwner.selector));
<<<<<<< HEAD
    IConnextFacets(address(connextDiamondProxy)).setMaxRoutersPerTransfer(10);
=======
    connextHandler.setMaxRoutersPerTransfer(10);
>>>>>>> a9fea1c7
  }

  // Fail maxRouters is 0
  function test_ConnextHandler__setMaxRouters_failsIfEmpty() public {
    vm.expectRevert(
      abi.encodeWithSelector(RoutersFacet.RoutersFacet__setMaxRoutersPerTransfer_invalidMaxRoutersPerTransfer.selector)
    );
    connextHandler.setMaxRoutersPerTransfer(0);
  }

  // ============ setSponsorVault ============

  function test_ConnextHandler__setSponsorVault_worksAddingNewSponsorVault(address _newSponsorVault) public {
    vm.assume(_newSponsorVault != address(0));

    vm.expectEmit(true, true, true, true);
    emit SponsorVaultUpdated(address(0), _newSponsorVault, address(this));

    connextHandler.setSponsorVault(_newSponsorVault);
    assertEq(address(connextHandler.sponsorVault()), _newSponsorVault);
  }

  function test_ConnextHandler__setSponsorVault_worksRemovingSponsorVault(address _currentSponsorVault) public {
    vm.assume(_currentSponsorVault != address(0));

    TestSetterFacet(address(connextDiamondProxy)).setTestSponsorVault(_currentSponsorVault);
    assertEq(address(connextHandler.sponsorVault()), _currentSponsorVault);

    vm.expectEmit(true, true, true, true);
    emit SponsorVaultUpdated(_currentSponsorVault, address(0), address(this));

    connextHandler.setSponsorVault(address(0));
    assertEq(address(connextHandler.sponsorVault()), address(0));
  }

  function test_ConnextHandler__setSponsorVault_failsIfNotOwner() public {
    vm.prank(address(0));
    vm.expectRevert(abi.encodeWithSelector(BaseConnextFacet.BaseConnextFacet__onlyOwner_notOwner.selector));
    connextHandler.setSponsorVault(address(1));
  }

  function test_ConnextHandler__setSponsorVault_failsIfAddingSameSponsorVault(address _currentSponsorVault) public {
    TestSetterFacet(address(connextDiamondProxy)).setTestSponsorVault(_currentSponsorVault);
    assertEq(address(connextHandler.sponsorVault()), _currentSponsorVault);

    vm.expectRevert(abi.encodeWithSelector(BridgeFacet.BridgeFacet__setSponsorVault_invalidSponsorVault.selector));

    connextHandler.setSponsorVault(_currentSponsorVault);
  }

  // ============ initiateClaim ============

  // Fail if any of the transaction id was not executed by relayer
  function test_ConnextHandler__initiateClaim_failsIfTransferNotRelayedByCaller() public {
    bytes32[] memory transactionIds = new bytes32[](2);
    transactionIds[0] = "AAA";
    transactionIds[1] = "BBB";

    TestSetterFacet(address(connextDiamondProxy)).setTestTransferRelayer("AAA", kakaroto);
    vm.prank(kakaroto);

    vm.expectRevert(
      abi.encodeWithSelector(RelayerFacet.RelayerFacet__initiateClaim_notRelayer.selector, bytes32("BBB"))
    );

    connextHandler.initiateClaim(uint32(1), kakaroto, transactionIds);
  }

  // Should work
  function test_ConnextHandler__initiateClaim_works() public {
    bytes32[] memory transactionIds = new bytes32[](2);
    transactionIds[0] = "AAA";
    transactionIds[1] = "BBB";

    TestSetterFacet(address(connextDiamondProxy)).setTestTransferRelayer(bytes32("AAA"), kakaroto);
    TestSetterFacet(address(connextDiamondProxy)).setTestTransferRelayer(bytes32("BBB"), kakaroto);
    vm.prank(kakaroto);

    vm.expectCall(
      address(relayerFeeRouter),
      abi.encodeWithSelector(MockRelayerFeeRouter.send.selector, uint32(domain), kakaroto, transactionIds)
    );

    vm.expectEmit(true, true, true, true);
    emit InitiatedClaim(uint32(domain), kakaroto, kakaroto, transactionIds);

    connextHandler.initiateClaim(uint32(domain), kakaroto, transactionIds);
  }

  // ============ claim ============

  // Fail if the caller isn't RelayerFeeRouter
  function test_ConnextHandler__claim_failsIfNotRelayerFeeRouter() public {
    bytes32[] memory transactionIds = new bytes32[](2);
    transactionIds[0] = "AAA";
    transactionIds[1] = "BBB";

    vm.prank(address(20));
    vm.expectRevert(
      abi.encodeWithSelector(RelayerFacet.RelayerFacet__onlyRelayerFeeRouter_notRelayerFeeRouter.selector)
    );

    connextHandler.claim(kakaroto, transactionIds);
  }

  // Should work
  function test_ConnextHandler__claim_works() public {
    bytes32[] memory transactionIds = new bytes32[](2);
    transactionIds[0] = "AAA";
    transactionIds[1] = "BBB";

    uint256 aaaFee = 123;
    uint256 bbbFee = 456;

    TestSetterFacet(address(connextDiamondProxy)).setTestRelayerFees(bytes32("AAA"), aaaFee);
    TestSetterFacet(address(connextDiamondProxy)).setTestRelayerFees(bytes32("BBB"), bbbFee);

    address(connextDiamondProxy).call{value: (aaaFee + bbbFee)}("");

    vm.prank(address(relayerFeeRouter));

    uint256 balanceBefore = kakaroto.balance;

    vm.expectEmit(true, true, true, true);
    emit Claimed(kakaroto, aaaFee + bbbFee, transactionIds);

    connextHandler.claim(kakaroto, transactionIds);

    assertEq(kakaroto.balance, balanceBefore + aaaFee + bbbFee);
    assertEq(connextHandler.relayerFees(bytes32("AAA")), 0);
    assertEq(connextHandler.relayerFees(bytes32("BBB")), 0);
  }

  // ============ xCall ============

  // Update relayerFees mapping
  function test_ConnextHandler__xcall_increasesRelayerFees() public {
    address to = address(100);
    uint256 amount = 1 ether;
    uint256 relayerFee = 0.01 ether;
    address transactingAssetId = address(originAdopted);

<<<<<<< HEAD
    CallParams memory callParams = CallParams(to, bytes("0x"), domain, destinationDomain);
=======
    CallParams memory callParams = CallParams(
      to,
      bytes("0x"),
      domain,
      destinationDomain,
      to,
      address(0),
      0,
      false,
      false
    );
>>>>>>> a9fea1c7
    XCallArgs memory args = XCallArgs(callParams, transactingAssetId, amount, relayerFee);

    bytes32 id = keccak256(
      abi.encode(0, callParams, address(this), bytes32(abi.encodePacked(canonical)), domain, amount)
    );

    assertEq(connextHandler.relayerFees(id), 0);

    connextHandler.xcall{value: relayerFee}(args);

    assertEq(connextHandler.relayerFees(id), relayerFee);
  }

  // Emit relayerFees in XCalled event
  function test_ConnextHandler__xcall_emitsRelayerFeeInXCalled() public {
    address to = address(100);
    uint256 amount = 1 ether;
    uint256 relayerFee = 0.01 ether;
    address transactingAssetId = address(originAdopted);

<<<<<<< HEAD
    CallParams memory callParams = CallParams(to, bytes(""), domain, destinationDomain);
=======
    CallParams memory callParams = CallParams(
      to,
      bytes(""),
      domain,
      destinationDomain,
      to,
      address(0),
      0,
      false,
      false
    );
>>>>>>> a9fea1c7
    XCallArgs memory args = XCallArgs(callParams, transactingAssetId, amount, relayerFee);

    bytes32 id = keccak256(
      abi.encode(0, callParams, address(this), bytes32(abi.encodePacked(canonical)), domain, amount)
    );

    // TODO Correctly calculate the message
    // Harcoded the message from the emitted event since here we are only testing that relayerFee is included
    bytes
      memory message = hex"00000001000000000000000000000000185a4dc360ce69bdccee33b3784b0282f7961aea030000000000000000000000000000000000000000000000000000000000000064000000000000000000000000000000000000000000000000000000000000000020b4b2eeb4ea213a5e7d1e1d2a3a1a437fbe7c8b3490898b0474b0fe66dda70ad61794aecac5d0f4ed6bde473107a4beda948af71d3d89b8a1572e2b7b6bd389";

    // NOTE: the `amount` and `bridgedAmt` are 0 because `.balanceOf` of the origin asset returns
    // 0 always via setup function
    BridgeFacet.XCalledEventArgs memory eventArg = BridgeFacet.XCalledEventArgs({
      transactingAssetId: address(originAdopted),
      amount: 0,
      bridgedAmt: 0,
      bridged: address(originAdopted)
    });

    vm.expectEmit(true, true, true, true);
    emit XCalled(id, args, eventArg, 0, message, address(this));
    connextHandler.xcall{value: relayerFee}(args);
  }

  // Works if relayerFee is set to 0
  function test_ConnextHandler__xcall_zeroRelayerFeeWorks() public {
    address to = address(100);
    uint256 amount = 1 ether;
    uint256 relayerFee = 0;
    address transactingAssetId = address(originAdopted);

<<<<<<< HEAD
    CallParams memory callParams = CallParams(to, bytes("0x"), domain, destinationDomain);
=======
    CallParams memory callParams = CallParams(
      to,
      bytes("0x"),
      domain,
      destinationDomain,
      to,
      address(0),
      0,
      false,
      false
    );
>>>>>>> a9fea1c7
    XCallArgs memory args = XCallArgs(callParams, transactingAssetId, amount, relayerFee);

    bytes32 id = keccak256(
      abi.encode(0, callParams, address(this), bytes32(abi.encodePacked(canonical)), domain, amount)
    );

    assertEq(connextHandler.relayerFees(id), 0);

    connextHandler.xcall{value: relayerFee}(args);

    assertEq(connextHandler.relayerFees(id), 0);
  }

  // Correctly account for relayerFee in token transfer
  function test_ConnextHandler__xcall_considersRelayerFeeValueInTokenTransfer() public {
    address to = address(100);
    uint256 amount = 1 ether;
    uint256 relayerFee = 0.01 ether;
    address transactingAssetId = address(originAdopted);

<<<<<<< HEAD
    CallParams memory callParams = CallParams(to, bytes("0x"), domain, destinationDomain);
=======
    CallParams memory callParams = CallParams(
      to,
      bytes("0x"),
      domain,
      destinationDomain,
      to,
      address(0),
      0,
      false,
      false
    );
>>>>>>> a9fea1c7
    XCallArgs memory args = XCallArgs(callParams, transactingAssetId, amount, relayerFee);

    bytes32 id = keccak256(
      abi.encode(0, callParams, address(this), bytes32(abi.encodePacked(canonical)), domain, amount)
    );

    connextHandler.xcall{value: relayerFee}(args);

    assertEq(connextHandler.relayerFees(id), relayerFee);
  }

  // Correctly account for relayerFee in native transfer
  function test_ConnextHandler__xcall_considersRelayerFeeValueInNativeTransfer() public {
    address to = address(100);
    uint256 amount = 1 ether;
    uint256 relayerFee = 0.01 ether;
    address transactingAssetId = address(0);

<<<<<<< HEAD
    CallParams memory callParams = CallParams(to, bytes("0x"), domain, destinationDomain);
=======
    CallParams memory callParams = CallParams(
      to,
      bytes("0x"),
      domain,
      destinationDomain,
      to,
      address(0),
      0,
      false,
      false
    );
>>>>>>> a9fea1c7
    XCallArgs memory args = XCallArgs(callParams, transactingAssetId, amount, relayerFee);

    bytes32 id = keccak256(
      abi.encode(0, callParams, address(this), bytes32(abi.encodePacked(wrapper)), domain, amount)
    );

    vm.mockCall(
      address(tokenRegistry),
      abi.encodeWithSelector(ITokenRegistry.getLocalAddress.selector),
      abi.encode(address(wrapper))
    );

    connextHandler.xcall{value: amount + relayerFee}(args);

    assertEq(connextHandler.relayerFees(id), relayerFee);
  }

  // Fail if relayerFee in param and value does not match in token transfer
  function test_ConnextHandler__xcall_failsIfDifferentRelayerFeeValueAndParamInTokenTransfer() public {
    address to = address(100);
    uint256 amount = 1 ether;
    uint256 relayerFee = 0.01 ether;
    address transactingAssetId = address(originAdopted);

<<<<<<< HEAD
    CallParams memory callParams = CallParams(to, bytes("0x"), domain, destinationDomain);
=======
    CallParams memory callParams = CallParams(
      to,
      bytes("0x"),
      domain,
      destinationDomain,
      to,
      address(0),
      0,
      false,
      false
    );
>>>>>>> a9fea1c7
    XCallArgs memory args = XCallArgs(callParams, transactingAssetId, amount, relayerFee);

    vm.expectRevert(abi.encodeWithSelector(AssetLogic.AssetLogic__handleIncomingAsset_ethWithErcTransfer.selector));
    connextHandler.xcall{value: 0}(args);

    vm.expectRevert(abi.encodeWithSelector(AssetLogic.AssetLogic__handleIncomingAsset_ethWithErcTransfer.selector));
    connextHandler.xcall{value: relayerFee - 1}(args);

    vm.expectRevert(abi.encodeWithSelector(AssetLogic.AssetLogic__handleIncomingAsset_ethWithErcTransfer.selector));
    connextHandler.xcall{value: relayerFee + 1}(args);
  }

  // Fail if relayerFee in param and value does not match in native transfer
  function test_ConnextHandler__xcall_failsIfDifferentRelayerFeeValueAndParamInNativeTransfer() public {
    address to = address(100);
    uint256 amount = 1 ether;
    uint256 relayerFee = 0.01 ether;
    address transactingAssetId = address(0);

<<<<<<< HEAD
    CallParams memory callParams = CallParams(to, bytes("0x"), domain, destinationDomain);
    XCallArgs memory args = XCallArgs(callParams, transactingAssetId, amount, relayerFee);
=======
    CallParams memory callParams = CallParams(
      to,
      bytes("0x"),
      domain,
      destinationDomain,
      to,
      address(0),
      0,
      false,
      false
    );
    XCallArgs memory args = XCallArgs(callParams, transactingAssetId, amount, relayerFee);

    vm.mockCall(
      address(tokenRegistry),
      abi.encodeWithSelector(ITokenRegistry.getLocalAddress.selector),
      abi.encode(address(wrapper))
    );
>>>>>>> a9fea1c7

    vm.expectRevert(abi.encodeWithSelector(AssetLogic.AssetLogic__handleIncomingAsset_notAmount.selector));
    connextHandler.xcall{value: amount}(args);

    vm.expectRevert(abi.encodeWithSelector(AssetLogic.AssetLogic__handleIncomingAsset_notAmount.selector));
    connextHandler.xcall{value: amount + relayerFee - 1}(args);

    vm.expectRevert(abi.encodeWithSelector(AssetLogic.AssetLogic__handleIncomingAsset_notAmount.selector));
    connextHandler.xcall{value: amount + relayerFee + 1}(args);
  }

  // Fail if callbackFee in param and value does not match in native transfer
  function test_ConnextHandler__xcall_failsIfDifferentCallbackFeeValueAndParamInNativeTransfer() public {
    address to = address(100);
    address callbackAddr = address(callback);
    uint256 amount = 1 ether;
    uint256 relayerFee = 0.01 ether;
    uint256 callbackFee = 0.02 ether;
    address transactingAssetId = address(0);

    CallParams memory callParams = CallParams(
      to,
      bytes("0x"),
      domain,
      destinationDomain,
      to,
      callbackAddr,
      callbackFee,
      false,
      false
    );
    XCallArgs memory args = XCallArgs(callParams, transactingAssetId, amount, relayerFee);

    vm.mockCall(
      address(tokenRegistry),
      abi.encodeWithSelector(ITokenRegistry.getLocalAddress.selector),
      abi.encode(address(wrapper))
    );

    vm.expectRevert(abi.encodeWithSelector(AssetLogic.AssetLogic__handleIncomingAsset_notAmount.selector));
    connextHandler.xcall{value: amount}(args);

    vm.expectRevert(abi.encodeWithSelector(AssetLogic.AssetLogic__handleIncomingAsset_notAmount.selector));
    connextHandler.xcall{value: amount + relayerFee + callbackFee - 1}(args);

    vm.expectRevert(abi.encodeWithSelector(AssetLogic.AssetLogic__handleIncomingAsset_notAmount.selector));
    connextHandler.xcall{value: amount + relayerFee + callbackFee + 1}(args);
  }

  // Fail if callback address is not contract and callback fee is not zero
  function test_ConnextHandler__xcall_failsIfNonZeroCallbackFeeForNonContractCallback() public {
    address to = address(100);
    address callbackAddr = address(0);
    uint256 amount = 1 ether;
    uint256 relayerFee = 0.01 ether;
    uint256 callbackFee = 0.02 ether;
    address transactingAssetId = address(0);

    CallParams memory callParams = CallParams(
      to,
      bytes("0x"),
      domain,
      destinationDomain,
      to,
      callbackAddr,
      callbackFee,
      false,
      false
    );
    XCallArgs memory args = XCallArgs(callParams, transactingAssetId, amount, relayerFee);

    vm.mockCall(
      address(tokenRegistry),
      abi.encodeWithSelector(ITokenRegistry.getLocalAddress.selector),
      abi.encode(address(wrapper))
    );

    vm.expectRevert(abi.encodeWithSelector(BridgeFacet.BridgeFacet__xcall_nonZeroCallbackFeeForCallback.selector));
    connextHandler.xcall{value: amount + relayerFee + callbackFee}(args);
  }

  // Should work with callback address and callback fee
  function test_ConnextHandler__xcall_callbackFeeInitWorks() public {
    address to = address(100);
    uint256 amount = 1 ether;
    uint256 relayerFee = 0.01 ether;
    uint256 callbackFee = 0.01 ether;
    address callbackAddr = address(callback);
    address transactingAssetId = address(originAdopted);
    address payable promiseRouterAddr = payable(connextHandler.promiseRouter());

    vm.prank(promiseRouter.owner());
    promiseRouter.setConnext(address(connextDiamondProxy));

    CallParams memory callParams = CallParams(
      to,
      bytes(""),
      domain,
      destinationDomain,
      to,
      callbackAddr,
      callbackFee,
      false,
      false
    );
    XCallArgs memory args = XCallArgs(callParams, transactingAssetId, amount, relayerFee);

    bytes32 id = keccak256(
      abi.encode(0, callParams, address(this), bytes32(abi.encodePacked(canonical)), domain, amount)
    );

    uint256 beforePromiseRouterBalance = promiseRouterAddr.balance;

    assertEq(beforePromiseRouterBalance, 0);

    vm.expectCall(promiseRouterAddr, abi.encodeWithSelector(PromiseRouter.initCallbackFee.selector, id));

    connextHandler.xcall{value: relayerFee + callbackFee}(args);

    assertEq(promiseRouterAddr.balance, callbackFee);
  }

  // ============ bumpTransfer ============

  // Increases relayerFees set by xcall
  function test_ConnextHandler__bumpTransfer_increasesXCallRelayerFees() public {
    address to = address(100);
    uint256 amount = 1 ether;
    uint256 relayerFee = 0.01 ether;
    address transactingAssetId = address(originAdopted);

<<<<<<< HEAD
    CallParams memory callParams = CallParams(to, bytes(""), domain, destinationDomain);
=======
    CallParams memory callParams = CallParams(
      to,
      bytes(""),
      domain,
      destinationDomain,
      to,
      address(0),
      0,
      false,
      false
    );
>>>>>>> a9fea1c7
    XCallArgs memory args = XCallArgs(callParams, transactingAssetId, amount, relayerFee);

    bytes32 id = keccak256(
      abi.encode(0, callParams, address(this), bytes32(abi.encodePacked(canonical)), domain, amount)
    );

    assertEq(connextHandler.relayerFees(id), 0);

    connextHandler.xcall{value: relayerFee}(args);

    assertEq(connextHandler.relayerFees(id), relayerFee);

    uint256 relayerFeeBump = 0.3 ether;
    connextHandler.bumpTransfer{value: relayerFeeBump}(id);

    assertEq(connextHandler.relayerFees(id), relayerFee + relayerFeeBump);
  }

  // Increases relayerFees for the transfer
  function test_ConnextHandler__bumpTransfer_increasesRelayerFees() public {
    bytes32 transferId = bytes32("0x123");

    uint256 initialFee = 0.01 ether;
    TestSetterFacet(address(connextDiamondProxy)).setTestRelayerFees(transferId, initialFee);

    assertEq(connextHandler.relayerFees(transferId), initialFee);

    uint256 amount1 = 1 ether;
    connextHandler.bumpTransfer{value: amount1}(transferId);

    assertEq(connextHandler.relayerFees(transferId), initialFee + amount1);

    uint256 amount2 = 2 ether;
    connextHandler.bumpTransfer{value: amount2}(transferId);

    assertEq(connextHandler.relayerFees(transferId), initialFee + amount1 + amount2);
  }

  // Emits TransferRelayerFeesUpdated with updated relayerFees
  function test_ConnextHandler__bumpTransfer_emitsEvent() public {
    bytes32 transferId = bytes32("0x123");

    uint256 initialFee = 0.01 ether;
    TestSetterFacet(address(connextDiamondProxy)).setTestRelayerFees(transferId, initialFee);

    uint256 bump1 = 1 ether;
    uint256 bump2 = 2 ether;

    vm.expectEmit(true, false, false, true);
    emit TransferRelayerFeesUpdated(transferId, initialFee + bump1, address(this));
    connextHandler.bumpTransfer{value: bump1}(transferId);

    vm.expectEmit(true, false, false, true);
    emit TransferRelayerFeesUpdated(transferId, initialFee + bump1 + bump2, address(this));
    connextHandler.bumpTransfer{value: bump2}(transferId);
  }

  // Fail if zero value
  function test_ConnextHandler__bumpTransfer_failsIfZeroValue() public {
    bytes32 transferId = bytes32("0x123");

    uint256 initialFee = 0.01 ether;
    TestSetterFacet(address(connextDiamondProxy)).setTestRelayerFees(transferId, initialFee);

    vm.expectRevert(abi.encodeWithSelector(BridgeFacet.BridgeFacet__bumpTransfer_valueIsZero.selector));
    connextHandler.bumpTransfer{value: 0}(transferId);
  }

  // Works if initial relayerFees is zero
  function test_ConnextHandler__bumpTransfer_initialFeeZeroWorks() public {
    bytes32 transferId = bytes32("0x123");

    assertEq(connextHandler.relayerFees(transferId), 0);

    uint256 newFee = 0.01 ether;
    connextHandler.bumpTransfer{value: newFee}(transferId);
    assertEq(connextHandler.relayerFees(transferId), newFee);
  }
}<|MERGE_RESOLUTION|>--- conflicted
+++ resolved
@@ -15,22 +15,8 @@
 import {MockHome, MockRelayerFeeRouter, MockPromiseRouter, MockCallback, TestSetterFacet} from "./Mock.sol";
 
 import {Deployer} from "./utils/Deployer.sol";
-<<<<<<< HEAD
-import {IConnextFacets} from "./utils/IConnextFacets.sol";
-
-import {BaseConnextFacet} from "../contracts/diamond/facets/BaseConnextFacet.sol";
-import {BridgeFacet} from "../contracts/diamond/facets/BridgeFacet.sol";
-import {RelayerFacet} from "../contracts/diamond/facets/RelayerFacet.sol";
-import {RoutersFacet} from "../contracts/diamond/facets/RoutersFacet.sol";
-import {AssetFacet} from "../contracts/diamond/facets/AssetFacet.sol";
-import {NomadFacet} from "../contracts/diamond/facets/NomadFacet.sol";
-import {XCallArgs, CallParams} from "../contracts/diamond/libraries/LibConnextStorage.sol";
-import {IDiamondCut} from "../contracts/diamond/interfaces/IDiamondCut.sol";
-import {ConnextMessage} from "../contracts/diamond/libraries/ConnextMessage.sol";
 import {TestSetterFacet, getTestSetterFacetCut} from "./utils/TestSetterFacet.sol";
-=======
 import {IConnextHandler} from "../contracts/interfaces/IConnextHandler.sol";
-
 import {BaseConnextFacet} from "../contracts/facets/BaseConnextFacet.sol";
 import {BridgeFacet} from "../contracts/facets/BridgeFacet.sol";
 import {RelayerFacet} from "../contracts/facets/RelayerFacet.sol";
@@ -42,7 +28,6 @@
 import {ConnextMessage} from "../contracts/libraries/ConnextMessage.sol";
 
 import {PromiseRouter} from "../contracts/nomad-xapps/contracts/promise-router/PromiseRouter.sol";
->>>>>>> a9fea1c7
 
 // running tests (with logging on failure):
 // yarn workspace @connext/nxtp-contracts test:forge -vvv
@@ -52,21 +37,7 @@
 // other forge commands: yarn workspace @connext/nxtp-contracts forge <CMD>
 // see docs here: https://onbjerg.github.io/foundry-book/index.html
 
-<<<<<<< HEAD
-contract MockRelayerFeeRouter {
-  function send(
-    uint32 _domain,
-    address _recipient,
-    bytes32[] calldata _transactionIds
-  ) external {
-    1 == 1;
-  }
-}
-
-contract ConnextTest is ForgeHelper, Deployer {
-=======
 contract ConnextHandlerTest is ForgeHelper, Deployer {
->>>>>>> a9fea1c7
   // ============ Libraries ============
   using stdStorage for StdStorage;
 
@@ -103,12 +74,6 @@
   TestERC20 originAdopted;
   address stableSwap = address(5);
 
-<<<<<<< HEAD
-  TestSetterFacet testSetterFacet;
-  IConnextFacets connext;
-
-=======
->>>>>>> a9fea1c7
   // ============ Test set up ============
 
   function deployMocks() internal {
@@ -122,9 +87,6 @@
 
   function setUp() public {
     deployMocks();
-<<<<<<< HEAD
-    deployConnext(uint256(domain), xAppConnectionManager, tokenRegistry, address(wrapper), address(relayerFeeRouter));
-=======
     deployConnext(
       uint256(domain),
       xAppConnectionManager,
@@ -133,7 +95,6 @@
       address(relayerFeeRouter),
       payable(promiseRouter)
     );
->>>>>>> a9fea1c7
 
     connextHandler = IConnextHandler(address(connextDiamondProxy));
     // Setup asset
@@ -171,16 +132,9 @@
       abi.encode(domain, bytes32(uint256(uint160(address(originAdopted)))))
     );
     vm.mockCall(xAppConnectionManager, abi.encodeWithSignature("home()"), abi.encode(home));
-<<<<<<< HEAD
-
-    connext = IConnextFacets(address(connextDiamondProxy));
-  }
-
-=======
     vm.mockCall(address(promiseRouter), abi.encodeWithSignature("connext()"), abi.encode(address(connextDiamondProxy)));
   }
 
->>>>>>> a9fea1c7
   // ============ setMaxRouters ============
 
   // Should work
@@ -198,11 +152,7 @@
   function test_ConnextHandler__setMaxRouters_failsIfNotOwner() public {
     vm.prank(address(0));
     vm.expectRevert(abi.encodeWithSelector(BaseConnextFacet.BaseConnextFacet__onlyOwner_notOwner.selector));
-<<<<<<< HEAD
-    IConnextFacets(address(connextDiamondProxy)).setMaxRoutersPerTransfer(10);
-=======
     connextHandler.setMaxRoutersPerTransfer(10);
->>>>>>> a9fea1c7
   }
 
   // Fail maxRouters is 0
@@ -345,9 +295,6 @@
     uint256 relayerFee = 0.01 ether;
     address transactingAssetId = address(originAdopted);
 
-<<<<<<< HEAD
-    CallParams memory callParams = CallParams(to, bytes("0x"), domain, destinationDomain);
-=======
     CallParams memory callParams = CallParams(
       to,
       bytes("0x"),
@@ -359,7 +306,6 @@
       false,
       false
     );
->>>>>>> a9fea1c7
     XCallArgs memory args = XCallArgs(callParams, transactingAssetId, amount, relayerFee);
 
     bytes32 id = keccak256(
@@ -380,9 +326,6 @@
     uint256 relayerFee = 0.01 ether;
     address transactingAssetId = address(originAdopted);
 
-<<<<<<< HEAD
-    CallParams memory callParams = CallParams(to, bytes(""), domain, destinationDomain);
-=======
     CallParams memory callParams = CallParams(
       to,
       bytes(""),
@@ -394,7 +337,6 @@
       false,
       false
     );
->>>>>>> a9fea1c7
     XCallArgs memory args = XCallArgs(callParams, transactingAssetId, amount, relayerFee);
 
     bytes32 id = keccak256(
@@ -427,9 +369,6 @@
     uint256 relayerFee = 0;
     address transactingAssetId = address(originAdopted);
 
-<<<<<<< HEAD
-    CallParams memory callParams = CallParams(to, bytes("0x"), domain, destinationDomain);
-=======
     CallParams memory callParams = CallParams(
       to,
       bytes("0x"),
@@ -441,7 +380,6 @@
       false,
       false
     );
->>>>>>> a9fea1c7
     XCallArgs memory args = XCallArgs(callParams, transactingAssetId, amount, relayerFee);
 
     bytes32 id = keccak256(
@@ -462,9 +400,6 @@
     uint256 relayerFee = 0.01 ether;
     address transactingAssetId = address(originAdopted);
 
-<<<<<<< HEAD
-    CallParams memory callParams = CallParams(to, bytes("0x"), domain, destinationDomain);
-=======
     CallParams memory callParams = CallParams(
       to,
       bytes("0x"),
@@ -476,7 +411,6 @@
       false,
       false
     );
->>>>>>> a9fea1c7
     XCallArgs memory args = XCallArgs(callParams, transactingAssetId, amount, relayerFee);
 
     bytes32 id = keccak256(
@@ -495,9 +429,6 @@
     uint256 relayerFee = 0.01 ether;
     address transactingAssetId = address(0);
 
-<<<<<<< HEAD
-    CallParams memory callParams = CallParams(to, bytes("0x"), domain, destinationDomain);
-=======
     CallParams memory callParams = CallParams(
       to,
       bytes("0x"),
@@ -509,7 +440,6 @@
       false,
       false
     );
->>>>>>> a9fea1c7
     XCallArgs memory args = XCallArgs(callParams, transactingAssetId, amount, relayerFee);
 
     bytes32 id = keccak256(
@@ -534,9 +464,6 @@
     uint256 relayerFee = 0.01 ether;
     address transactingAssetId = address(originAdopted);
 
-<<<<<<< HEAD
-    CallParams memory callParams = CallParams(to, bytes("0x"), domain, destinationDomain);
-=======
     CallParams memory callParams = CallParams(
       to,
       bytes("0x"),
@@ -548,7 +475,6 @@
       false,
       false
     );
->>>>>>> a9fea1c7
     XCallArgs memory args = XCallArgs(callParams, transactingAssetId, amount, relayerFee);
 
     vm.expectRevert(abi.encodeWithSelector(AssetLogic.AssetLogic__handleIncomingAsset_ethWithErcTransfer.selector));
@@ -568,10 +494,6 @@
     uint256 relayerFee = 0.01 ether;
     address transactingAssetId = address(0);
 
-<<<<<<< HEAD
-    CallParams memory callParams = CallParams(to, bytes("0x"), domain, destinationDomain);
-    XCallArgs memory args = XCallArgs(callParams, transactingAssetId, amount, relayerFee);
-=======
     CallParams memory callParams = CallParams(
       to,
       bytes("0x"),
@@ -590,7 +512,6 @@
       abi.encodeWithSelector(ITokenRegistry.getLocalAddress.selector),
       abi.encode(address(wrapper))
     );
->>>>>>> a9fea1c7
 
     vm.expectRevert(abi.encodeWithSelector(AssetLogic.AssetLogic__handleIncomingAsset_notAmount.selector));
     connextHandler.xcall{value: amount}(args);
@@ -722,9 +643,6 @@
     uint256 relayerFee = 0.01 ether;
     address transactingAssetId = address(originAdopted);
 
-<<<<<<< HEAD
-    CallParams memory callParams = CallParams(to, bytes(""), domain, destinationDomain);
-=======
     CallParams memory callParams = CallParams(
       to,
       bytes(""),
@@ -736,7 +654,6 @@
       false,
       false
     );
->>>>>>> a9fea1c7
     XCallArgs memory args = XCallArgs(callParams, transactingAssetId, amount, relayerFee);
 
     bytes32 id = keccak256(
