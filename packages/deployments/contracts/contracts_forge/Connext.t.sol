--- conflicted
+++ resolved
@@ -684,7 +684,6 @@
     // router loses the liquidity it provides (local)
     uint256 debited = isFast ? (utils_getFastTransferAmount(args.amount)) / pathLen : 0;
     address[] memory stored = _destinationConnext.routedTransfers(transferId);
-<<<<<<< HEAD
     if (isFast) {
       for (uint256 i; i < pathLen - 1; i++) {
         assertEq(stored[i], args.routers[i]);
@@ -699,12 +698,6 @@
       );
     } else {
       assertEq(stored.length, 0);
-=======
-    for (uint256 i; i < args.routers.length; i++) {
-      assertEq(stored[i], args.routers[i]);
-      // TODO must fix!!!
-      //assertEq(end.liquidity[i], usesPortals ? initial.liquidity[i] : initial.liquidity[i] - debited);
->>>>>>> a49c8592
     }
 
     // recipient gains (adopted/specified)
