--- conflicted
+++ resolved
@@ -418,7 +418,7 @@
       vm.expectEmit(true, true, true, true);
       emit Send(
         bridgedAsset,
-        address(_originConnext),
+        address(this),
         params.destinationDomain,
         TypeCasts.addressToBytes32(address(_destinationConnext)),
         params.bridgedAmt,
@@ -426,18 +426,6 @@
       );
     }
 
-<<<<<<< HEAD
-    // Expect a Sent event
-    vm.expectEmit(true, true, true, true);
-    emit Send(
-      _bridged,
-      address(this),
-      _args.params.destinationDomain,
-      TypeCasts.addressToBytes32(address(_destinationConnext)),
-      _bridgedAmt,
-      true
-    );
-=======
     {
       // Expect an XCalled event.
       vm.expectEmit(true, true, true, true);
@@ -448,7 +436,6 @@
         params
       );
     }
->>>>>>> ad5833a1
 
     bytes32 ret;
     {
@@ -466,33 +453,6 @@
       assertEq(ret, keccak256(abi.encode(params)));
     }
 
-<<<<<<< HEAD
-    // Make call
-    bytes32 ret = _originConnext.xcall{value: _args.params.relayerFee + _args.params.callbackFee}(_args);
-    assertEq(ret, transferId);
-
-    // Check balances
-    XCallBalances memory end = utils_getXCallBalances(_args.transactingAsset, address(_originConnext));
-
-    // TODO: had a lot of trouble with these assertions, i am not sure they are really useful anymore
-    // assertEq(
-    //   end.bridgeTransacting,
-    //   _args.transactingAsset == _originLocal
-    //     ? initial.bridgeTransacting // will be transferred
-    //     : initial.bridgeTransacting + _args.transactingAmount // will be swapped
-    // );
-    // assertEq(
-    //   end.bridgeLocal,
-    //   // on xcall, local will be (1) transferred (or swapped) in, (2) sent to the bridge router
-    //   // meaning the balance should only change by the amount swapped
-    //   //_args.transactingAsset == _bridged ? initial.bridgeLocal : initial.bridgeLocal - _bridgedAmt
-    //   _args.transactingAsset == _bridged ? initial.bridgeLocal + _bridgedAmt : initial.bridgeLocal + _bridgedAmt
-    // );
-
-    assertEq(end.bridgeNative, initial.bridgeNative + _args.params.relayerFee);
-    assertEq(end.callerTransacting, initial.callerTransacting - _args.transactingAmount);
-    assertEq(end.callerNative, initial.callerNative - _args.params.relayerFee - _args.params.callbackFee);
-=======
     // Check balances if applicable.
     if (asset != address(0)) {
       XCallBalances memory end = utils_getXCallBalances(asset, address(_originConnext));
@@ -512,7 +472,6 @@
       assertEq(end.callerTransacting, initial.callerTransacting - amount);
       assertEq(end.callerNative, initial.callerNative - relayerFee);
     }
->>>>>>> ad5833a1
 
     return ret;
   }
@@ -744,18 +703,7 @@
 
     // expect emit
     vm.expectEmit(true, true, true, true);
-<<<<<<< HEAD
-    emit Reconciled(
-      transferId,
-      params.originDomain,
-      routers,
-      _destinationLocal,
-      bridgedAmt,
-      address(_destinationConnext)
-    );
-=======
-    emit Reconciled(transferId, _origin, routers, _destinationLocal, bridgedAmt, _destinationBridgeRouter);
->>>>>>> ad5833a1
+    emit Reconciled(transferId, _origin, routers, _destinationLocal, bridgedAmt, address(_destinationConnext));
 
     vm.prank(address(_destinationConnext));
     _destinationConnext.onReceive(
