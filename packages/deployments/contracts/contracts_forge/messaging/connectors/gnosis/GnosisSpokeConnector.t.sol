--- conflicted
+++ resolved
@@ -113,8 +113,6 @@
 
     // Check: root is updated
     assertEq(GnosisSpokeConnector(_l2Connector).aggregateRootPending(), bytes32(_data));
-<<<<<<< HEAD
-=======
   }
 
   function test_GnosisSpokeConnector__processMessage_shouldUpdateAggregateRoot_fuzz(bytes32 data) public {
@@ -137,7 +135,6 @@
 
     // Check: root is updated
     assertEq(GnosisSpokeConnector(_l2Connector).aggregateRootPending(), bytes32(_data));
->>>>>>> c0adf9ab
   }
 
   function test_GnosisSpokeConnector__processMessage_shouldFailIfSenderNotVerified() public {
