// SPDX-License-Identifier: UNLICENSED
pragma solidity 0.8.15;

import {IERC20} from "@openzeppelin/contracts/token/ERC20/IERC20.sol";

import "../../../utils/ForgeHelper.sol";
import "../../../../contracts/test/TestERC20.sol";
import "../../../../contracts/core/connext/interfaces/IExecutor.sol";
import "../../../../contracts/core/connext/helpers/Executor.sol";

// Mock contract
contract MockStaking {
  uint256 public nonce = 0;
  mapping(address => uint256) public staked;

  function increaseNonce() public returns (uint256) {
    nonce++;
    return nonce;
  }

  function descreaseNonce() public returns (uint256) {
    require(nonce != 0, "!underflow");
    nonce--;
    return nonce;
  }

  function stake(address asset, uint256 amount) public payable returns (uint256) {
    if (asset == address(0)) {
      require(msg.value == amount, "!amount");
    } else {
      IERC20(asset).transferFrom(msg.sender, address(this), amount);
    }

    staked[msg.sender] += amount;
    return amount;
  }
}

// Helper to query properties via reentrancy
contract PropertyQuery is ForgeHelper {
  address public originSender;
  uint32 public origin;
  uint256 public amt;

  function setOriginSender() public returns (address) {
    originSender = LibCrossDomainProperty.originSender(msg.data);
    return originSender;
  }

  function setOrigin() public returns (uint32) {
    origin = LibCrossDomainProperty.origin(msg.data);
    return origin;
  }

  function setAmount() public payable returns (uint256) {
    amt = LibCrossDomainProperty.amount(msg.data);
    return amt;
  }

  receive() external payable {}
}

contract ExecutorTest is ForgeHelper {
  // ============ Libraries ============

  using stdStorage for StdStorage;
  using TypedMemView for bytes29;
  using TypedMemView for bytes;

  // ============ Event ============
  event Executed(
    bytes32 indexed transferId,
    address indexed to,
    address indexed recovery,
    address assetId,
    uint256 amount,
    address originSender,
    uint32 originDomain,
    bytes callData,
    bytes returnData,
    bool success
  );

  // ============ Storage ============

  Executor executor;
  PropertyQuery query;
  TestERC20 asset;
  MockStaking mockStaking;

  address connext = address(this);
  address originSender = address(2);
  address recovery = address(3);
  uint32 origin = uint32(1000);
  bytes32 transferId = keccak256(abi.encode(1));

  // ============ Test set up ============

  function setUp() public {
    executor = new Executor(connext);
    query = new PropertyQuery();
    asset = new TestERC20();
    mockStaking = new MockStaking();

    // fund executor
    asset.mint(address(executor), 10 ether);
  }

  // ============ getConnext ============

  // Should work
  function test_Executor__getConnext_works() public {
    address c = executor.getConnext();
    assertEq(c, connext);
  }

  // ============ execute ============

  // Fails if not called by connext
  function test_Executor__execute_revertIfNotConnext() public {
    // Get the calldata
    bytes memory data = abi.encodeWithSelector(PropertyQuery.setAmount.selector, "");

    // Get starting recovery balance
    uint256 initRecovery = asset.balanceOf(recovery);

    // send tx
    uint256 amount = 1200;
    vm.expectRevert(bytes("!connext"));
    vm.prank(address(12345));
    (bool success, ) = executor.execute(
      IExecutor.ExecutorArgs(
        transferId,
        amount,
        payable(address(12344321)),
        payable(recovery),
        address(asset),
        address(0),
        0,
        data
      )
    );
  }

<<<<<<< HEAD
  // Should gracefully handle failures if value != amount
  function test_Executor__execute_handlesIfValueIsNotAmount() public {
    // Get the calldata
    bytes memory data = abi.encodeWithSelector(MockStaking.stake.selector, address(0), 100);

    uint256 amount = 100;
    address to = address(mockStaking);

    uint256 initRecovery = recovery.balance;
    uint256 initTo = to.balance;

    vm.expectEmit(true, true, true, true);
    emit Executed(transferId, to, recovery, address(0), 99, address(0), 0, data, bytes(""), false);

    (bool success, ) = executor.execute{value: 99}(
      IExecutor.ExecutorArgs(
        transferId,
        amount,
        address(mockStaking),
        payable(recovery),
        address(0),
        address(0),
        0,
        data
      )
    );
    assertTrue(!success);

    assertEq(to.balance, initTo);
    assertEq(recovery.balance, initRecovery + 99);
  }

=======
>>>>>>> d8d40732
  // Should gracefully handle failure of no code at to
  function test_Executor__execute_handlesNoCodeFailure() public {
    // Get the calldata
    bytes memory data = abi.encodeWithSelector(PropertyQuery.setAmount.selector, "");

    // Get starting recovery balance
    uint256 initRecovery = asset.balanceOf(recovery);

    // send tx
    uint256 amount = 1200;
    address to = payable(address(12344321));

    // expect the call to transfer to recovery
    vm.expectCall(address(asset), abi.encodeWithSelector(IERC20.transfer.selector, recovery, amount));

    vm.expectEmit(true, true, true, true);
    emit Executed(transferId, to, recovery, address(asset), amount, address(0), 0, data, bytes(""), false);

    (bool success, ) = executor.execute(
      IExecutor.ExecutorArgs(transferId, amount, to, payable(recovery), address(asset), address(0), 0, data)
    );
    assertTrue(!success);

    // should have transferred funds to recovery address
    assertEq(asset.balanceOf(recovery), initRecovery + amount);
  }

<<<<<<< HEAD
  // Should gracefully handle failure of no code at to if using native
  function test_Executor__execute_handlesNoCodeFailureWithNative() public {
    // Get the calldata
    bytes memory data = abi.encodeWithSelector(PropertyQuery.setAmount.selector, "");

    // Get starting recovery balance
    uint256 initRecovery = recovery.balance;

    // send tx
    uint256 amount = 1200;
    address to = payable(address(12344321));

    vm.expectEmit(true, true, true, true);
    emit Executed(transferId, to, recovery, address(0), amount, address(0), 0, data, bytes(""), false);

    (bool success, ) = executor.execute{value: amount}(
      IExecutor.ExecutorArgs(transferId, amount, to, payable(recovery), address(0), address(0), 0, data)
    );
    assertTrue(!success);

    // should have transferred funds to recovery address
    assertEq(recovery.balance, initRecovery + amount);
  }

=======
>>>>>>> d8d40732
  // Should hande the case if excessivlySafeCall fails
  function test_Executor__execute_handlesExcessivelySafeCallFailure() public {
    // Get the calldata
    bytes memory data = abi.encodeWithSelector(MockStaking.descreaseNonce.selector, "");

    // Get starting recovery balance
    uint256 initRecovery = asset.balanceOf(recovery);

    uint256 amount = 10000;
    address to = address(mockStaking);

    // Get the expected return results
    (, bytes memory ret) = to.call(data);

    // expect the call to the increase allowance
    vm.expectCall(address(asset), abi.encodeWithSelector(IERC20.approve.selector, to, amount));

    // expect the call to decrease allowance
    vm.expectCall(address(asset), abi.encodeWithSelector(IERC20.approve.selector, to, 0));

    // expect the call to transfer to recovery
    vm.expectCall(address(asset), abi.encodeWithSelector(IERC20.transfer.selector, recovery, amount));

    vm.expectEmit(true, true, true, true);
    emit Executed(transferId, to, recovery, address(asset), amount, address(0), 0, data, ret, false);

    (bool success, ) = executor.execute(
      IExecutor.ExecutorArgs(transferId, amount, to, payable(recovery), address(asset), address(0), 0, data)
    );

    assertTrue(!success);
    assertEq(asset.balanceOf(recovery), initRecovery + amount);
  }

  // Should hande the case if excessivlySafeCall fails
  function test_Executor__execute_handlesExcessivelySafeCallFailure0Value() public {
    // Get the calldata
    bytes memory data = abi.encodeWithSelector(MockStaking.descreaseNonce.selector, "");

    // Get starting recovery balance
    uint256 initRecovery = asset.balanceOf(recovery);

    uint256 amount = 0;
    address to = address(mockStaking);

    // Get the expected return results
    (, bytes memory ret) = to.call(data);

    // no calls because no amount

    vm.expectEmit(true, true, true, true);
    emit Executed(transferId, to, recovery, address(asset), amount, address(0), 0, data, ret, false);

    (bool success, ) = executor.execute(
      IExecutor.ExecutorArgs(transferId, amount, to, payable(recovery), address(asset), address(0), 0, data)
    );

    assertTrue(!success);
    assertEq(asset.balanceOf(recovery), initRecovery);
  }

<<<<<<< HEAD
  // Should work with native asset
  function test_Executor__execute_worksWithNativeAsset() public {
    // Get the calldata
    bytes memory data = abi.encodeWithSelector(MockStaking.stake.selector, address(0), 100);

    uint256 amount = 100;
    address to = address(mockStaking);

    vm.expectEmit(true, true, true, true);
    emit Executed(transferId, to, recovery, address(0), amount, address(0), 0, data, abi.encodePacked(amount), true);

    (bool success, ) = executor.execute{value: 100}(
      IExecutor.ExecutorArgs(transferId, amount, to, payable(recovery), address(0), address(0), 0, data)
    );

    assertTrue(success);
  }

=======
>>>>>>> d8d40732
  // Should work with tokens
  function test_Executor__execute_worksWithToken() public {
    // Get the calldata
    bytes memory data = abi.encodeWithSelector(MockStaking.stake.selector, address(asset), 100);

    uint256 amount = 100;
    asset.mint(address(executor), amount);
    uint256 initBalance = asset.balanceOf(address(mockStaking));

    address to = address(mockStaking);

    // expect the call to the increase allowance
    vm.expectCall(address(asset), abi.encodeWithSelector(IERC20.approve.selector, address(mockStaking), amount));

    vm.expectEmit(true, true, true, true);
    emit Executed(
      transferId,
      to,
      recovery,
      address(asset),
      amount,
      address(0),
      0,
      data,
      abi.encodePacked(amount),
      true
    );

<<<<<<< HEAD
    (bool success, ) = executor.execute{value: 100}(
      IExecutor.ExecutorArgs(transferId, amount, to, payable(recovery), address(asset), address(0), 0, data)
=======
    (bool success, ) = executor.execute(
      IExecutor.ExecutorArgs(transferId, amount, to, recovery, address(asset), property, data)
>>>>>>> d8d40732
    );

    assertTrue(success);
    assertEq(asset.balanceOf(address(mockStaking)), initBalance + amount);
  }
}<|MERGE_RESOLUTION|>--- conflicted
+++ resolved
@@ -142,41 +142,6 @@
     );
   }
 
-<<<<<<< HEAD
-  // Should gracefully handle failures if value != amount
-  function test_Executor__execute_handlesIfValueIsNotAmount() public {
-    // Get the calldata
-    bytes memory data = abi.encodeWithSelector(MockStaking.stake.selector, address(0), 100);
-
-    uint256 amount = 100;
-    address to = address(mockStaking);
-
-    uint256 initRecovery = recovery.balance;
-    uint256 initTo = to.balance;
-
-    vm.expectEmit(true, true, true, true);
-    emit Executed(transferId, to, recovery, address(0), 99, address(0), 0, data, bytes(""), false);
-
-    (bool success, ) = executor.execute{value: 99}(
-      IExecutor.ExecutorArgs(
-        transferId,
-        amount,
-        address(mockStaking),
-        payable(recovery),
-        address(0),
-        address(0),
-        0,
-        data
-      )
-    );
-    assertTrue(!success);
-
-    assertEq(to.balance, initTo);
-    assertEq(recovery.balance, initRecovery + 99);
-  }
-
-=======
->>>>>>> d8d40732
   // Should gracefully handle failure of no code at to
   function test_Executor__execute_handlesNoCodeFailure() public {
     // Get the calldata
@@ -204,33 +169,6 @@
     assertEq(asset.balanceOf(recovery), initRecovery + amount);
   }
 
-<<<<<<< HEAD
-  // Should gracefully handle failure of no code at to if using native
-  function test_Executor__execute_handlesNoCodeFailureWithNative() public {
-    // Get the calldata
-    bytes memory data = abi.encodeWithSelector(PropertyQuery.setAmount.selector, "");
-
-    // Get starting recovery balance
-    uint256 initRecovery = recovery.balance;
-
-    // send tx
-    uint256 amount = 1200;
-    address to = payable(address(12344321));
-
-    vm.expectEmit(true, true, true, true);
-    emit Executed(transferId, to, recovery, address(0), amount, address(0), 0, data, bytes(""), false);
-
-    (bool success, ) = executor.execute{value: amount}(
-      IExecutor.ExecutorArgs(transferId, amount, to, payable(recovery), address(0), address(0), 0, data)
-    );
-    assertTrue(!success);
-
-    // should have transferred funds to recovery address
-    assertEq(recovery.balance, initRecovery + amount);
-  }
-
-=======
->>>>>>> d8d40732
   // Should hande the case if excessivlySafeCall fails
   function test_Executor__execute_handlesExcessivelySafeCallFailure() public {
     // Get the calldata
@@ -292,27 +230,6 @@
     assertEq(asset.balanceOf(recovery), initRecovery);
   }
 
-<<<<<<< HEAD
-  // Should work with native asset
-  function test_Executor__execute_worksWithNativeAsset() public {
-    // Get the calldata
-    bytes memory data = abi.encodeWithSelector(MockStaking.stake.selector, address(0), 100);
-
-    uint256 amount = 100;
-    address to = address(mockStaking);
-
-    vm.expectEmit(true, true, true, true);
-    emit Executed(transferId, to, recovery, address(0), amount, address(0), 0, data, abi.encodePacked(amount), true);
-
-    (bool success, ) = executor.execute{value: 100}(
-      IExecutor.ExecutorArgs(transferId, amount, to, payable(recovery), address(0), address(0), 0, data)
-    );
-
-    assertTrue(success);
-  }
-
-=======
->>>>>>> d8d40732
   // Should work with tokens
   function test_Executor__execute_worksWithToken() public {
     // Get the calldata
@@ -341,13 +258,8 @@
       true
     );
 
-<<<<<<< HEAD
-    (bool success, ) = executor.execute{value: 100}(
-      IExecutor.ExecutorArgs(transferId, amount, to, payable(recovery), address(asset), address(0), 0, data)
-=======
-    (bool success, ) = executor.execute(
-      IExecutor.ExecutorArgs(transferId, amount, to, recovery, address(asset), property, data)
->>>>>>> d8d40732
+    (bool success, ) = executor.execute(
+      IExecutor.ExecutorArgs(transferId, amount, to, recovery, address(asset), address(0), 0, data)
     );
 
     assertTrue(success);
