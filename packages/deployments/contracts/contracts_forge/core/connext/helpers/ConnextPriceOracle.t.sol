--- conflicted
+++ resolved
@@ -102,11 +102,7 @@
   function test_ConnextPriceOracle__getTokenPrice_fails() public {
     (uint256 price, uint256 source) = priceOracle.getTokenPrice(address(12345));
     assertEq(price, 0);
-<<<<<<< HEAD
     assertEq(source, 0);
-=======
-    assertEq(source, 3);
->>>>>>> ce646a5a
   }
 
   // ============ getPriceFromOracle ============
