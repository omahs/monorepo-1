// SPDX-License-Identifier: UNLICENSED
pragma solidity 0.8.15;

import "../../../utils/ForgeHelper.sol";
import {TestAggregator} from "../../../../contracts/test/TestAggregator.sol";
import {ERC20} from "@openzeppelin/contracts/token/ERC20/ERC20.sol";
import "../../../../contracts/core/connext/helpers/ConnextPriceOracle.sol";

contract MockERC20 is ERC20 {
  uint8 public _decimals;

  constructor(uint8 decimals) ERC20("MockERC20", "MockERC20") {
    _decimals = decimals;
    _mint(msg.sender, 1000000 ether);
  }

  function decimals() public view override(ERC20) returns (uint8) {
    return _decimals;
  }

  function mint(address account, uint256 amount) external {
    _mint(account, amount);
  }
}

contract ConnextPriceOracleTest is ForgeHelper {
  // ============ Storage ============
  ConnextPriceOracle priceOracle;
  ConnextPriceOracle v1PriceOracle;
  address _aggregator;
  address _tokenA;
  address _tokenB;
  address _tokenV1 = address(1);
  address _wrapped = address(55555);

  // ============ Events ============
  event NewAdmin(address oldAdmin, address newAdmin);
  event PriceRecordUpdated(address token, address baseToken, address lpToken, bool _active);
  event DirectPriceUpdated(address token, uint256 oldPrice, uint256 newPrice);
  event AggregatorUpdated(address tokenAddress, address source);
  event V1PriceOracleUpdated(address oldAddress, address newAddress);

  // ============ Setup ============
  function setUp() public {
    utils_deployAndSetup();
  }

  // ============ utils ============
  function utils_deployAndSetup() public {
    priceOracle = new ConnextPriceOracle(_wrapped);
    v1PriceOracle = new ConnextPriceOracle(_tokenV1);
    _aggregator = address(new TestAggregator(18));
    _tokenA = address(new MockERC20(18));
    _tokenB = address(new MockERC20(36));

    address[] memory tokenAddresses = new address[](1);
    address[] memory sources = new address[](1);
    tokenAddresses[0] = _wrapped;
    sources[0] = _aggregator;
    v1PriceOracle.setDirectPrice(_tokenV1, 1e18, block.timestamp);
    priceOracle.setAggregators(tokenAddresses, sources);
    priceOracle.setV1PriceOracle(address(v1PriceOracle));
  }

  // ============ getTokenPrice ============
  function test_ConnextPriceOracle__getTokenPrice_worksIfExistsInAssetPrices() public {
    priceOracle.setDirectPrice(_tokenA, 1e18, block.timestamp);
    assertEq(priceOracle.getTokenPrice(_tokenA), 1e18);
  }

  function test_ConnextPriceOracle__getTokenPrice_worksIfAggregatorExists() public {
    assertEq(priceOracle.getTokenPrice(_wrapped), 1e18);
  }

  function test_ConnextPriceOracle__getTokenPrice_worksIfDexRecordExists() public {
    address mockLpAddress = address(11111);
<<<<<<< HEAD
    TestERC20(_tokenA).mint(mockLpAddress, 100);
    TestERC20(_tokenB).mint(mockLpAddress, 200);
    priceOracle.setDirectPrice(_tokenA, 1e18, block.timestamp);
=======
    MockERC20(_tokenA).mint(mockLpAddress, 100 * 1e18);
    MockERC20(_tokenB).mint(mockLpAddress, 200 * 1e36);
    priceOracle.setDirectPrice(_tokenA, 1e18);
>>>>>>> 34cee22b
    priceOracle.setDexPriceInfo(_tokenB, _tokenA, mockLpAddress, true);
    assertEq(priceOracle.getTokenPrice(_tokenB), 5e17);
  }

  // should work for the native asset
  function test_ConnextPriceOracle__getTokenPrice_worksForNative() public {
    assertEq(priceOracle.getTokenPrice(address(0)), 1e18);
  }

  function test_ConnextPriceOracle__getTokenPrice_worksIfv1Exists() public {
    assertEq(priceOracle.getTokenPrice(_tokenV1), 1e18);
  }

  function test_ConnextPriceOracle__getTokenPrice_fails() public {
    assertEq(priceOracle.getTokenPrice(address(12345)), 0);
  }

  // ============ getPriceFromOracle ============
  function test_ConnextPriceOracle__getPriceFromOracle_works() public {
    assertEq(priceOracle.getPriceFromOracle(_wrapped), 1e18);
  }

  // should work if the token is not configured
  function test_ConnextPriceOracle__getPriceFromOracle_returnZeroIfNotConfigured() public {
    assertEq(priceOracle.getPriceFromOracle(address(123123123123)), 0);
  }

  // ============ getPriceFromDex ============
  function test_ConnextPriceOracle__getPriceFromDex_works() public {
    address mockLpAddress = address(11111);
<<<<<<< HEAD
    TestERC20(_tokenA).mint(mockLpAddress, 100);
    TestERC20(_tokenB).mint(mockLpAddress, 200);
    priceOracle.setDirectPrice(_tokenA, 1e18, block.timestamp);
=======
    MockERC20(_tokenA).mint(mockLpAddress, 100 * 1e18);
    MockERC20(_tokenB).mint(mockLpAddress, 200 * 1e36);
    priceOracle.setDirectPrice(_tokenA, 1e18);
>>>>>>> 34cee22b
    priceOracle.setDexPriceInfo(_tokenB, _tokenA, mockLpAddress, true);
    assertEq(priceOracle.getPriceFromDex(_tokenB), 5e17);
  }

  function test_ConnextPriceOracle__getPriceFromDex_fails() public {
    assertEq(priceOracle.getPriceFromDex(address(12345)), 0);
  }

  // ============ getPriceFromChainlink ============
  function test_ConnextPriceOracle__getPriceFromChainlink_works() public {
    assertEq(priceOracle.getPriceFromChainlink(_wrapped), 1e18);
  }

  function test_ConnextPriceOracle__getPriceFromChainlink_fails() public {
    assertEq(priceOracle.getPriceFromChainlink(address(12345)), 0);
  }

  function test_ConnextPriceOracle__getPriceFromChainlink_worksIfGreaterThan18() public {
    address[] memory _tokenAddresses = new address[](2);
    address _tokenAddr1 = address(11);
    address _tokenAddr2 = address(22);
    _tokenAddresses[0] = _tokenAddr1;
    _tokenAddresses[1] = _tokenAddr2;

    address[] memory _sources = new address[](2);
    address _aggregator1 = address(new TestAggregator(24));
    address _aggregator2 = address(new TestAggregator(36));
    _sources[0] = _aggregator1;
    _sources[1] = _aggregator2;
    vm.expectEmit(true, true, true, true);
    for (uint256 i = 0; i < 2; i++) {
      emit AggregatorUpdated(_tokenAddresses[i], _sources[i]);
    }
    priceOracle.setAggregators(_tokenAddresses, _sources);

    assertEq(priceOracle.getPriceFromChainlink(_tokenAddr1), 1e18);
    assertEq(priceOracle.getPriceFromChainlink(_tokenAddr2), 1e18);
  }

  function test_ConnextPriceOracle__getPriceFromChainlink_returnsZeroIfAggregatorReverts() public {
    address[] memory _tokenAddresses = new address[](2);
    address _tokenAddr1 = address(11);
    address _tokenAddr2 = address(22);
    _tokenAddresses[0] = _tokenAddr1;
    _tokenAddresses[1] = _tokenAddr2;

    address[] memory _sources = new address[](2);
    address _aggregator1 = address(new TestAggregator(24));
    address _aggregator2 = address(new TestAggregator(36));
    _sources[0] = _aggregator1;
    _sources[1] = _aggregator2;
    vm.expectEmit(true, true, true, true);
    for (uint256 i = 0; i < 2; i++) {
      emit AggregatorUpdated(_tokenAddresses[i], _sources[i]);
    }
    priceOracle.setAggregators(_tokenAddresses, _sources);

    assertEq(priceOracle.getPriceFromChainlink(_tokenAddr1), 1e18);

    TestAggregator(_aggregator2).stop();
    assertEq(priceOracle.getPriceFromChainlink(_tokenAddr2), 0);
  }

  // ============ setDexPriceInfo ============
  function test_ConnextPriceOracle__setDexPriceInfo_failsIfNotAdmin() public {
    address mockLpAddress = address(11111);
    vm.expectRevert(bytes("caller is not the admin"));
    vm.prank(address(12345));
    priceOracle.setDexPriceInfo(_tokenB, address(12345), mockLpAddress, true);
  }

  function test_ConnextPriceOracle__setDexPriceInfo_failsIfInvalidBaseToken() public {
    address mockLpAddress = address(11111);
    vm.expectRevert(bytes("invalid base token"));
    priceOracle.setDexPriceInfo(_tokenB, address(12345), mockLpAddress, true);
  }

  function test_ConnextPriceOracle__setDexPriceInfo_worksIfOnlyAdmin() public {
    address mockLpAddress = address(11111);
<<<<<<< HEAD
    TestERC20(_tokenA).mint(mockLpAddress, 100);
    TestERC20(_tokenB).mint(mockLpAddress, 200);
    priceOracle.setDirectPrice(_tokenA, 1e18, block.timestamp);
=======
    MockERC20(_tokenA).mint(mockLpAddress, 100 * 1e18);
    MockERC20(_tokenB).mint(mockLpAddress, 200 * 1e36);
    priceOracle.setDirectPrice(_tokenA, 1e18);
>>>>>>> 34cee22b
    vm.expectEmit(true, true, true, true);
    emit PriceRecordUpdated(_tokenB, _tokenA, mockLpAddress, true);
    priceOracle.setDexPriceInfo(_tokenB, _tokenA, mockLpAddress, true);
    assertEq(priceOracle.getPriceFromDex(_tokenB), 5e17);
  }

  // ============ setDirectPrice ============
  function test_ConnextPriceOracle__setDirectPrice_worksIfOnlyAdmin() public {
    vm.expectEmit(true, true, true, true);
    emit DirectPriceUpdated(_tokenA, 0, 2e18);
    priceOracle.setDirectPrice(_tokenA, 2e18, block.timestamp);
    (uint256 timestamp, uint256 price) = priceOracle.assetPrices(_tokenA);
    assertEq(timestamp, block.timestamp);
    assertEq(price, 2e18);
  }

  function test_ConnextPriceOracle__setDirectPrice_failsIfNotAdmin() public {
    vm.expectRevert(bytes("caller is not the admin"));
    vm.prank(address(12345));
    priceOracle.setDirectPrice(_tokenA, 2e18, block.timestamp);
    (uint256 price, ) = priceOracle.assetPrices(_tokenA);
    assertEq(price, 0);
  }

  // ============ setV1PriceOracle ============
  function test_ConnextPriceOracle__setV1PriceOracle_worksIfOnlyAdmin() public {
    ConnextPriceOracle newV1PriceOracle = new ConnextPriceOracle(_wrapped);
    vm.expectEmit(true, true, true, true);
    emit V1PriceOracleUpdated(address(v1PriceOracle), address(newV1PriceOracle));
    priceOracle.setV1PriceOracle(address(newV1PriceOracle));
  }

  function test_ConnextPriceOracle__setV1PriceOracle_failsIfNotAdmin() public {
    ConnextPriceOracle newV1PriceOracle = new ConnextPriceOracle(_wrapped);
    vm.expectRevert(bytes("caller is not the admin"));
    vm.prank(address(12345));
    priceOracle.setV1PriceOracle(address(newV1PriceOracle));
  }

  // ============ setAdmin ============
  function test_ConnextPriceOracle__setAdmin_worksIfOnlyAdmin() public {
    address newAdmin = address(333);
    vm.expectEmit(true, true, true, true);
    emit NewAdmin(address(this), newAdmin);
    priceOracle.setAdmin(newAdmin);
  }

  function test_ConnextPriceOracle__setAdmin_failsIfNotAdmin() public {
    address newAdmin = address(333);
    vm.expectRevert(bytes("caller is not the admin"));
    vm.prank(address(12345));
    priceOracle.setAdmin(newAdmin);
  }

  // ============ setAggregators ============
  function test_ConnextPriceOracle__setAggregators_worksIfOnlyAdmin() public {
    address[] memory _tokenAddresses = new address[](2);
    address _tokenAddr1 = address(11);
    address _tokenAddr2 = address(22);
    _tokenAddresses[0] = _tokenAddr1;
    _tokenAddresses[1] = _tokenAddr2;

    address[] memory _sources = new address[](2);
    address _aggregator1 = address(new TestAggregator(18));
    address _aggregator2 = address(new TestAggregator(36));
    _sources[0] = _aggregator1;
    _sources[1] = _aggregator2;
    vm.expectEmit(true, true, true, true);
    for (uint256 i = 0; i < 2; i++) {
      emit AggregatorUpdated(_tokenAddresses[i], _sources[i]);
    }
    priceOracle.setAggregators(_tokenAddresses, _sources);
  }

  function test_ConnextPriceOracle__setAggregators_failsIfNotAdmin() public {
    address[] memory _tokenAddresses = new address[](2);
    address _tokenAddr1 = address(11);
    address _tokenAddr2 = address(22);
    _tokenAddresses[0] = _tokenAddr1;
    _tokenAddresses[1] = _tokenAddr2;

    address[] memory _sources = new address[](2);
    address _aggregator1 = address(new TestAggregator(18));
    address _aggregator2 = address(new TestAggregator(36));
    _sources[0] = _aggregator1;
    _sources[1] = _aggregator2;
    vm.expectRevert(bytes("caller is not the admin"));
    vm.prank(address(12345));
    priceOracle.setAggregators(_tokenAddresses, _sources);
  }
}<|MERGE_RESOLUTION|>--- conflicted
+++ resolved
@@ -74,15 +74,9 @@
 
   function test_ConnextPriceOracle__getTokenPrice_worksIfDexRecordExists() public {
     address mockLpAddress = address(11111);
-<<<<<<< HEAD
-    TestERC20(_tokenA).mint(mockLpAddress, 100);
-    TestERC20(_tokenB).mint(mockLpAddress, 200);
-    priceOracle.setDirectPrice(_tokenA, 1e18, block.timestamp);
-=======
     MockERC20(_tokenA).mint(mockLpAddress, 100 * 1e18);
     MockERC20(_tokenB).mint(mockLpAddress, 200 * 1e36);
-    priceOracle.setDirectPrice(_tokenA, 1e18);
->>>>>>> 34cee22b
+    priceOracle.setDirectPrice(_tokenA, 1e18, block.timestamp);
     priceOracle.setDexPriceInfo(_tokenB, _tokenA, mockLpAddress, true);
     assertEq(priceOracle.getTokenPrice(_tokenB), 5e17);
   }
@@ -113,15 +107,9 @@
   // ============ getPriceFromDex ============
   function test_ConnextPriceOracle__getPriceFromDex_works() public {
     address mockLpAddress = address(11111);
-<<<<<<< HEAD
-    TestERC20(_tokenA).mint(mockLpAddress, 100);
-    TestERC20(_tokenB).mint(mockLpAddress, 200);
-    priceOracle.setDirectPrice(_tokenA, 1e18, block.timestamp);
-=======
     MockERC20(_tokenA).mint(mockLpAddress, 100 * 1e18);
     MockERC20(_tokenB).mint(mockLpAddress, 200 * 1e36);
-    priceOracle.setDirectPrice(_tokenA, 1e18);
->>>>>>> 34cee22b
+    priceOracle.setDirectPrice(_tokenA, 1e18, block.timestamp);
     priceOracle.setDexPriceInfo(_tokenB, _tokenA, mockLpAddress, true);
     assertEq(priceOracle.getPriceFromDex(_tokenB), 5e17);
   }
@@ -201,15 +189,9 @@
 
   function test_ConnextPriceOracle__setDexPriceInfo_worksIfOnlyAdmin() public {
     address mockLpAddress = address(11111);
-<<<<<<< HEAD
-    TestERC20(_tokenA).mint(mockLpAddress, 100);
-    TestERC20(_tokenB).mint(mockLpAddress, 200);
-    priceOracle.setDirectPrice(_tokenA, 1e18, block.timestamp);
-=======
     MockERC20(_tokenA).mint(mockLpAddress, 100 * 1e18);
     MockERC20(_tokenB).mint(mockLpAddress, 200 * 1e36);
-    priceOracle.setDirectPrice(_tokenA, 1e18);
->>>>>>> 34cee22b
+    priceOracle.setDirectPrice(_tokenA, 1e18, block.timestamp);
     vm.expectEmit(true, true, true, true);
     emit PriceRecordUpdated(_tokenB, _tokenA, mockLpAddress, true);
     priceOracle.setDexPriceInfo(_tokenB, _tokenA, mockLpAddress, true);
