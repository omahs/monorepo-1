// SPDX-License-Identifier: UNLICENSED
pragma solidity 0.8.15;

import {LibDiamond} from "../../../../contracts/core/connext/libraries/LibDiamond.sol";
import {IStableSwap} from "../../../../contracts/core/connext/interfaces/IStableSwap.sol";
import {ITokenRegistry} from "../../../../contracts/core/connext/interfaces/ITokenRegistry.sol";
import {IWeth} from "../../../../contracts/core/connext/interfaces/IWeth.sol";
import {AssetFacet} from "../../../../contracts/core/connext/facets/AssetFacet.sol";
import {TestERC20} from "../../../../contracts/test/TestERC20.sol";

import {TokenId} from "../../../../contracts/core/connext/libraries/LibConnextStorage.sol";

import {MockTokenRegistry} from "../../../utils/Mock.sol";
import "../../../utils/FacetHelper.sol";

contract AssetFacetTest is AssetFacet, FacetHelper {
  // ============ storage ============
  // owner
  address _owner = address(12345);

  // sample data
  uint32 _domain = _originDomain;

  // ============ Test set up ============
  function setUp() public {
    setOwner(_owner);
    utils_deployAssetContracts();
    utils_setFees();
  }

  // ============ Utils ==============
  // Set diamond storage owner
  function setOwner(address owner) internal {
    // set owner
    LibDiamond.DiamondStorage storage ds = LibDiamond.diamondStorage();
    ds.contractOwner = owner;
  }

  // Calls setupAsset and asserts state changes/events
  function setupAssetAndAssert(address asset, address pool) public {
    TokenId memory canonical = TokenId(_domain, _canonicalId);

    vm.expectEmit(true, true, false, true);
    emit AssetAdded(_canonicalKey, _canonicalId, _domain, asset, _owner);

    vm.expectEmit(true, true, false, true);
    emit StableSwapAdded(_canonicalKey, _canonicalId, _domain, pool, _owner);

    this.setupAsset(canonical, asset, pool);
    assertTrue(s.approvedAssets[_canonicalKey]);
    assertEq(s.adoptedToCanonical[asset].domain, _domain);
    assertEq(s.adoptedToCanonical[asset].id, _canonicalId);
    assertEq(s.canonicalToAdopted[_canonicalKey], asset);
    assertEq(address(s.adoptedToLocalPools[_canonicalKey]), pool);
  }

  // Calls removeAsset and asserts state changes/events
  function removeAssetAndAssert(address adopted) public {
    vm.expectEmit(true, true, false, true);
    emit AssetRemoved(_canonicalKey, _owner);

    this.removeAssetId(_canonicalKey, adopted);
    assertEq(s.approvedAssets[_canonicalKey], false);
    assertEq(s.adoptedToCanonical[adopted].domain, 0);
    assertEq(s.adoptedToCanonical[adopted].id, bytes32(0));
    assertEq(s.canonicalToAdopted[_canonicalKey], address(0));
    assertEq(address(s.adoptedToLocalPools[_canonicalKey]), address(0));
  }

  // ============ Getters ============
  // canonicalToAdopted
  function test_AssetFacet__canonicalToAdopted_success() public {
    s.canonicalToAdopted[_canonicalId] = _local;
    assertTrue(this.canonicalToAdopted(_canonicalId) == _local);
  }

  function test_AssetFacet__canonicalToAdopted_notFound() public {
    assertTrue(this.canonicalToAdopted(_canonicalId) == address(0));
  }

  // adoptedToCanonical
  function test_AssetFacet__adoptedToCanonical_success() public {
    s.adoptedToCanonical[_local].domain = _domain;
    s.adoptedToCanonical[_local].id = _canonicalId;
    TokenId memory canonical = this.adoptedToCanonical(_local);
    assertEq(canonical.domain, _domain);
    assertEq(canonical.id, _canonicalId);
  }

  function test_AssetFacet__adoptedToCanonical_notFound() public {
    TokenId memory canonical = this.adoptedToCanonical(_local);
    assertTrue(canonical.domain == 0);
    assertTrue(canonical.id == bytes32(0));
  }

  // approvedAssets
  function test_AssetFacet__approvedAssets_success() public {
    s.approvedAssets[_canonicalId] = true;
    assertTrue(this.approvedAssets(_canonicalId));
  }

  function test_AssetFacet__approvedAssets_notFound() public {
    assertTrue(this.approvedAssets(_canonicalId) == false);
  }

  // adoptedToLocalPools
  function test_AssetFacet__adoptedToLocalPools_success() public {
    address stableSwap = address(42);
    s.adoptedToLocalPools[_canonicalId] = IStableSwap(stableSwap);
    assertEq(address(this.adoptedToLocalPools(_canonicalId)), stableSwap);
  }

  function test_AssetFacet__adoptedToLocalPools_notFound() public {
    assertEq(address(this.adoptedToLocalPools(_canonicalId)), address(0));
  }

  // tokenRegistry
  function test_AssetFacet__tokenRegistry_success(address tokenRegistry) public {
    s.tokenRegistry = ITokenRegistry(tokenRegistry);
    assertEq(address(this.tokenRegistry()), tokenRegistry);
  }

  function test_AssetFacet__tokenRegistry_notSet() public {
    s.tokenRegistry = ITokenRegistry(address(0));
    assertEq(address(this.tokenRegistry()), address(0));
  }

  // ============ Admin functions ============

  // TODO: test_adminFunctions__onlyOwner ??

  // setTokenRegistry
  function test_AssetFacet__setTokenRegistry_success() public {
    address old = address(new MockTokenRegistry());
    s.tokenRegistry = ITokenRegistry(old);
    address tokenRegistry = address(new MockTokenRegistry());

    vm.expectEmit(true, true, false, true);
    emit TokenRegistryUpdated(old, tokenRegistry, _owner);

    vm.prank(_owner);
    this.setTokenRegistry(tokenRegistry);
    assertTrue(address(s.tokenRegistry) == tokenRegistry);
  }

  function test_AssetFacet__setTokenRegistry_failIfRedundant() public {
    address old = address(new MockTokenRegistry());
    s.tokenRegistry = ITokenRegistry(old);

    vm.prank(_owner);
    vm.expectRevert(AssetFacet.AssetFacet__setTokenRegistry_invalidTokenRegistry.selector);
    this.setTokenRegistry(old);
  }

  function test_AssetFacet__setTokenRegistry_failIfNotContract() public {
    address tokenRegistry = address(42);

    vm.prank(_owner);
    vm.expectRevert(AssetFacet.AssetFacet__setTokenRegistry_invalidTokenRegistry.selector);
    this.setTokenRegistry(tokenRegistry);
  }

  // setupAsset
  function test_AssetFacet__setupAsset_successErc20Token() public {
    address asset = address(new TestERC20("Test Token", "TEST"));
    address stableSwap = address(5678);

    vm.prank(_owner);
    setupAssetAndAssert(asset, stableSwap);
  }

  function test_AssetFacet__setupAsset_failNativeAsset() public {
    address asset = address(0);
    address stableSwap = address(0);

    vm.prank(_owner);
    vm.expectRevert(AssetFacet.AssetFacet__addAssetId_nativeAsset.selector);
    this.setupAsset(TokenId(_domain, _canonicalId), asset, stableSwap);
  }

  function test_AssetFacet__setupAsset_failIfRedundant() public {
<<<<<<< HEAD
    TokenId memory canonical = TokenId(_domain, _canonicalId);
    address asset = address(new TestERC20());
    s.approvedAssets[_canonicalKey] = true;
=======
    ConnextMessage.TokenId memory canonical = ConnextMessage.TokenId(_domain, _canonicalId);
    address asset = address(new TestERC20("Test Token", "TEST"));
    s.approvedAssets[_canonicalId] = true;
>>>>>>> b771c731

    vm.prank(_owner);
    vm.expectRevert(AssetFacet.AssetFacet__addAssetId_alreadyAdded.selector);
    this.setupAsset(canonical, asset, address(0));
  }

  // addStableSwapPool
  function test_AssetFacet__addStableSwapPool_success() public {
    address stableSwap = address(65);

    vm.expectEmit(true, true, false, true);
    emit StableSwapAdded(_canonicalKey, _canonicalId, _domain, stableSwap, _owner);

    TokenId memory canonical = TokenId(_domain, _canonicalId);

    vm.prank(_owner);
    this.addStableSwapPool(canonical, stableSwap);
    assertEq(address(s.adoptedToLocalPools[_canonicalKey]), stableSwap);
  }

  function test_AssetFacet__addStableSwapPool_canDelete() public {
    address og = address(65);
    s.adoptedToLocalPools[_canonicalId] = IStableSwap(og);
    address empty = address(0);

    vm.expectEmit(true, true, false, true);
    emit StableSwapAdded(_canonicalKey, _canonicalId, _domain, empty, _owner);

    TokenId memory canonical = TokenId(_domain, _canonicalId);

    vm.prank(_owner);
    this.addStableSwapPool(canonical, empty);
    assertEq(address(s.adoptedToLocalPools[_canonicalKey]), empty);
  }

  // removeAssetId
  function test_AssetFacet__removeAssetId_successErc20Token() public {
    vm.prank(_owner);
    setupAssetAndAssert(_local, address(12));

    vm.prank(_owner);
    removeAssetAndAssert(_local);
  }

  function test_AssetFacet__removeAssetId_failIfNotAlreadyApproved() public {
    vm.expectRevert(AssetFacet.AssetFacet__removeAssetId_notAdded.selector);

    vm.prank(_owner);
    this.removeAssetId(_canonicalId, _local);
  }
}<|MERGE_RESOLUTION|>--- conflicted
+++ resolved
@@ -179,15 +179,9 @@
   }
 
   function test_AssetFacet__setupAsset_failIfRedundant() public {
-<<<<<<< HEAD
-    TokenId memory canonical = TokenId(_domain, _canonicalId);
-    address asset = address(new TestERC20());
+    TokenId memory canonical = TokenId(_domain, _canonicalId);
+    address asset = address(new TestERC20("Test Token", "TEST"));
     s.approvedAssets[_canonicalKey] = true;
-=======
-    ConnextMessage.TokenId memory canonical = ConnextMessage.TokenId(_domain, _canonicalId);
-    address asset = address(new TestERC20("Test Token", "TEST"));
-    s.approvedAssets[_canonicalId] = true;
->>>>>>> b771c731
 
     vm.prank(_owner);
     vm.expectRevert(AssetFacet.AssetFacet__addAssetId_alreadyAdded.selector);
