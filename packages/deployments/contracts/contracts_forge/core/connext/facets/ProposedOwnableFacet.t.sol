// SPDX-License-Identifier: UNLICENSED
pragma solidity 0.8.17;

import {ProposedOwnableFacet} from "../../../../contracts/core/connext/facets/ProposedOwnableFacet.sol";
import {LibDiamond} from "../../../../contracts/core/connext/libraries/LibDiamond.sol";
import {Role} from "../../../../contracts/core/connext/libraries/LibConnextStorage.sol";

import "../../../utils/Mock.sol";
import "../../../utils/FacetHelper.sol";

contract ProposedOwnableFacetTest is ProposedOwnableFacet, FacetHelper {
  // ============ Storage ============
  address _owner = address(123123);
  uint256 DELAY = 6 days;

  address _routerAgent1 = address(222001111);
  address _routerAgent2 = address(222002111);

  address _adminAgent1 = address(222001222);
  address _adminAgent2 = address(222002222);

  address _watcherAgent1 = address(222001333);

  // ============ Test set up ============
  function setUp() public {
    LibDiamond.setContractOwner(_owner);
    assertEq(this.owner(), _owner);
    vm.mockCall(address(this), abi.encodeWithSelector(this.delay.selector), abi.encode(DELAY));
  }

  // ============ Utils ============
  function utils_proposeRenounceRouterAndAssert() public {
    assertEq(this.routerAllowlistTimestamp(), 0);

    vm.expectEmit(true, true, true, true);
    emit RouterAllowlistRemovalProposed(block.timestamp);

    vm.prank(this.owner());
    this.proposeRouterAllowlistRemoval();

    assertEq(this.routerAllowlistTimestamp(), block.timestamp);
    assertTrue(!this.routerAllowlistRemoved());
  }

  function utils_renounceRouterAndAssert() public {
    assertTrue(this.routerAllowlistTimestamp() != 0);

    vm.expectEmit(true, true, true, true);
    emit RouterAllowlistRemoved(true);

    vm.prank(this.owner());
    this.removeRouterAllowlist();

    assertEq(this.routerAllowlistTimestamp(), 0);
    assertTrue(this.routerAllowlistRemoved());
  }

  function utils_proposeNewOwnerAndAssert(address _proposed) public {
    // Assert change
    address current = this.owner();
    assertTrue(_proposed != current);

    // Assert event
    vm.expectEmit(true, true, true, true);
    emit OwnershipProposed(_proposed);

    // Call
    vm.prank(current);
    this.proposeNewOwner(_proposed);

    // Assert changes
    assertEq(this.owner(), current);
    assertEq(this.proposed(), _proposed);
    assertEq(this.proposedTimestamp(), block.timestamp);
  }

  function utils_acceptNewOwnerAndAssert(address _proposed) public {
    // Assert change
    address current = this.owner();
    assertTrue(_proposed != current);

    // Assert event
    vm.expectEmit(true, true, true, true);
    emit OwnershipTransferred(current, _proposed);

    // Call
    vm.prank(_proposed);
    this.acceptProposedOwner();

    // Assert changes
    assertEq(this.owner(), _proposed);
    assertEq(this.proposed(), address(0));
    assertEq(this.proposedTimestamp(), 0);
  }

  function utils_transferOwnership(address _proposed) public {
    // Propose new owner
    utils_proposeNewOwnerAndAssert(_proposed);

    // Fast-forward from delay
    vm.warp(block.timestamp + 7 days + 1);

    // Accept new owner
    utils_acceptNewOwnerAndAssert(_proposed);
  }

  function utils_revokeRole(address agent, address caller) public {
    Role revokedRole = this.queryRole(agent);

    vm.expectEmit(true, true, true, true);
    emit RevokeRole(agent, revokedRole);
    vm.prank(caller);
    this.revokeRole(agent);

    if (this.queryRole(agent) == Role.None) {
      assertTrue(true);
    } else {
      assertTrue(false);
    }
  }

  function utils_assignRoleRouter(address routerAgent, address caller) public {
    vm.expectEmit(true, true, true, true);
    emit AssignRoleRouter(routerAgent);
    vm.prank(caller);
    this.assignRoleRouterAdmin(routerAgent);

    if (this.queryRole(routerAgent) == Role.RouterAdmin) {
      assertTrue(true);
    } else {
      assertTrue(false);
    }
  }

  function utils_assignRoleWatcher(address watcherAgent, address caller) public {
    vm.expectEmit(true, true, true, true);
    emit AssignRoleWatcher(watcherAgent);
    vm.prank(caller);
    this.assignRoleWatcher(watcherAgent);

    if (this.queryRole(watcherAgent) == Role.Watcher) {
      assertTrue(true);
    } else {
      assertTrue(false);
    }
  }

  function utils_assignRoleAdmin(address adminAgent, address caller) public {
    vm.expectEmit(true, true, true, true);
    emit AssignRoleAdmin(adminAgent);
    vm.prank(caller);
    this.assignRoleAdmin(adminAgent);

    if (this.queryRole(adminAgent) == Role.Admin) {
      assertTrue(true);
    } else {
      assertTrue(false);
    }
  }

  // ============ owner ============
  // tested in assertion functions

  // ============ routerAllowlistRemoved ============
  // tested in assertion functions

  // ============ proposed ============
  // tested in assertion functions

  // ============ proposedTimestamp ============
  // tested in assertion functions

  // ============ routerAllowlistTimestamp ============
  // tested in assertion functions

  // ============ queryRole ============
  // tested in assertion functions

  // ============ delay ============
  function test_ProposedOwnableFacet__delay_works() public {
    assertEq(this.delay(), DELAY);
  }

  // ============ proposeRouterAllowlistRemoval ============
  function test_ProposedOwnableFacet__proposeRouterAllowlistRemoval_failsIfNotOwnerOrAdmin() public {
    vm.expectRevert(BaseConnextFacet__onlyOwnerOrAdmin_notOwnerOrAdmin.selector);
    this.proposeRouterAllowlistRemoval();
  }

  function test_ProposedOwnableFacet__proposeRouterAllowlistRemoval_failsIfAlreadyRenounced() public {
    utils_proposeRenounceRouterAndAssert();
    vm.warp(block.timestamp + this.delay() + 1);
    utils_renounceRouterAndAssert();

    vm.expectRevert(ProposedOwnableFacet__proposeRouterAllowlistRemoval_noOwnershipChange.selector);
    vm.prank(_owner);
    this.proposeRouterAllowlistRemoval();
  }

  function test_ProposedOwnableFacet__proposeRouterAllowlistRemoval_worksIfOwner() public {
    utils_proposeRenounceRouterAndAssert();
  }

  function test_ProposedOwnableFacet__proposeRouterAllowlistRemoval_worksIfAdmin() public {
    vm.prank(_owner);
    this.assignRoleAdmin(_adminAgent1);

    vm.prank(_adminAgent1);
    this.proposeRouterAllowlistRemoval();
  }

  // ============ removeRouterAllowlist ============
  function test_ProposedOwnableFacet__removeRouterAllowlist_failsIfNotOwnerOrAdmin() public {
    utils_proposeRenounceRouterAndAssert();
    vm.expectRevert(BaseConnextFacet__onlyOwnerOrAdmin_notOwnerOrAdmin.selector);
    this.removeRouterAllowlist();
  }

  function test_ProposedOwnableFacet__removeRouterAllowlist_failsIfAlreadyRenounced() public {
    utils_proposeRenounceRouterAndAssert();
    vm.warp(block.timestamp + this.delay() + 1);
    utils_renounceRouterAndAssert();

    vm.prank(this.owner());
    vm.expectRevert(ProposedOwnableFacet__removeRouterAllowlist_noOwnershipChange.selector);
    this.removeRouterAllowlist();
  }

  function test_ProposedOwnableFacet__removeRouterAllowlist_failsIfNotProposed() public {
    vm.prank(this.owner());
    vm.expectRevert(ProposedOwnableFacet__removeRouterAllowlist_noProposal.selector);
    this.removeRouterAllowlist();
  }

  function test_ProposedOwnableFacet__removeRouterAllowlist_failsIfDelayNotElapsed() public {
    utils_proposeRenounceRouterAndAssert();
    vm.prank(this.owner());
    vm.expectRevert(ProposedOwnableFacet__delayElapsed_delayNotElapsed.selector);
    this.removeRouterAllowlist();
  }

  function test_ProposedOwnableFacet__removeRouterAllowlist_worksIfOwner() public {
    utils_proposeRenounceRouterAndAssert();
    vm.warp(block.timestamp + this.delay() + 1);
    utils_renounceRouterAndAssert();
  }

  function test_ProposedOwnableFacet__removeRouterAllowlist_worksIfAdmin() public {
    utils_proposeRenounceRouterAndAssert();
    vm.warp(block.timestamp + this.delay() + 1);

    vm.prank(_owner);
    this.assignRoleAdmin(_adminAgent1);

    vm.prank(_adminAgent1);
    this.removeRouterAllowlist();
  }

<<<<<<< HEAD
=======
  // ============ proposeAssetAllowlistRemoval ============
  function test_ProposedOwnableFacet__proposeAssetAllowlistRemoval_failsIfNotOwnerOrAdmin() public {
    vm.prank(_adminAgent2);
    vm.expectRevert(BaseConnextFacet__onlyOwnerOrAdmin_notOwnerOrAdmin.selector);
    this.proposeAssetAllowlistRemoval();
  }

  function test_ProposedOwnableFacet__proposeAssetAllowlistRemoval_failsIfAlreadyRenounced() public {
    utils_proposeRenounceAssetAndAssert();
    vm.warp(block.timestamp + this.delay() + 1);
    utils_renounceAssetAndAssert();

    vm.expectRevert(ProposedOwnableFacet__proposeAssetAllowlistRemoval_noOwnershipChange.selector);
    vm.prank(_owner);
    this.proposeAssetAllowlistRemoval();
  }

  function test_ProposedOwnableFacet__proposeAssetAllowlistRemoval_worksIfOwner() public {
    utils_proposeRenounceAssetAndAssert();
  }

  function test_ProposedOwnableFacet__proposeAssetAllowlistRemoval_worksIfAdmin() public {
    vm.prank(_owner);
    this.assignRoleAdmin(_adminAgent1);

    vm.prank(_adminAgent1);
    this.proposeAssetAllowlistRemoval();
  }

  // ============ removeAssetAllowlist ============
  function test_ProposedOwnableFacet__removeAssetAllowlist_failsIfNotOwnerOrAdmin() public {
    utils_proposeRenounceAssetAndAssert();
    vm.expectRevert(BaseConnextFacet__onlyOwnerOrAdmin_notOwnerOrAdmin.selector);
    this.removeAssetAllowlist();
  }

  function test_ProposedOwnableFacet__removeAssetAllowlist_failsIfAlreadyRenounced() public {
    utils_proposeRenounceAssetAndAssert();
    vm.warp(block.timestamp + this.delay() + 1);
    utils_renounceAssetAndAssert();

    vm.prank(this.owner());
    vm.expectRevert(ProposedOwnableFacet__removeAssetAllowlist_noOwnershipChange.selector);
    this.removeAssetAllowlist();
  }

  function test_ProposedOwnableFacet__removeAssetAllowlist_failsIfNotProposed() public {
    vm.prank(this.owner());
    vm.expectRevert(ProposedOwnableFacet__removeAssetAllowlist_noProposal.selector);
    this.removeAssetAllowlist();
  }

  function test_ProposedOwnableFacet__removeAssetAllowlist_failsIfDelayNotElapsed() public {
    utils_proposeRenounceAssetAndAssert();
    vm.prank(this.owner());
    vm.expectRevert(ProposedOwnableFacet__delayElapsed_delayNotElapsed.selector);
    this.removeAssetAllowlist();
  }

  function test_ProposedOwnableFacet__removeAssetAllowlist_worksIfOwner() public {
    utils_proposeRenounceAssetAndAssert();
    vm.warp(block.timestamp + this.delay() + 1);
    utils_renounceAssetAndAssert();
  }

  function test_ProposedOwnableFacet__removeAssetAllowlist_worksIfAdmin() public {
    utils_proposeRenounceAssetAndAssert();
    vm.warp(block.timestamp + this.delay() + 1);

    vm.prank(_owner);
    this.assignRoleAdmin(_adminAgent1);

    vm.prank(_adminAgent1);
    this.removeAssetAllowlist();
  }

>>>>>>> 08bb691a
  // ============ proposeNewOwner ============
  function test_ProposedOwnableFacet__proposeNewOwner_failsIfNotOwner() public {
    vm.expectRevert(BaseConnextFacet__onlyOwner_notOwner.selector);
    this.proposeNewOwner(address(12));
  }

  function test_ProposedOwnableFacet__proposeNewOwner_failsIfNoChange() public {
    utils_proposeNewOwnerAndAssert(address(12));

    vm.expectRevert(ProposedOwnableFacet__proposeNewOwner_invalidProposal.selector);
    vm.prank(_owner);
    this.proposeNewOwner(address(12));
  }

  function test_ProposedOwnableFacet__proposeNewOwner_failsIfEmptyOwner() public {
    vm.expectRevert(ProposedOwnableFacet__proposeNewOwner_invalidProposal.selector);
    vm.prank(_owner);
    this.proposeNewOwner(address(0));
  }

  function test_ProposedOwnableFacet__proposeNewOwner_failsIfProposingOwner() public {
    vm.expectRevert(ProposedOwnableFacet__proposeNewOwner_noOwnershipChange.selector);
    vm.prank(_owner);
    this.proposeNewOwner(_owner);
  }

  function test_ProposedOwnableFacet__proposeNewOwner_works() public {
    utils_proposeNewOwnerAndAssert(address(12));
  }

  // ============ acceptProposedOwner ============
  function test_ProposedOwnableFacet__acceptProposedOwner_failsIfNotProposed() public {
    address proposed = address(12);
    utils_proposeNewOwnerAndAssert(proposed);

    vm.expectRevert(BaseConnextFacet__onlyProposed_notProposedOwner.selector);
    this.acceptProposedOwner();
  }

  function test_ProposedOwnableFacet__acceptProposedOwner_failsIfProposedIsOwner() public {
    address proposed = address(12);
    utils_proposeNewOwnerAndAssert(proposed);

    LibDiamond.setContractOwner(proposed);
    // Fast-forward from delay
    vm.warp(block.timestamp + 7 days + 1);

    vm.prank(proposed);
    vm.expectRevert(ProposedOwnableFacet__acceptProposedOwner_noOwnershipChange.selector);
    this.acceptProposedOwner();
  }

  function test_ProposedOwnableFacet__acceptProposedOwner_failsIfDelayNotElapsed() public {
    address proposed = address(12);
    utils_proposeNewOwnerAndAssert(proposed);

    vm.prank(proposed);
    vm.expectRevert(ProposedOwnableFacet__delayElapsed_delayNotElapsed.selector);
    this.acceptProposedOwner();
  }

  function test_ProposedOwnableFacet__acceptProposedOwner_works() public {
    utils_transferOwnership(address(12));
  }

  // ============ revokeRole ============
  function test_ProposedOwnableFacet__revokeRole_failsIfNotOwnerOrAdmin() public {
    vm.prank(_routerAgent2);
    vm.expectRevert(BaseConnextFacet__onlyOwnerOrAdmin_notOwnerOrAdmin.selector);
    this.revokeRole(_routerAgent1);
  }

  function test_ProposedOwnableFacet__revokeRole_failsIfAlreadyRevoked() public {
    utils_assignRoleRouter(_routerAgent1, _owner);
    utils_revokeRole(_routerAgent1, _owner);

    vm.prank(_owner);
    vm.expectRevert(ProposedOwnableFacet__revokeRole_invalidInput.selector);
    this.revokeRole(_routerAgent1);
  }

  function test_ProposedOwnableFacet__revokeRole_failsIfInputAddressZero() public {
    vm.prank(_owner);
    vm.expectRevert(ProposedOwnableFacet__revokeRole_invalidInput.selector);
    this.revokeRole(address(0));
  }

  function test_ProposedOwnableFacet__revokeRole_worksIfCallerIsOwner() public {
    utils_assignRoleRouter(_routerAgent1, _owner);
    utils_revokeRole(_routerAgent1, _owner);
  }

  function test_ProposedOwnableFacet__revokeRole_worksIfCallerIsAdmin() public {
    utils_assignRoleRouter(_routerAgent1, _owner);
    utils_assignRoleAdmin(_adminAgent1, _owner);

    utils_revokeRole(_routerAgent1, _adminAgent1);
  }

  // ============ assignRoleRouterAdmin ============
  function test_ProposedOwnableFacet__assignRoleRouter_failsIfNotOwnerOrAdmin() public {
    vm.prank(_routerAgent2);
    vm.expectRevert(BaseConnextFacet__onlyOwnerOrAdmin_notOwnerOrAdmin.selector);
    this.assignRoleRouterAdmin(_routerAgent1);
  }

  function test_ProposedOwnableFacet__assignRoleRouter_failsIfAlreadyAdded() public {
    utils_assignRoleRouter(_routerAgent1, _owner);

    vm.prank(_owner);
    vm.expectRevert(ProposedOwnableFacet__assignRoleRouter_invalidInput.selector);
    this.assignRoleRouterAdmin(_routerAgent1);
  }

  function test_ProposedOwnableFacet__assignRoleRouter_failsIfInputAddressZero() public {
    vm.prank(_owner);
    vm.expectRevert(ProposedOwnableFacet__assignRoleRouter_invalidInput.selector);
    this.assignRoleRouterAdmin(address(0));
  }

  function test_ProposedOwnableFacet__assignRoleRouter_worksIfCallerIsOwner() public {
    utils_assignRoleRouter(_routerAgent1, _owner);
  }

  function test_ProposedOwnableFacet__assignRoleRouter_worksIfCallerIsAdmin() public {
    utils_assignRoleAdmin(_adminAgent1, _owner);

    utils_assignRoleRouter(_routerAgent2, _adminAgent1);
  }

  // ============ assignRoleWatcher ============
  function test_ProposedOwnableFacet__assignRoleWatcher_failsIfNotOwnerOrAdmin() public {
    vm.prank(_watcherAgent1);
    vm.expectRevert(BaseConnextFacet__onlyOwnerOrAdmin_notOwnerOrAdmin.selector);
    this.assignRoleWatcher(_watcherAgent1);
  }

  function test_ProposedOwnableFacet__assignRoleWatcher_failsIfAlreadyAdded() public {
    utils_assignRoleWatcher(_watcherAgent1, _owner);

    vm.prank(_owner);
    vm.expectRevert(ProposedOwnableFacet__assignRoleWatcher_invalidInput.selector);
    this.assignRoleWatcher(_watcherAgent1);
  }

  function test_ProposedOwnableFacet__assignRoleWatcher_failsIfInputAddressZero() public {
    utils_assignRoleWatcher(_watcherAgent1, _owner);

    vm.prank(_owner);
    vm.expectRevert(ProposedOwnableFacet__assignRoleWatcher_invalidInput.selector);
    this.assignRoleWatcher(address(0));
  }

  function test_ProposedOwnableFacet__assignRoleWatcher_worksIfCallerIsOwner() public {
    utils_assignRoleWatcher(_watcherAgent1, _owner);
  }

  function test_ProposedOwnableFacet__assignRoleWatcher_worksIfCallerIsAdmin() public {
    utils_assignRoleAdmin(_adminAgent1, _owner);

    utils_assignRoleWatcher(_watcherAgent1, _adminAgent1);
  }

  // ============ assignRoleAdmin ============
  function test_ProposedOwnableFacet__assignRoleAdmin_failsIfNotOwnerOrAdmin() public {
    vm.prank(_adminAgent1);
    vm.expectRevert(BaseConnextFacet__onlyOwnerOrAdmin_notOwnerOrAdmin.selector);
    this.assignRoleAdmin(_adminAgent1);
  }

  function test_ProposedOwnableFacet__assignRoleAdmin_failsIfAlreadyAdded() public {
    utils_assignRoleAdmin(_adminAgent1, _owner);

    vm.prank(_owner);
    vm.expectRevert(ProposedOwnableFacet__assignRoleAdmin_invalidInput.selector);
    this.assignRoleAdmin(_adminAgent1);
  }

  function test_ProposedOwnableFacet__assignRoleAdmin_failsIfInputAddressZero() public {
    utils_assignRoleAdmin(_adminAgent1, _owner);

    vm.prank(_owner);
    vm.expectRevert(ProposedOwnableFacet__assignRoleAdmin_invalidInput.selector);
    this.assignRoleAdmin(address(0));
  }

  function test_ProposedOwnableFacet__assignRoleAdmin_worksIfCallerIsOwner() public {
    utils_assignRoleAdmin(_adminAgent1, _owner);
  }

  function test_ProposedOwnableFacet__assignRoleAdmin_worksIfCallerIsAdmin() public {
    utils_assignRoleAdmin(_adminAgent1, _owner);

    utils_assignRoleAdmin(_adminAgent2, _adminAgent1);
  }

  // ============ pause ============
  function test_ProposedOwnableFacet__pause_works() public {
    assertTrue(!s._paused);
    vm.prank(_owner);

    vm.expectEmit(true, true, true, true);
    emit Paused();

    this.pause();

    assertTrue(s._paused);
  }

  // ============ unpause ============
  function test_ProposedOwnableFacet__unpause_works() public {
    vm.prank(_owner);
    this.pause();

    assertTrue(s._paused);
    vm.prank(_owner);

    vm.expectEmit(true, true, true, true);
    emit Unpaused();

    this.unpause();

    assertTrue(!s._paused);
  }
}<|MERGE_RESOLUTION|>--- conflicted
+++ resolved
@@ -256,85 +256,6 @@
     this.removeRouterAllowlist();
   }
 
-<<<<<<< HEAD
-=======
-  // ============ proposeAssetAllowlistRemoval ============
-  function test_ProposedOwnableFacet__proposeAssetAllowlistRemoval_failsIfNotOwnerOrAdmin() public {
-    vm.prank(_adminAgent2);
-    vm.expectRevert(BaseConnextFacet__onlyOwnerOrAdmin_notOwnerOrAdmin.selector);
-    this.proposeAssetAllowlistRemoval();
-  }
-
-  function test_ProposedOwnableFacet__proposeAssetAllowlistRemoval_failsIfAlreadyRenounced() public {
-    utils_proposeRenounceAssetAndAssert();
-    vm.warp(block.timestamp + this.delay() + 1);
-    utils_renounceAssetAndAssert();
-
-    vm.expectRevert(ProposedOwnableFacet__proposeAssetAllowlistRemoval_noOwnershipChange.selector);
-    vm.prank(_owner);
-    this.proposeAssetAllowlistRemoval();
-  }
-
-  function test_ProposedOwnableFacet__proposeAssetAllowlistRemoval_worksIfOwner() public {
-    utils_proposeRenounceAssetAndAssert();
-  }
-
-  function test_ProposedOwnableFacet__proposeAssetAllowlistRemoval_worksIfAdmin() public {
-    vm.prank(_owner);
-    this.assignRoleAdmin(_adminAgent1);
-
-    vm.prank(_adminAgent1);
-    this.proposeAssetAllowlistRemoval();
-  }
-
-  // ============ removeAssetAllowlist ============
-  function test_ProposedOwnableFacet__removeAssetAllowlist_failsIfNotOwnerOrAdmin() public {
-    utils_proposeRenounceAssetAndAssert();
-    vm.expectRevert(BaseConnextFacet__onlyOwnerOrAdmin_notOwnerOrAdmin.selector);
-    this.removeAssetAllowlist();
-  }
-
-  function test_ProposedOwnableFacet__removeAssetAllowlist_failsIfAlreadyRenounced() public {
-    utils_proposeRenounceAssetAndAssert();
-    vm.warp(block.timestamp + this.delay() + 1);
-    utils_renounceAssetAndAssert();
-
-    vm.prank(this.owner());
-    vm.expectRevert(ProposedOwnableFacet__removeAssetAllowlist_noOwnershipChange.selector);
-    this.removeAssetAllowlist();
-  }
-
-  function test_ProposedOwnableFacet__removeAssetAllowlist_failsIfNotProposed() public {
-    vm.prank(this.owner());
-    vm.expectRevert(ProposedOwnableFacet__removeAssetAllowlist_noProposal.selector);
-    this.removeAssetAllowlist();
-  }
-
-  function test_ProposedOwnableFacet__removeAssetAllowlist_failsIfDelayNotElapsed() public {
-    utils_proposeRenounceAssetAndAssert();
-    vm.prank(this.owner());
-    vm.expectRevert(ProposedOwnableFacet__delayElapsed_delayNotElapsed.selector);
-    this.removeAssetAllowlist();
-  }
-
-  function test_ProposedOwnableFacet__removeAssetAllowlist_worksIfOwner() public {
-    utils_proposeRenounceAssetAndAssert();
-    vm.warp(block.timestamp + this.delay() + 1);
-    utils_renounceAssetAndAssert();
-  }
-
-  function test_ProposedOwnableFacet__removeAssetAllowlist_worksIfAdmin() public {
-    utils_proposeRenounceAssetAndAssert();
-    vm.warp(block.timestamp + this.delay() + 1);
-
-    vm.prank(_owner);
-    this.assignRoleAdmin(_adminAgent1);
-
-    vm.prank(_adminAgent1);
-    this.removeAssetAllowlist();
-  }
-
->>>>>>> 08bb691a
   // ============ proposeNewOwner ============
   function test_ProposedOwnableFacet__proposeNewOwner_failsIfNotOwner() public {
     vm.expectRevert(BaseConnextFacet__onlyOwner_notOwner.selector);
