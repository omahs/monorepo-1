--- conflicted
+++ resolved
@@ -535,18 +535,9 @@
     bool shouldSwap; // Whether the `to` address should receive the tokens.
     bool isSlow;
     bool usesPortals;
-  }
-
-<<<<<<< HEAD
-  struct ExecuteTestConditions {
-    bool callsExternal;
-    bool externalCallSucceeds;
-    bool shouldSwap; // Whether the `to` address should receive the tokens.
     bool useAgent;
   }
 
-  function utils_getExecuteBalances(IERC20 asset, address _to) public returns (ExecuteBalances memory) {
-=======
   function utils_getExecuteBalances(
     bytes32 transferId,
     IERC20 asset,
@@ -554,7 +545,6 @@
   ) public returns (ExecuteBalances memory) {
     uint256 debt = s.portalDebt[transferId];
     uint256 fee = s.portalFeeDebt[transferId];
->>>>>>> d32f4a1e
     uint256 bridge = IERC20(_local).balanceOf(address(this));
     uint256 to = address(asset) == address(s.wrapper) ? payable(_to).balance : asset.balanceOf(_to);
     uint256 executor = address(asset) == address(s.wrapper) ? payable(_executor).balance : asset.balanceOf(_executor);
@@ -683,19 +673,10 @@
   function helpers_executeAndAssert(
     bytes32 transferId,
     ExecuteArgs memory _args,
-    uint256 expectedAmt, // amount out of swap
-<<<<<<< HEAD
-    ExecuteTestConditions memory _conditions
-=======
-    bool callsExternal,
-    bool externalCallSucceeds,
-    bool shouldSwap, // Whether the `to` address should receive the tokens.
-    bool usesAave
->>>>>>> d32f4a1e
+    ExecuteTestInputs memory _inputs
   ) public {
     // get pre-execute liquidity in local
     uint256 pathLen = _args.routers.length;
-    bool isSlow = pathLen == 0;
     uint256[] memory prevLiquidity = new uint256[](pathLen);
     {
       for (uint256 i; i < pathLen; i++) {
@@ -704,71 +685,46 @@
     }
 
     // get pre-execute balance here in local
-<<<<<<< HEAD
-    IERC20 token = IERC20(_conditions.shouldSwap ? _adopted : _local);
-    ExecuteBalances memory prevBalances = utils_getExecuteBalances(token, _args.params.to);
-=======
-    IERC20 token = IERC20(shouldSwap ? _adopted : _local);
+    IERC20 token = IERC20(_inputs.token);
     ExecuteBalances memory prevBalances = utils_getExecuteBalances(transferId, token, _args.params.to);
->>>>>>> d32f4a1e
 
     // execute
     // expected amount is impacted by (1) fast liquidity fees (2) slippage
     // router debited amount in local is only impacted by fast liquidity
-    uint256 routerAmt = isSlow ? _args.amount : utils_getFastTransferAmount(_args.amount);
+    uint256 routerAmt = _inputs.isSlow ? _args.amount : utils_getFastTransferAmount(_args.amount);
 
     // setup pool mock if needed
-    if (_conditions.shouldSwap) {
+    if (_inputs.shouldSwap) {
       vm.mockCall(
         _stableSwap,
         abi.encodeWithSelector(IStableSwap.swapExact.selector),
-        abi.encode(expectedAmt, _adopted)
+        abi.encode(_inputs.expectedAmt, _adopted)
       );
     }
 
-    if (address(token) == address(s.wrapper)) {
-      vm.mockCall(address(token), abi.encodeWithSelector(IWrapped.withdraw.selector), abi.encode(true));
+    if (_inputs.token == address(s.wrapper)) {
+      vm.mockCall(_inputs.token, abi.encodeWithSelector(IWrapped.withdraw.selector), abi.encode(true));
     }
 
     // setup execute mock
     vm.mockCall(
       _executor,
       abi.encodeWithSelector(Executor.execute.selector),
-      abi.encode(_conditions.externalCallSucceeds, bytes(""))
+      abi.encode(_inputs.externalCallSucceeds, bytes(""))
     );
 
     // register expected calls
-    helpers_setupExecuteAssertions(
-      transferId,
-      _args,
-      ExecuteTestInputs(
-        expectedAmt,
-        routerAmt,
-        address(token),
-<<<<<<< HEAD
-        _conditions.callsExternal,
-        _conditions.externalCallSucceeds,
-        _conditions.shouldSwap,
-        isSlow
-=======
-        callsExternal,
-        externalCallSucceeds,
-        shouldSwap,
-        isSlow,
-        usesAave
->>>>>>> d32f4a1e
-      )
-    );
-
-    if (usesAave) {
+    helpers_setupExecuteAssertions(transferId, _args, _inputs);
+
+    if (_inputs.usesPortals) {
       vm.expectEmit(true, true, true, true);
-      emit AavePortalMintUnbacked(transferId, _args.routers[0], address(token), expectedAmt);
+      emit AavePortalMintUnbacked(transferId, _args.routers[0], _inputs.token, _inputs.expectedAmt);
     }
 
     // register expected emit event
-    address sender = _conditions.useAgent ? _args.params.agent : address(this);
+    address sender = _inputs.useAgent ? _args.params.agent : address(this);
     vm.expectEmit(true, true, false, true);
-    emit Executed(transferId, _args.params.to, _args, address(token), expectedAmt, sender);
+    emit Executed(transferId, _args.params.to, _args, _inputs.token, _inputs.expectedAmt, sender);
     // make call
     vm.prank(sender);
     this.execute(_args);
@@ -780,7 +736,7 @@
         for (uint256 i; i < pathLen; i++) {
           assertEq(
             s.routerBalances[_args.routers[i]][_args.local],
-            usesAave ? prevLiquidity[i] : prevLiquidity[i] - (routerAmt / pathLen)
+            _inputs.usesPortals ? prevLiquidity[i] : prevLiquidity[i] - (_inputs.routerAmt / pathLen)
           );
         }
       }
@@ -793,56 +749,34 @@
       // NOTE: the balance of the bridge *should* always decrement in local, however that depends on
       // the token executing the `swap` / `withdraw` call when a swap is needed (which we have as mocked).
       // Instead, assert the swap functions on the pool were called correctly
-      if (!shouldSwap && address(token) != address(s.wrapper)) {
+      if (!_inputs.shouldSwap && _inputs.token != address(s.wrapper)) {
         // NOTE: when using aave would normally send you funds for the position minted,
         // but we are not adding any funds from the pool, so always decrement
-        assertEq(finalBalances.bridge, prevBalances.bridge - routerAmt);
+        assertEq(finalBalances.bridge, prevBalances.bridge - _inputs.routerAmt);
       }
 
-<<<<<<< HEAD
-    // NOTE: the balance of the bridge *should* always decrement in local, however that depends on
-    // the token executing the `swap` / `withdraw` call when a swap is needed (which we have as mocked).
-    // Instead, assert the swap functions on the pool were called correctly
-    if (!_conditions.shouldSwap && address(token) != address(s.wrapper)) {
-      assertEq(finalBalances.bridge, prevBalances.bridge - routerAmt);
-    }
-
-    if (_conditions.callsExternal) {
-      // should increment balance of executor
-      // should NOT increment balance of to
-      // NOTE: recovery address testing should be done in Executor.t.sol
-      // as such, executor balance should *always* increment
-      assertEq(finalBalances.executor, prevBalances.executor + expectedAmt);
-      assertEq(token.balanceOf(_params.to), prevBalances.to);
-    } else {
-      // should have incremented balance of `to`
-      // should NOT increment balance of executor
-      assertEq(finalBalances.to, prevBalances.to + expectedAmt);
-      assertEq(finalBalances.executor, prevBalances.executor);
-=======
-      if (usesAave) {
-        uint256 fee = (routerAmt * _portalFeeNumerator) / _liquidityFeeDenominator;
+      if (_inputs.usesPortals) {
+        uint256 fee = (_inputs.routerAmt * _portalFeeNumerator) / _liquidityFeeDenominator;
         assertEq(finalBalances.feeDebt, prevBalances.feeDebt + fee);
-        assertEq(finalBalances.debt, prevBalances.debt + routerAmt);
+        assertEq(finalBalances.debt, prevBalances.debt + _inputs.routerAmt);
       } else {
         assertEq(finalBalances.feeDebt, prevBalances.feeDebt);
         assertEq(finalBalances.debt, prevBalances.debt);
       }
 
-      if (callsExternal) {
+      if (_inputs.callsExternal) {
         // should increment balance of executor
         // should NOT increment balance of to
         // NOTE: recovery address testing should be done in Executor.t.sol
         // as such, executor balance should *always* increment
-        assertEq(finalBalances.executor, prevBalances.executor + expectedAmt);
+        assertEq(finalBalances.executor, prevBalances.executor + _inputs.expectedAmt);
         assertEq(token.balanceOf(_params.to), prevBalances.to);
       } else {
         // should have incremented balance of `to`
         // should NOT increment balance of executor
-        assertEq(finalBalances.to, prevBalances.to + expectedAmt);
+        assertEq(finalBalances.to, prevBalances.to + _inputs.expectedAmt);
         assertEq(finalBalances.executor, prevBalances.executor);
       }
->>>>>>> d32f4a1e
     }
 
     // should mark the transfer as executed
@@ -855,26 +789,37 @@
     }
   }
 
-<<<<<<< HEAD
-  // alias for above with conditions supplied inline
   function helpers_executeAndAssert(
     bytes32 transferId,
     ExecuteArgs memory _args,
-    uint256 expectedAmt,
+    uint256 expectedAmt, // amount out of swap
     bool callsExternal,
     bool externalCallSucceeds,
     bool shouldSwap, // Whether the `to` address should receive the tokens.
+    bool usesPortals,
     bool useAgent
   ) public {
+    uint256 pathLen = _args.routers.length;
+    bool isSlow = pathLen == 0;
+    // get pre-execute balance here in local
+    uint256 routerAmt = isSlow ? _args.amount : utils_getFastTransferAmount(_args.amount);
     helpers_executeAndAssert(
       transferId,
       _args,
-      expectedAmt,
-      ExecuteTestConditions(callsExternal, externalCallSucceeds, shouldSwap, useAgent)
+      ExecuteTestInputs(
+        expectedAmt,
+        routerAmt,
+        shouldSwap ? _adopted : _local, // token
+        callsExternal,
+        externalCallSucceeds,
+        shouldSwap,
+        isSlow,
+        usesPortals,
+        useAgent
+      )
     );
   }
 
-=======
   function helpers_executeAndAssert(
     bytes32 transferId,
     ExecuteArgs memory _args,
@@ -883,7 +828,16 @@
     bool externalCallSucceeds,
     bool shouldSwap // Whether the `to` address should receive the tokens.
   ) public {
-    helpers_executeAndAssert(transferId, _args, expectedAmt, callsExternal, externalCallSucceeds, shouldSwap, false);
+    helpers_executeAndAssert(
+      transferId,
+      _args,
+      expectedAmt,
+      callsExternal,
+      externalCallSucceeds,
+      shouldSwap,
+      false,
+      false
+    );
   }
 
   function buildMessage(bytes32 _id) private returns (bytes memory) {
@@ -896,7 +850,6 @@
   }
 
   // ============ execute ============
->>>>>>> d32f4a1e
   // Shortcut for above method:
   // - local == adopted
   // - does not call external
@@ -906,7 +859,7 @@
     if (_args.routers.length > 0) {
       expected = utils_getFastTransferAmount(_args.amount);
     }
-    helpers_executeAndAssert(transferId, _args, expected, false, false, false, false);
+    helpers_executeAndAssert(transferId, _args, expected, false, false, false, false, false);
   }
 
   // Shortcut where:
@@ -919,7 +872,7 @@
     uint256 expected,
     bool shouldSwap
   ) public {
-    helpers_executeAndAssert(transferId, _args, expected, false, false, shouldSwap, false);
+    helpers_executeAndAssert(transferId, _args, expected, false, false, shouldSwap, false, false);
   }
 
   function helpers_executeAndAssert(
@@ -931,7 +884,7 @@
     if (_args.routers.length > 0) {
       expected = utils_getFastTransferAmount(_args.amount);
     }
-    helpers_executeAndAssert(transferId, _args, expected, false, false, false, useAgent);
+    helpers_executeAndAssert(transferId, _args, expected, false, false, false, false, useAgent);
   }
 
   function helpers_setupReconcilePortalAssertions(
@@ -2333,7 +2286,16 @@
     // set asset context (local == adopted)
     utils_setupAsset(true, false);
 
-    helpers_executeAndAssert(transferId, args, utils_getFastTransferAmount(args.amount), true, true, false, false);
+    helpers_executeAndAssert(
+      transferId,
+      args,
+      utils_getFastTransferAmount(args.amount),
+      true,
+      true,
+      false,
+      false,
+      false
+    );
   }
 
   // should work with failing calldata : contract call failed
@@ -2349,7 +2311,16 @@
     // set asset context (local == adopted)
     utils_setupAsset(true, false);
 
-    helpers_executeAndAssert(transferId, args, utils_getFastTransferAmount(args.amount), true, false, false, false);
+    helpers_executeAndAssert(
+      transferId,
+      args,
+      utils_getFastTransferAmount(args.amount),
+      true,
+      false,
+      false,
+      false,
+      false
+    );
   }
 
   function test_BridgeFacet__execute_failsIfNoLiquidityAndAaveNotEnabled() public {
@@ -2381,10 +2352,18 @@
 
     s.routerBalances[args.routers[0]][args.local] += 10 ether;
 
-    helpers_executeAndAssert(transferId, args, utils_getFastTransferAmount(args.amount), true, true, false, false);
-  }
-
-<<<<<<< HEAD
+    helpers_executeAndAssert(
+      transferId,
+      args,
+      utils_getFastTransferAmount(args.amount),
+      true,
+      true,
+      false,
+      false,
+      false
+    );
+  }
+
   // FIXME: move to Executor.t.sol
   // should work with failing calldata : recipient `to` is not a contract (should call _handleFailure)
   function test_BridgeFacet__execute_handleRecipientNotAContract() public {
@@ -2400,7 +2379,16 @@
     // set asset context (local == adopted)
     utils_setupAsset(true, false);
 
-    helpers_executeAndAssert(transferId, args, utils_getFastTransferAmount(args.amount), true, true, false, false);
+    helpers_executeAndAssert(
+      transferId,
+      args,
+      utils_getFastTransferAmount(args.amount),
+      true,
+      true,
+      false,
+      false,
+      false
+    );
   }
 
   // should work if already reconciled (happening in slow liquidity mode, uses
@@ -2427,7 +2415,7 @@
     // Transfer has already been reconciled.
     s.reconciledTransfers[transferId] = true;
 
-    helpers_executeAndAssert(transferId, args, args.amount, true, true, false, false);
+    helpers_executeAndAssert(transferId, args, args.amount, true, true, false, false, false);
   }
 
   // multipath: should subtract equally from each router's liquidity
@@ -2471,16 +2459,12 @@
     helpers_executeAndAssert(transferId, args, true);
   }
 
-  // ============ bumpTransfer ============
-  // ============ bumpTransfer fail cases
-=======
   // can use liquidity from portals
   function test_BridgeFacet__execute_worksWithAave() public {
     // set asset context (local == adopted)
     utils_setupAsset(true, false);
 
     (bytes32 transferId, ExecuteArgs memory args) = utils_makeExecuteArgs(1);
->>>>>>> d32f4a1e
 
     // set liquidity
     s.routerBalances[args.routers[0]][args.local] = 0;
@@ -2488,8 +2472,20 @@
     // set approval
     s.routerPermissionInfo.approvedForPortalRouters[args.routers[0]] = true;
 
-    helpers_executeAndAssert(transferId, args, utils_getFastTransferAmount(args.amount), false, true, false, true);
-  }
+    helpers_executeAndAssert(
+      transferId,
+      args,
+      utils_getFastTransferAmount(args.amount),
+      false,
+      true,
+      false,
+      true,
+      false
+    );
+  }
+
+  // ============ bumpTransfer ============
+  // ============ bumpTransfer fail cases
 
   // should work with unapproved router if router-whitelist ownership renouncedcanonicalId
 }