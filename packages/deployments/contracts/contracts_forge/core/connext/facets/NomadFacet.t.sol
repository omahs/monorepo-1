--- conflicted
+++ resolved
@@ -154,11 +154,7 @@
       vm.expectRevert(expectedError);
     }
 
-<<<<<<< HEAD
-    helpers_reconcileCaller(_local, args.amount, args.params);
-=======
-    helpers_reconcileCaller(_local, args.transactingAmount, transferId);
->>>>>>> fbd2d03e
+    helpers_reconcileCaller(_local, args.transactingAmount, args.params);
 
     if (shouldSucceed) {
       assertEq(s.reconciledTransfers[transferId], true);
@@ -227,13 +223,8 @@
       canonicalDomain,
       canonicalId,
       _local,
-<<<<<<< HEAD
-      args.amount,
+      args.transactingAmount,
       abi.encode(TransferIdInformation(args.params, s.nonce, _originSender))
-=======
-      args.transactingAmount,
-      abi.encodePacked(transferId)
->>>>>>> fbd2d03e
     );
   }
 
@@ -256,13 +247,8 @@
       canonicalDomain,
       canonicalId,
       _local,
-<<<<<<< HEAD
-      args.amount,
+      args.transactingAmount,
       abi.encode(TransferIdInformation(args.params, s.nonce, _originSender))
-=======
-      args.transactingAmount,
-      abi.encodePacked(transferId)
->>>>>>> fbd2d03e
     );
   }
 
