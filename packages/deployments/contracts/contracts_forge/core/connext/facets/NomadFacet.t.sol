// SPDX-License-Identifier: UNLICENSED
pragma solidity 0.8.15;

import {TypeCasts} from "../../../../contracts/shared/libraries/TypeCasts.sol";
import {TypedMemView} from "../../../../contracts/shared/libraries/TypedMemView.sol";

import {IBridgeRouter} from "../../../../contracts/core/connext/interfaces/IBridgeRouter.sol";

import {LibDiamond} from "../../../../contracts/core/connext/libraries/LibDiamond.sol";

import {NomadFacet} from "../../../../contracts/core/connext/facets/NomadFacet.sol";
import {BaseConnextFacet} from "../../../../contracts/core/connext/facets/BaseConnextFacet.sol";
import {CallParams, ExecuteArgs, XCallArgs, TransferIdInformation} from "../../../../contracts/core/connext/libraries/LibConnextStorage.sol";

import "../../../utils/Mock.sol";
import "../../../utils/FacetHelper.sol";

contract NomadFacetTest is NomadFacet, FacetHelper {
  // ============ Libs ============
  using TypedMemView for bytes29;
  using TypedMemView for bytes;

  struct SwapInfo {
    uint256 input;
    uint256 output; // the equivalent amount of `out` token for given `in`
  }

  // ========== Storage ===========
  // diamond storage contract owner
  address _ds_owner = address(987654321);

  // aave pool details
  address _aavePool;

  // default origin sender
  address _originSender = address(4);

  // set connextion
  bytes32 _originConnext = TypeCasts.addressToBytes32(address(12365136));

  // relayer fee
  uint256 _relayerFee = 0.1 ether;

  // default amount
  uint256 _amount = 1.1 ether;

  // default nonce on xcall
  uint256 _nonce = 1;

  // bridge router
  address _bridge = address(565656565);

  // default recovery address
  address constant _recovery = address(121212);

  // default CallParams
  CallParams _params =
    CallParams(
      address(11), // to
      bytes(""), // callData
      _originDomain, // origin domain
      _destinationDomain, // destination domain
      address(112233332211), // agent
      _recovery, // recovery address
      false, // receiveLocal
      address(0), // callback
      0, // callbackFee
      _relayerFee, // relayer fee
      9900 // slippage tol
    );

  // ============ Test set up ============
  function setUp() public {
    // Deploy any needed contracts.
    utils_deployContracts();
    utils_deployAssetContracts();

    vm.prank(address(this));
    LibDiamond.DiamondStorage storage ds = LibDiamond.diamondStorage();
    ds.contractOwner = _ds_owner;
    s.bridgeRouter = IBridgeRouter(_bridge);
    s.connextions[_originDomain] = _originConnext;

    // set domain
    s.domain = _originDomain;
  }

  // ============ Utils ============
  // Used in set up for deploying any needed peripheral contracts.
  function utils_deployContracts() public {
    // setup aave pool
    _aavePool = address(new MockPool(false));
    s.aavePool = _aavePool;
  }

  // Meant to mimic the corresponding `_getTransferId` method in the BridgeFacet contract.
  function utils_getTransferIdFromXCallArgs(
    XCallArgs memory _args,
    address sender,
    bytes32 canonicalId,
    uint32 canonicalDomain
<<<<<<< HEAD
  ) public returns (bytes32) {
    return
      keccak256(
        abi.encode(
          s.nonce,
          utils_getCallParams(_args.params),
          sender,
          canonicalId,
          canonicalDomain,
          _args.transactingAmount
        )
      );
  }

  function utils_getUserFacingParams() public returns (UserFacingCallParams memory) {
    return
      UserFacingCallParams(
        _params.to,
        _params.callData,
        _params.destinationDomain, // destination domain
        _params.agent, // agent
        _params.recovery, // recovery address
        _params.receiveLocal,
        _params.callback,
        _params.callbackFee,
        _params.relayerFee, // relayer fee
        _params.destinationMinOut
      );
=======
  ) public view returns (bytes32) {
    return keccak256(abi.encode(s.nonce, _args.params, sender, canonicalId, canonicalDomain, _args.amount));
>>>>>>> 238ae292
  }

  // Makes some mock xcall arguments using params set in storage.
  function utils_makeXCallArgs() public returns (bytes32, XCallArgs memory) {
    // get args
    XCallArgs memory args = XCallArgs(utils_getUserFacingParams(), _adopted, _amount, (_amount * 9990) / 10000);
    // generate transfer id
    bytes32 transferId = utils_getTransferIdFromXCallArgs(args, _originSender, _canonicalId, _canonicalDomain);

    return (transferId, args);
  }

  function utils_makeXCallArgs(address assetId) public returns (bytes32, XCallArgs memory) {
    // get args
<<<<<<< HEAD
    XCallArgs memory args = XCallArgs(
      utils_getUserFacingParams(),
      transactingAssetId,
      _amount,
      (_amount * 9990) / 10000
    );
=======
    XCallArgs memory args = XCallArgs(_params, assetId, _amount, (_amount * 9990) / 10000);
>>>>>>> 238ae292
    // generate transfer id
    bytes32 transferId = utils_getTransferIdFromXCallArgs(args, _originSender, _canonicalId, _canonicalDomain);

    return (transferId, args);
  }

  // ============ Helpers ===============

  function helpers_reconcileCaller(
    address _local,
    uint256 _amount,
    bytes32 _bridgeCaller,
    CallParams memory params
  ) public {
    (uint32 canonicalDomain, bytes32 canonicalId) = s.tokenRegistry.getTokenId(_local);
    bytes memory data = abi.encode(TransferIdInformation(params, s.nonce, _originSender));
    vm.prank(_bridge);
    this.onReceive(_originDomain, _bridgeCaller, canonicalDomain, canonicalId, _local, _amount, data);
  }

  // Helper for calling `reconcile` and asserting expected behavior.
  function helpers_reconcileAndAssert(
    bytes32 transferId,
    XCallArgs memory args,
    bytes32 _bridgeCaller,
    bytes4 expectedError
  ) public {
    bool shouldSucceed = keccak256(abi.encode(expectedError)) == keccak256(abi.encode(bytes4("")));

    uint256[] memory routerBalances = new uint256[](s.routedTransfers[transferId].length);
    for (uint256 i = 0; i < s.routedTransfers[transferId].length; i++) {
      // Warming up the slot in order to make gas estimates more accurate to appropriate conditions.
      s.routerBalances[s.routedTransfers[transferId][i]][_local] = 1 ether;
      routerBalances[i] = 1 ether;
    }

    // Get pre-reconcile balances.
    uint256 prevBalance = IERC20(_local).balanceOf(address(this));

    if (shouldSucceed) {
      vm.expectEmit(true, true, true, true);
      emit Reconciled(transferId, s.routedTransfers[transferId], _local, args.amount, _bridge);
    } else {
      vm.expectRevert(expectedError);
    }

<<<<<<< HEAD
    helpers_reconcileCaller(_local, args.transactingAmount, _bridgeCaller, utils_getCallParams(args.params));
=======
    helpers_reconcileCaller(_local, args.amount, _bridgeCaller, args.params);
>>>>>>> 238ae292

    if (shouldSucceed) {
      assertEq(s.reconciledTransfers[transferId], true);
      address[] memory routers = s.routedTransfers[transferId];
      if (routers.length != 0) {
        uint256 routerAmt = args.amount / s.routedTransfers[transferId].length;

        // Fast liquidity route. Should have reimbursed routers.
        for (uint256 i = 0; i < routers.length; i++) {
          assertEq(s.routerBalances[routers[i]][_local], routerBalances[i] + routerAmt);
        }
      }
    }
  }

  function helpers_reconcileAndAssert(bytes4 expectedError) public {
    (bytes32 transferId, XCallArgs memory args) = utils_makeXCallArgs();
    helpers_reconcileAndAssert(transferId, args, _originConnext, expectedError);
  }

  // Shortcut for above method.
  function helpers_reconcileAndAssert() public {
    helpers_reconcileAndAssert(bytes4(""));
  }

  // ============ bridgeRouter ============
  // NOTE: tested via assertions below

  // ============ setBridgeRouter ============

  function test_NomadFacet__setBridgeRouter_works() public {
    s.bridgeRouter = IBridgeRouter(address(0));
    assertEq(address(this.bridgeRouter()), address(0));
    address value = address(1234);

    vm.prank(LibDiamond.contractOwner());
    this.setBridgeRouter(value);
    assertEq(address(this.bridgeRouter()), value);
  }

  function test_NomadFacet__setBridgeRouter_failsIfNotOwner() public {
    s.bridgeRouter = IBridgeRouter(address(0));
    assertEq(address(this.bridgeRouter()), address(0));
    address value = address(1234);
    vm.prank(address(2345));
    vm.expectRevert(abi.encodeWithSelector(BaseConnextFacet.BaseConnextFacet__onlyOwner_notOwner.selector));
    this.setBridgeRouter(value);
  }

  // =========== reconcile ==========

  // ============ reconcile fail cases

  // fails if not sent by connext
  function test_NomadFacet__reconcile_failIfNotConnext() public {
    utils_setupAsset(true, false);
    (bytes32 transferId, XCallArgs memory args) = utils_makeXCallArgs();
    (uint32 canonicalDomain, bytes32 canonicalId) = s.tokenRegistry.getTokenId(_local);

    vm.expectRevert(NomadFacet.NomadFacet__reconcile_notConnext.selector);

    vm.prank(_bridge);
    this.onReceive(
      _originDomain,
      TypeCasts.addressToBytes32(address(1232)),
      canonicalDomain,
      canonicalId,
      _local,
<<<<<<< HEAD
      args.transactingAmount,
      abi.encode(TransferIdInformation(utils_getCallParams(args.params), s.nonce, _originSender))
=======
      args.amount,
      abi.encode(TransferIdInformation(args.params, s.nonce, _originSender))
>>>>>>> 238ae292
    );
  }

  // fails if already reconciled (s.reconciledTransfers[transferId] = true)
  function test_NomadFacet__reconcile_failIfAlreadyReconciled() public {
    utils_setupAsset(true, false);
    (bytes32 transferId, XCallArgs memory args) = utils_makeXCallArgs();
    (uint32 canonicalDomain, bytes32 canonicalId) = s.tokenRegistry.getTokenId(_local);
    s.reconciledTransfers[transferId] = true;

    vm.expectRevert(NomadFacet.NomadFacet__reconcile_alreadyReconciled.selector);

    vm.prank(_bridge);
    this.onReceive(
      _originDomain,
      _originConnext,
      canonicalDomain,
      canonicalId,
      _local,
<<<<<<< HEAD
      args.transactingAmount,
      abi.encode(TransferIdInformation(utils_getCallParams(args.params), s.nonce, _originSender))
=======
      args.amount,
      abi.encode(TransferIdInformation(args.params, s.nonce, _originSender))
>>>>>>> 238ae292
    );
  }

  // fails if portal record, but used in slow mode
  function test_NomadFacet__reconcile_failsIfPortalAndNoRouter() public {
    utils_setupAsset(true, false);
    (bytes32 transferId, XCallArgs memory args) = utils_makeXCallArgs();
    (uint32 canonicalDomain, bytes32 canonicalId) = s.tokenRegistry.getTokenId(_local);
    delete s.routedTransfers[transferId];

    // set portal fee debt
    s.portalDebt[transferId] = 15;
    s.portalFeeDebt[transferId] = 10;

    vm.expectRevert(NomadFacet.NomadFacet__reconcile_noPortalRouter.selector);

    vm.prank(_bridge);
    this.onReceive(
      _originDomain,
      _originConnext,
      canonicalDomain,
      canonicalId,
      _local,
<<<<<<< HEAD
      args.transactingAmount,
      abi.encode(TransferIdInformation(utils_getCallParams(args.params), s.nonce, _originSender))
=======
      args.amount,
      abi.encode(TransferIdInformation(args.params, s.nonce, _originSender))
>>>>>>> 238ae292
    );
  }

  // ============ reconcile success cases
  // works with local representational tokens (remote origin, so they will be minted)
  function test_NomadFacet__reconcile_worksWithLocal() public {
    utils_setupAsset(true, false);
    helpers_reconcileAndAssert();
  }

  function test_NomadFacet__reconcile_worksWithCanonical() public {
    utils_setupAsset(true, true);
    helpers_reconcileAndAssert();
  }

  // funds contract when pre-execute (slow liquidity route)
  function test_NomadFacet__reconcile_worksPreExecute() public {
    utils_setupAsset(true, false);
    (bytes32 transferId, XCallArgs memory args) = utils_makeXCallArgs();
    delete s.routedTransfers[transferId];

    helpers_reconcileAndAssert(transferId, args, _originConnext, bytes4(""));
  }

  // funds router when post-execute (fast liquidity route)
  function test_NomadFacet__reconcile_fastLiquiditySingleRouterWorks() public {
    utils_setupAsset(true, false);
    (bytes32 transferId, XCallArgs memory args) = utils_makeXCallArgs();
    s.routedTransfers[transferId] = [address(42)];
    helpers_reconcileAndAssert(transferId, args, _originConnext, bytes4(""));
  }

  // funds routers when post-execute multipath (fast liquidity route)
  function test_NomadFacet__reconcile_fastLiquidityMultipathWorks() public {
    utils_setupAsset(true, false);
    (bytes32 transferId, XCallArgs memory args) = utils_makeXCallArgs();
    s.routedTransfers[transferId] = [address(42), address(43), address(44), address(45)];
    helpers_reconcileAndAssert(transferId, args, _originConnext, bytes4(""));
  }
}<|MERGE_RESOLUTION|>--- conflicted
+++ resolved
@@ -99,18 +99,10 @@
     address sender,
     bytes32 canonicalId,
     uint32 canonicalDomain
-<<<<<<< HEAD
   ) public returns (bytes32) {
     return
       keccak256(
-        abi.encode(
-          s.nonce,
-          utils_getCallParams(_args.params),
-          sender,
-          canonicalId,
-          canonicalDomain,
-          _args.transactingAmount
-        )
+        abi.encode(s.nonce, utils_getCallParams(_args.params), sender, canonicalId, canonicalDomain, _args.amount)
       );
   }
 
@@ -128,10 +120,6 @@
         _params.relayerFee, // relayer fee
         _params.destinationMinOut
       );
-=======
-  ) public view returns (bytes32) {
-    return keccak256(abi.encode(s.nonce, _args.params, sender, canonicalId, canonicalDomain, _args.amount));
->>>>>>> 238ae292
   }
 
   // Makes some mock xcall arguments using params set in storage.
@@ -146,16 +134,7 @@
 
   function utils_makeXCallArgs(address assetId) public returns (bytes32, XCallArgs memory) {
     // get args
-<<<<<<< HEAD
-    XCallArgs memory args = XCallArgs(
-      utils_getUserFacingParams(),
-      transactingAssetId,
-      _amount,
-      (_amount * 9990) / 10000
-    );
-=======
-    XCallArgs memory args = XCallArgs(_params, assetId, _amount, (_amount * 9990) / 10000);
->>>>>>> 238ae292
+    XCallArgs memory args = XCallArgs(utils_getUserFacingParams(), assetId, _amount, (_amount * 9990) / 10000);
     // generate transfer id
     bytes32 transferId = utils_getTransferIdFromXCallArgs(args, _originSender, _canonicalId, _canonicalDomain);
 
@@ -202,11 +181,7 @@
       vm.expectRevert(expectedError);
     }
 
-<<<<<<< HEAD
-    helpers_reconcileCaller(_local, args.transactingAmount, _bridgeCaller, utils_getCallParams(args.params));
-=======
-    helpers_reconcileCaller(_local, args.amount, _bridgeCaller, args.params);
->>>>>>> 238ae292
+    helpers_reconcileCaller(_local, args.amount, _bridgeCaller, utils_getCallParams(args.params));
 
     if (shouldSucceed) {
       assertEq(s.reconciledTransfers[transferId], true);
@@ -275,13 +250,8 @@
       canonicalDomain,
       canonicalId,
       _local,
-<<<<<<< HEAD
-      args.transactingAmount,
+      args.amount,
       abi.encode(TransferIdInformation(utils_getCallParams(args.params), s.nonce, _originSender))
-=======
-      args.amount,
-      abi.encode(TransferIdInformation(args.params, s.nonce, _originSender))
->>>>>>> 238ae292
     );
   }
 
@@ -301,13 +271,8 @@
       canonicalDomain,
       canonicalId,
       _local,
-<<<<<<< HEAD
-      args.transactingAmount,
+      args.amount,
       abi.encode(TransferIdInformation(utils_getCallParams(args.params), s.nonce, _originSender))
-=======
-      args.amount,
-      abi.encode(TransferIdInformation(args.params, s.nonce, _originSender))
->>>>>>> 238ae292
     );
   }
 
@@ -331,13 +296,8 @@
       canonicalDomain,
       canonicalId,
       _local,
-<<<<<<< HEAD
-      args.transactingAmount,
+      args.amount,
       abi.encode(TransferIdInformation(utils_getCallParams(args.params), s.nonce, _originSender))
-=======
-      args.amount,
-      abi.encode(TransferIdInformation(args.params, s.nonce, _originSender))
->>>>>>> 238ae292
     );
   }
 
