--- conflicted
+++ resolved
@@ -59,8 +59,7 @@
       bytes(""), // callData
       _originDomain, // origin domain
       _destinationDomain, // destination domain
-<<<<<<< HEAD
-      address(112233332211), //agent
+      address(112233332211), // agent
       _recovery, // recovery address
       address(0), // callback
       0, // callbackFee
@@ -68,16 +67,6 @@
       false, // forceSlow
       false, // receiveLocal
       9900 // slippage tol
-=======
-      address(1111111111111144444545454), // agent,
-      _recovery, // recovery address
-      address(0), // callback
-      0, // callbackFee
-      _relayerFee, // relayerFee
-      false, // forceSlow
-      false, // receiveLocal
-      10000 // slippage tol
->>>>>>> 4a5f17ea
     );
 
   // ============ Test set up ============
