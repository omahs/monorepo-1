// SPDX-License-Identifier: MIT OR Apache-2.0
pragma solidity 0.8.17;

library TypedMemView {
  // Why does this exist?
  // the solidity `bytes memory` type has a few weaknesses.
  // 1. You can't index ranges effectively
  // 2. You can't slice without copying
  // 3. The underlying data may represent any type
  // 4. Solidity never deallocates memory, and memory costs grow
  //    superlinearly

  // By using a memory view instead of a `bytes memory` we get the following
  // advantages:
  // 1. Slices are done on the stack, by manipulating the pointer
  // 2. We can index arbitrary ranges and quickly convert them to stack types
  // 3. We can insert type info into the pointer, and typecheck at runtime

  // This makes `TypedMemView` a useful tool for efficient zero-copy
  // algorithms.

  // Why bytes29?
  // We want to avoid confusion between views, digests, and other common
  // types so we chose a large and uncommonly used odd number of bytes
  //
  // Note that while bytes are left-aligned in a word, integers and addresses
  // are right-aligned. This means when working in assembly we have to
  // account for the 3 unused bytes on the righthand side
  //
  // First 5 bytes are a type flag.
  // - ff_ffff_fffe is reserved for unknown type.
  // - ff_ffff_ffff is reserved for invalid types/errors.
  // next 12 are memory address
  // next 12 are len
  // bottom 3 bytes are empty

  // Assumptions:
  // - non-modification of memory.
  // - No Solidity updates
  // - - wrt free mem point
  // - - wrt bytes representation in memory
  // - - wrt memory addressing in general

  // Usage:
  // - create type constants
  // - use `assertType` for runtime type assertions
  // - - unfortunately we can't do this at compile time yet :(
  // - recommended: implement modifiers that perform type checking
  // - - e.g.
  // - - `uint40 constant MY_TYPE = 3;`
  // - - ` modifer onlyMyType(bytes29 myView) { myView.assertType(MY_TYPE); }`
  // - instantiate a typed view from a bytearray using `ref`
  // - use `index` to inspect the contents of the view
  // - use `slice` to create smaller views into the same memory
  // - - `slice` can increase the offset
  // - - `slice can decrease the length`
  // - - must specify the output type of `slice`
  // - - `slice` will return a null view if you try to overrun
  // - - make sure to explicitly check for this with `notNull` or `assertType`
  // - use `equal` for typed comparisons.

  // The null view
  bytes29 public constant NULL = hex"ffffffffffffffffffffffffffffffffffffffffffffffffffffffffff";
  uint256 constant LOW_12_MASK = 0xffffffffffffffffffffffff;
  uint256 constant TWENTY_SEVEN_BYTES = 8 * 27;
  uint256 private constant _27_BYTES_IN_BITS = 8 * 27; // <--- also used this named constant where ever 216 is used.
  uint256 private constant LOW_27_BYTES_MASK = 0xffffffffffffffffffffffffffffffffffffffffffffffffffffff; // (1 << _27_BYTES_IN_BITS) - 1;

<<<<<<< HEAD
  // ========== Custom Errors ===========
=======
  /**
   * @notice      Returns the encoded hex character that represents the lower 4 bits of the argument.
   * @param _b    The byte
   * @return      char - The encoded hex character
   */
  function nibbleHex(uint8 _b) internal pure returns (uint8 char) {
    // This can probably be done more efficiently, but it's only in error
    // paths, so we don't really care :)
    uint8 _nibble = _b | 0xf0; // set top 4, keep bottom 4
    if (_nibble == 0xf0) {
      return 0x30;
    } // 0
    if (_nibble == 0xf1) {
      return 0x31;
    } // 1
    if (_nibble == 0xf2) {
      return 0x32;
    } // 2
    if (_nibble == 0xf3) {
      return 0x33;
    } // 3
    if (_nibble == 0xf4) {
      return 0x34;
    } // 4
    if (_nibble == 0xf5) {
      return 0x35;
    } // 5
    if (_nibble == 0xf6) {
      return 0x36;
    } // 6
    if (_nibble == 0xf7) {
      return 0x37;
    } // 7
    if (_nibble == 0xf8) {
      return 0x38;
    } // 8
    if (_nibble == 0xf9) {
      return 0x39;
    } // 9
    if (_nibble == 0xfa) {
      return 0x61;
    } // a
    if (_nibble == 0xfb) {
      return 0x62;
    } // b
    if (_nibble == 0xfc) {
      return 0x63;
    } // c
    if (_nibble == 0xfd) {
      return 0x64;
    } // d
    if (_nibble == 0xfe) {
      return 0x65;
    } // e
    if (_nibble == 0xff) {
      return 0x66;
    } // f
  }

  /**
   * @notice      Returns a uint16 containing the hex-encoded byte.
   * @param _b    The byte
   * @return      encoded - The hex-encoded byte
   */
  function byteHex(uint8 _b) internal pure returns (uint16 encoded) {
    encoded = nibbleHex(_b >> 4); // top 4 bits
    encoded <<= 8;
    encoded |= nibbleHex(_b); // lower 4 bits
  }

  /**
   * @notice      Encodes the uint256 to hex. `first` contains the encoded top 16 bytes.
   *              `second` contains the encoded lower 16 bytes.
   *
   * @param _b    The 32 bytes as uint256
   * @return      first - The top 16 bytes
   * @return      second - The bottom 16 bytes
   */
  function encodeHex(uint256 _b) internal pure returns (uint256 first, uint256 second) {
    for (uint256 i = 31; i > 15; ) {
      uint8 _byte = uint8(_b >> (i * 8));
      first |= byteHex(_byte);
      if (i != 16) {
        first <<= 16;
      }
      unchecked {
        i -= 1;
      }
    }
>>>>>>> 62970662

  error TypedMemView__assertType_typeAssertionFailed(uint256 actual, uint256 expected);
  error TypedMemView__index_overrun(uint256 loc, uint256 len, uint256 index, uint256 slice);
  error TypedMemView__index_indexMoreThan32Bytes();
  error TypedMemView__unsafeCopyTo_nullPointer();
  error TypedMemView__unsafeCopyTo_invalidPointer();
  error TypedMemView__unsafeCopyTo_identityOOG();
  error TypedMemView__assertValid_validityAssertionFailed();

  /**
   * @notice          Changes the endianness of a uint256.
   * @dev             https://graphics.stanford.edu/~seander/bithacks.html#ReverseParallel
   * @param _b        The unsigned integer to reverse
   * @return          v - The reversed value
   */
  function reverseUint256(uint256 _b) internal pure returns (uint256 v) {
    v = _b;

    // swap bytes
    v =
      ((v >> 8) & 0x00FF00FF00FF00FF00FF00FF00FF00FF00FF00FF00FF00FF00FF00FF00FF00FF) |
      ((v & 0x00FF00FF00FF00FF00FF00FF00FF00FF00FF00FF00FF00FF00FF00FF00FF00FF) << 8);
    // swap 2-byte long pairs
    v =
      ((v >> 16) & 0x0000FFFF0000FFFF0000FFFF0000FFFF0000FFFF0000FFFF0000FFFF0000FFFF) |
      ((v & 0x0000FFFF0000FFFF0000FFFF0000FFFF0000FFFF0000FFFF0000FFFF0000FFFF) << 16);
    // swap 4-byte long pairs
    v =
      ((v >> 32) & 0x00000000FFFFFFFF00000000FFFFFFFF00000000FFFFFFFF00000000FFFFFFFF) |
      ((v & 0x00000000FFFFFFFF00000000FFFFFFFF00000000FFFFFFFF00000000FFFFFFFF) << 32);
    // swap 8-byte long pairs
    v =
      ((v >> 64) & 0x0000000000000000FFFFFFFFFFFFFFFF0000000000000000FFFFFFFFFFFFFFFF) |
      ((v & 0x0000000000000000FFFFFFFFFFFFFFFF0000000000000000FFFFFFFFFFFFFFFF) << 64);
    // swap 16-byte long pairs
    v = (v >> 128) | (v << 128);
  }

  /**
   * @notice      Create a mask with the highest `_len` bits set.
   * @param _len  The length
   * @return      mask - The mask
   */
  function leftMask(uint8 _len) private pure returns (uint256 mask) {
    // ugly. redo without assembly?
    assembly {
      // solhint-disable-previous-line no-inline-assembly
      mask := sar(sub(_len, 1), 0x8000000000000000000000000000000000000000000000000000000000000000)
    }
  }

  /**
   * @notice      Return the null view.
   * @return      bytes29 - The null view
   */
  function nullView() internal pure returns (bytes29) {
    return NULL;
  }

  /**
   * @notice      Check if the view is null.
   * @return      bool - True if the view is null
   */
  function isNull(bytes29 memView) internal pure returns (bool) {
    return memView == NULL;
  }

  /**
   * @notice      Check if the view is not null.
   * @return      bool - True if the view is not null
   */
  function notNull(bytes29 memView) internal pure returns (bool) {
    return !isNull(memView);
  }

  /**
   * @notice          Check if the view is of a invalid type and points to a valid location
   *                  in memory.
   * @dev             We perform this check by examining solidity's unallocated memory
   *                  pointer and ensuring that the view's upper bound is less than that.
   * @param memView   The view
   * @return          ret - True if the view is invalid
   */
  function isNotValid(bytes29 memView) internal pure returns (bool ret) {
    if (typeOf(memView) == 0xffffffffff) {
      return true;
    }
    uint256 _end = end(memView);
    assembly {
      // solhint-disable-previous-line no-inline-assembly
      ret := gt(_end, mload(0x40))
    }
  }

  /**
   * @notice          Require that a typed memory view be valid.
   * @dev             Returns the view for easy chaining.
   * @param memView   The view
   * @return          bytes29 - The validated view
   */
  function assertValid(bytes29 memView) internal pure returns (bytes29) {
    if (isNotValid(memView)) revert TypedMemView__assertValid_validityAssertionFailed();
    return memView;
  }

  /**
   * @notice          Return true if the memview is of the expected type. Otherwise false.
   * @param memView   The view
   * @param _expected The expected type
   * @return          bool - True if the memview is of the expected type
   */
  function isType(bytes29 memView, uint40 _expected) internal pure returns (bool) {
    return typeOf(memView) == _expected;
  }

  /**
   * @notice          Require that a typed memory view has a specific type.
   * @dev             Returns the view for easy chaining.
   * @param memView   The view
   * @param _expected The expected type
   * @return          bytes29 - The view with validated type
   */
  function assertType(bytes29 memView, uint40 _expected) internal pure returns (bytes29) {
    if (!isType(memView, _expected)) {
      revert TypedMemView__assertType_typeAssertionFailed(uint256(typeOf(memView)), uint256(_expected));
    }
    return memView;
  }

  /**
   * @notice          Return an identical view with a different type.
   * @param memView   The view
   * @param _newType  The new type
   * @return          newView - The new view with the specified type
   */
  function castTo(bytes29 memView, uint40 _newType) internal pure returns (bytes29 newView) {
    // then | in the new type
    assembly {
      // solhint-disable-previous-line no-inline-assembly
      // shift off the top 5 bytes
      newView := or(and(memView, LOW_27_BYTES_MASK), shl(_27_BYTES_IN_BITS, _newType))
    }
  }

  /**
   * @notice          Unsafe raw pointer construction. This should generally not be called
   *                  directly. Prefer `ref` wherever possible.
   * @dev             Unsafe raw pointer construction. This should generally not be called
   *                  directly. Prefer `ref` wherever possible.
   * @param _type     The type
   * @param _loc      The memory address
   * @param _len      The length
   * @return          newView - The new view with the specified type, location and length
   */
  function unsafeBuildUnchecked(
    uint256 _type,
    uint256 _loc,
    uint256 _len
  ) private pure returns (bytes29 newView) {
    assembly {
      // solhint-disable-previous-line no-inline-assembly
      newView := shl(96, _type) // insert type
      newView := shl(96, or(newView, _loc)) // insert loc
      newView := shl(24, or(newView, _len)) // empty bottom 3 bytes
    }
  }

  /**
   * @notice          Instantiate a new memory view. This should generally not be called
   *                  directly. Prefer `ref` wherever possible.
   * @dev             Instantiate a new memory view. This should generally not be called
   *                  directly. Prefer `ref` wherever possible.
   * @param _type     The type
   * @param _loc      The memory address
   * @param _len      The length
   * @return          newView - The new view with the specified type, location and length
   */
  function build(
    uint256 _type,
    uint256 _loc,
    uint256 _len
  ) internal pure returns (bytes29 newView) {
    uint256 _end = _loc + _len;
    assembly {
      // solhint-disable-previous-line no-inline-assembly
      if gt(_end, mload(0x40)) {
        _end := 0
      }
    }
    if (_end == 0) {
      return NULL;
    }
    newView = unsafeBuildUnchecked(_type, _loc, _len);
  }

  /**
   * @notice          Instantiate a memory view from a byte array.
   * @dev             Note that due to Solidity memory representation, it is not possible to
   *                  implement a deref, as the `bytes` type stores its len in memory.
   * @param arr       The byte array
   * @param newType   The type
   * @return          bytes29 - The memory view
   */
  function ref(bytes memory arr, uint40 newType) internal pure returns (bytes29) {
    uint256 _len = arr.length;

    uint256 _loc;
    assembly {
      // solhint-disable-previous-line no-inline-assembly
      _loc := add(arr, 0x20) // our view is of the data, not the struct
    }

    return build(newType, _loc, _len);
  }

  /**
   * @notice          Return the associated type information.
   * @param memView   The memory view
   * @return          _type - The type associated with the view
   */
  function typeOf(bytes29 memView) internal pure returns (uint40 _type) {
    assembly {
      // solhint-disable-previous-line no-inline-assembly
      // 216 == 256 - 40
      _type := shr(_27_BYTES_IN_BITS, memView) // shift out lower 24 bytes
    }
  }

  /**
   * @notice          Optimized type comparison. Checks that the 5-byte type flag is equal.
   * @param left      The first view
   * @param right     The second view
   * @return          bool - True if the 5-byte type flag is equal
   */
  function sameType(bytes29 left, bytes29 right) internal pure returns (bool) {
    return (left ^ right) >> TWENTY_SEVEN_BYTES == 0;
  }

  /**
   * @notice          Return the memory address of the underlying bytes.
   * @param memView   The view
   * @return          _loc - The memory address
   */
  function loc(bytes29 memView) internal pure returns (uint96 _loc) {
    uint256 _mask = LOW_12_MASK; // assembly can't use globals
    assembly {
      // solhint-disable-previous-line no-inline-assembly
      // 120 bits = 12 bytes (the encoded loc) + 3 bytes (empty low space)
      _loc := and(shr(120, memView), _mask)
    }
  }

  /**
   * @notice          The number of memory words this memory view occupies, rounded up.
   * @param memView   The view
   * @return          uint256 - The number of memory words
   */
  function words(bytes29 memView) internal pure returns (uint256) {
    return (uint256(len(memView)) + 31) / 32;
  }

  /**
   * @notice          The in-memory footprint of a fresh copy of the view.
   * @param memView   The view
   * @return          uint256 - The in-memory footprint of a fresh copy of the view.
   */
  function footprint(bytes29 memView) internal pure returns (uint256) {
    return words(memView) * 32;
  }

  /**
   * @notice          The number of bytes of the view.
   * @param memView   The view
   * @return          _len - The length of the view
   */
  function len(bytes29 memView) internal pure returns (uint96 _len) {
    uint256 _mask = LOW_12_MASK; // assembly can't use globals
    assembly {
      // solhint-disable-previous-line no-inline-assembly
      _len := and(shr(24, memView), _mask)
    }
  }

  /**
   * @notice          Returns the endpoint of `memView`.
   * @param memView   The view
   * @return          uint256 - The endpoint of `memView`
   */
  function end(bytes29 memView) internal pure returns (uint256) {
    unchecked {
      return loc(memView) + len(memView);
    }
  }

  /**
   * @notice          Safe slicing without memory modification.
   * @param memView   The view
   * @param _index    The start index
   * @param _len      The length
   * @param newType   The new type
   * @return          bytes29 - The new view
   */
  function slice(
    bytes29 memView,
    uint256 _index,
    uint256 _len,
    uint40 newType
  ) internal pure returns (bytes29) {
    uint256 _loc = loc(memView);

    // Ensure it doesn't overrun the view
    if (_loc + _index + _len > end(memView)) {
      return NULL;
    }

    _loc = _loc + _index;
    return build(newType, _loc, _len);
  }

  /**
   * @notice          Shortcut to `slice`. Gets a view representing the first `_len` bytes.
   * @param memView   The view
   * @param _len      The length
   * @param newType   The new type
   * @return          bytes29 - The new view
   */
  function prefix(
    bytes29 memView,
    uint256 _len,
    uint40 newType
  ) internal pure returns (bytes29) {
    return slice(memView, 0, _len, newType);
  }

  /**
   * @notice          Shortcut to `slice`. Gets a view representing the last `_len` byte.
   * @param memView   The view
   * @param _len      The length
   * @param newType   The new type
   * @return          bytes29 - The new view
   */
  function postfix(
    bytes29 memView,
    uint256 _len,
    uint40 newType
  ) internal pure returns (bytes29) {
    return slice(memView, uint256(len(memView)) - _len, _len, newType);
  }

  /**
   * @notice          Load up to 32 bytes from the view onto the stack.
   * @dev             Returns a bytes32 with only the `_bytes` highest bytes set.
   *                  This can be immediately cast to a smaller fixed-length byte array.
   *                  To automatically cast to an integer, use `indexUint`.
   * @param memView   The view
   * @param _index    The index
   * @param _bytes    The bytes
   * @return          result - The 32 byte result
   */
  function index(
    bytes29 memView,
    uint256 _index,
    uint8 _bytes
  ) internal pure returns (bytes32 result) {
    if (_bytes == 0) {
      return bytes32(0);
    }
    if (_index + _bytes > len(memView)) {
      // "TypedMemView/index - Overran the view. Slice is at {loc} with length {len}. Attempted to index at offset {index} with length {slice},
      revert TypedMemView__index_overrun(loc(memView), len(memView), _index, uint256(_bytes));
    }
    if (_bytes > 32) revert TypedMemView__index_indexMoreThan32Bytes();

    uint8 bitLength;
    unchecked {
      bitLength = _bytes * 8;
    }
    uint256 _loc = loc(memView);
    uint256 _mask = leftMask(bitLength);
    assembly {
      // solhint-disable-previous-line no-inline-assembly
      result := and(mload(add(_loc, _index)), _mask)
    }
  }

  /**
   * @notice          Parse an unsigned integer from the view at `_index`.
   * @dev             Requires that the view have >= `_bytes` bytes following that index.
   * @param memView   The view
   * @param _index    The index
   * @param _bytes    The bytes
   * @return          result - The unsigned integer
   */
  function indexUint(
    bytes29 memView,
    uint256 _index,
    uint8 _bytes
  ) internal pure returns (uint256 result) {
    return uint256(index(memView, _index, _bytes)) >> ((32 - _bytes) * 8);
  }

  /**
   * @notice          Parse an unsigned integer from LE bytes.
   * @param memView   The view
   * @param _index    The index
   * @param _bytes    The bytes
   * @return          result - The unsigned integer
   */
  function indexLEUint(
    bytes29 memView,
    uint256 _index,
    uint8 _bytes
  ) internal pure returns (uint256 result) {
    return reverseUint256(uint256(index(memView, _index, _bytes)));
  }

  /**
   * @notice          Parse an address from the view at `_index`. Requires that the view have >= 20 bytes
   *                  following that index.
   * @param memView   The view
   * @param _index    The index
   * @return          address - The address
   */
  function indexAddress(bytes29 memView, uint256 _index) internal pure returns (address) {
    return address(uint160(indexUint(memView, _index, 20)));
  }

  /**
   * @notice          Return the keccak256 hash of the underlying memory
   * @param memView   The view
   * @return          digest - The keccak256 hash of the underlying memory
   */
  function keccak(bytes29 memView) internal pure returns (bytes32 digest) {
    uint256 _loc = loc(memView);
    uint256 _len = len(memView);
    assembly {
      // solhint-disable-previous-line no-inline-assembly
      digest := keccak256(_loc, _len)
    }
  }

  /**
   * @notice          Return true if the underlying memory is equal. Else false.
   * @param left      The first view
   * @param right     The second view
   * @return          bool - True if the underlying memory is equal
   */
  function untypedEqual(bytes29 left, bytes29 right) internal pure returns (bool) {
    return (loc(left) == loc(right) && len(left) == len(right)) || keccak(left) == keccak(right);
  }

  /**
   * @notice          Return false if the underlying memory is equal. Else true.
   * @param left      The first view
   * @param right     The second view
   * @return          bool - False if the underlying memory is equal
   */
  function untypedNotEqual(bytes29 left, bytes29 right) internal pure returns (bool) {
    return !untypedEqual(left, right);
  }

  /**
   * @notice          Compares type equality.
   * @dev             Shortcuts if the pointers are identical, otherwise compares type and digest.
   * @param left      The first view
   * @param right     The second view
   * @return          bool - True if the types are the same
   */
  function equal(bytes29 left, bytes29 right) internal pure returns (bool) {
    return left == right || (typeOf(left) == typeOf(right) && keccak(left) == keccak(right));
  }

  /**
   * @notice          Compares type inequality.
   * @dev             Shortcuts if the pointers are identical, otherwise compares type and digest.
   * @param left      The first view
   * @param right     The second view
   * @return          bool - True if the types are not the same
   */
  function notEqual(bytes29 left, bytes29 right) internal pure returns (bool) {
    return !equal(left, right);
  }

  /**
   * @notice          Copy the view to a location, return an unsafe memory reference
   * @dev             Super Dangerous direct memory access.
   *
   *                  This reference can be overwritten if anything else modifies memory (!!!).
   *                  As such it MUST be consumed IMMEDIATELY.
   *                  This function is private to prevent unsafe usage by callers.
   * @param memView   The view
   * @param _newLoc   The new location
   * @return          written - the unsafe memory reference
   */
  function unsafeCopyTo(bytes29 memView, uint256 _newLoc) private view returns (bytes29 written) {
    if (isNull(memView)) revert TypedMemView__unsafeCopyTo_nullPointer();
    if (isNotValid(memView)) revert TypedMemView__unsafeCopyTo_invalidPointer();

    uint256 _len = len(memView);
    uint256 _oldLoc = loc(memView);

    uint256 ptr;
    bool res;
    assembly {
      // solhint-disable-previous-line no-inline-assembly
      ptr := mload(0x40)
      // revert if we're writing in occupied memory
      if gt(ptr, _newLoc) {
        revert(0x60, 0x20) // empty revert message
      }

      // use the identity precompile to copy
      // guaranteed not to fail, so pop the success
      res := staticcall(gas(), 4, _oldLoc, _len, _newLoc, _len)
    }
    if (!res) revert TypedMemView__unsafeCopyTo_identityOOG();
    written = unsafeBuildUnchecked(typeOf(memView), _newLoc, _len);
  }

  /**
   * @notice          Copies the referenced memory to a new loc in memory, returning a `bytes` pointing to
   *                  the new memory
   * @dev             Shortcuts if the pointers are identical, otherwise compares type and digest.
   * @param memView   The view
   * @return          ret - The view pointing to the new memory
   */
  function clone(bytes29 memView) internal view returns (bytes memory ret) {
    uint256 ptr;
    uint256 _len = len(memView);
    assembly {
      // solhint-disable-previous-line no-inline-assembly
      ptr := mload(0x40) // load unused memory pointer
      ret := ptr
    }
    unchecked {
      unsafeCopyTo(memView, ptr + 0x20);
    }
    assembly {
      // solhint-disable-previous-line no-inline-assembly
      mstore(0x40, add(add(ptr, _len), 0x20)) // write new unused pointer
      mstore(ptr, _len) // write len of new array (in bytes)
    }
  }

  /**
   * @notice          Join the views in memory, return an unsafe reference to the memory.
   * @dev             Super Dangerous direct memory access.
   *
   *                  This reference can be overwritten if anything else modifies memory (!!!).
   *                  As such it MUST be consumed IMMEDIATELY.
   *                  This function is private to prevent unsafe usage by callers.
   * @param memViews  The views
   * @return          unsafeView - The conjoined view pointing to the new memory
   */
  function unsafeJoin(bytes29[] memory memViews, uint256 _location) private view returns (bytes29 unsafeView) {
    assembly {
      // solhint-disable-previous-line no-inline-assembly
      let ptr := mload(0x40)
      // revert if we're writing in occupied memory
      if gt(ptr, _location) {
        revert(0x60, 0x20) // empty revert message
      }
    }

    uint256 _offset = 0;
    for (uint256 i = 0; i < memViews.length; i++) {
      bytes29 memView = memViews[i];
      unchecked {
        unsafeCopyTo(memView, _location + _offset);
        _offset += len(memView);
      }
    }
    unsafeView = unsafeBuildUnchecked(0, _location, _offset);
  }

  /**
   * @notice          Produce the keccak256 digest of the concatenated contents of multiple views.
   * @param memViews  The views
   * @return          bytes32 - The keccak256 digest
   */
  function joinKeccak(bytes29[] memory memViews) internal view returns (bytes32) {
    uint256 ptr;
    assembly {
      // solhint-disable-previous-line no-inline-assembly
      ptr := mload(0x40) // load unused memory pointer
    }
    return keccak(unsafeJoin(memViews, ptr));
  }

  /**
   * @notice          copies all views, joins them into a new bytearray.
   * @param memViews  The views
   * @return          ret - The new byte array
   */
  function join(bytes29[] memory memViews) internal view returns (bytes memory ret) {
    uint256 ptr;
    assembly {
      // solhint-disable-previous-line no-inline-assembly
      ptr := mload(0x40) // load unused memory pointer
    }

    bytes29 _newView;
    unchecked {
      _newView = unsafeJoin(memViews, ptr + 0x20);
    }
    uint256 _written = len(_newView);
    uint256 _footprint = footprint(_newView);

    assembly {
      // solhint-disable-previous-line no-inline-assembly
      // store the legnth
      mstore(ptr, _written)
      // new pointer is old + 0x20 + the footprint of the body
      mstore(0x40, add(add(ptr, _footprint), 0x20))
      ret := ptr
    }
  }
}<|MERGE_RESOLUTION|>--- conflicted
+++ resolved
@@ -66,99 +66,7 @@
   uint256 private constant _27_BYTES_IN_BITS = 8 * 27; // <--- also used this named constant where ever 216 is used.
   uint256 private constant LOW_27_BYTES_MASK = 0xffffffffffffffffffffffffffffffffffffffffffffffffffffff; // (1 << _27_BYTES_IN_BITS) - 1;
 
-<<<<<<< HEAD
   // ========== Custom Errors ===========
-=======
-  /**
-   * @notice      Returns the encoded hex character that represents the lower 4 bits of the argument.
-   * @param _b    The byte
-   * @return      char - The encoded hex character
-   */
-  function nibbleHex(uint8 _b) internal pure returns (uint8 char) {
-    // This can probably be done more efficiently, but it's only in error
-    // paths, so we don't really care :)
-    uint8 _nibble = _b | 0xf0; // set top 4, keep bottom 4
-    if (_nibble == 0xf0) {
-      return 0x30;
-    } // 0
-    if (_nibble == 0xf1) {
-      return 0x31;
-    } // 1
-    if (_nibble == 0xf2) {
-      return 0x32;
-    } // 2
-    if (_nibble == 0xf3) {
-      return 0x33;
-    } // 3
-    if (_nibble == 0xf4) {
-      return 0x34;
-    } // 4
-    if (_nibble == 0xf5) {
-      return 0x35;
-    } // 5
-    if (_nibble == 0xf6) {
-      return 0x36;
-    } // 6
-    if (_nibble == 0xf7) {
-      return 0x37;
-    } // 7
-    if (_nibble == 0xf8) {
-      return 0x38;
-    } // 8
-    if (_nibble == 0xf9) {
-      return 0x39;
-    } // 9
-    if (_nibble == 0xfa) {
-      return 0x61;
-    } // a
-    if (_nibble == 0xfb) {
-      return 0x62;
-    } // b
-    if (_nibble == 0xfc) {
-      return 0x63;
-    } // c
-    if (_nibble == 0xfd) {
-      return 0x64;
-    } // d
-    if (_nibble == 0xfe) {
-      return 0x65;
-    } // e
-    if (_nibble == 0xff) {
-      return 0x66;
-    } // f
-  }
-
-  /**
-   * @notice      Returns a uint16 containing the hex-encoded byte.
-   * @param _b    The byte
-   * @return      encoded - The hex-encoded byte
-   */
-  function byteHex(uint8 _b) internal pure returns (uint16 encoded) {
-    encoded = nibbleHex(_b >> 4); // top 4 bits
-    encoded <<= 8;
-    encoded |= nibbleHex(_b); // lower 4 bits
-  }
-
-  /**
-   * @notice      Encodes the uint256 to hex. `first` contains the encoded top 16 bytes.
-   *              `second` contains the encoded lower 16 bytes.
-   *
-   * @param _b    The 32 bytes as uint256
-   * @return      first - The top 16 bytes
-   * @return      second - The bottom 16 bytes
-   */
-  function encodeHex(uint256 _b) internal pure returns (uint256 first, uint256 second) {
-    for (uint256 i = 31; i > 15; ) {
-      uint8 _byte = uint8(_b >> (i * 8));
-      first |= byteHex(_byte);
-      if (i != 16) {
-        first <<= 16;
-      }
-      unchecked {
-        i -= 1;
-      }
-    }
->>>>>>> 62970662
 
   error TypedMemView__assertType_typeAssertionFailed(uint256 actual, uint256 expected);
   error TypedMemView__index_overrun(uint256 loc, uint256 len, uint256 index, uint256 slice);
