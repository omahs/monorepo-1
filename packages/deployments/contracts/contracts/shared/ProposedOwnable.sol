// SPDX-License-Identifier: UNLICENSED
pragma solidity 0.8.17;

import {IProposedOwnable} from "./interfaces/IProposedOwnable.sol";

/**
 * @title ProposedOwnable
 * @notice Contract module which provides a basic access control mechanism,
 * where there is an account (an owner) that can be granted exclusive access to
 * specific functions.
 *
 * By default, the owner account will be the one that deploys the contract. This
 * can later be changed via a two step process:
 * 1. Call `proposeOwner`
 * 2. Wait out the delay period
 * 3. Call `acceptOwner`
 *
 * @dev This module is used through inheritance. It will make available the
 * modifier `onlyOwner`, which can be applied to your functions to restrict
 * their use to the owner.
 *
 * @dev The majority of this code was taken from the openzeppelin Ownable
 * contract
 *
 */
abstract contract ProposedOwnable is IProposedOwnable {
  // ========== Custom Errors ===========

  error ProposedOwnable__onlyOwner_notOwner();
  error ProposedOwnable__onlyProposed_notProposedOwner();
  error ProposedOwnable__proposeNewOwner_invalidProposal();
  error ProposedOwnable__proposeNewOwner_noOwnershipChange();
  error ProposedOwnable__renounceOwnership_noProposal();
  error ProposedOwnable__renounceOwnership_delayNotElapsed();
  error ProposedOwnable__renounceOwnership_invalidProposal();
  error ProposedOwnable__acceptProposedOwner_delayNotElapsed();

  // ============ Properties ============

  address private _owner;

  address private _proposed;
  uint256 private _proposedOwnershipTimestamp;

  uint256 private constant _delay = 7 days;

  // ======== Getters =========

  /**
   * @notice Returns the address of the current owner.
   */
  function owner() public view virtual returns (address) {
    return _owner;
  }

  /**
   * @notice Returns the address of the proposed owner.
   */
  function proposed() public view virtual returns (address) {
    return _proposed;
  }

  /**
   * @notice Returns the address of the proposed owner.
   */
  function proposedTimestamp() public view virtual returns (uint256) {
    return _proposedOwnershipTimestamp;
  }

  /**
   * @notice Returns the delay period before a new owner can be accepted.
   */
  function delay() public view virtual returns (uint256) {
    return _delay;
  }

  /**
   * @notice Throws if called by any account other than the owner.
   */
  modifier onlyOwner() {
    if (_owner != msg.sender) revert ProposedOwnable__onlyOwner_notOwner();
    _;
  }

  /**
   * @notice Throws if called by any account other than the proposed owner.
   */
  modifier onlyProposed() {
    if (_proposed != msg.sender) revert ProposedOwnable__onlyProposed_notProposedOwner();
    _;
  }

  /**
   * @notice Indicates if the ownership has been renounced() by
   * checking if current owner is address(0)
   */
  function renounced() public view returns (bool) {
    return _owner == address(0);
  }

  // ======== External =========

  /**
   * @notice Sets the timestamp for an owner to be proposed, and sets the
   * newly proposed owner as step 1 in a 2-step process
   */
  function proposeNewOwner(address newlyProposed) public virtual onlyOwner {
    // Contract as source of truth
    if (_proposed == newlyProposed && _proposedOwnershipTimestamp != 0)
      revert ProposedOwnable__proposeNewOwner_invalidProposal();

    // Sanity check: reasonable proposal
    if (_owner == newlyProposed) revert ProposedOwnable__proposeNewOwner_noOwnershipChange();

    _setProposed(newlyProposed);
  }

  /**
   * @notice Renounces ownership of the contract after a delay
   */
  function renounceOwnership() public virtual onlyOwner {
    // Ensure there has been a proposal cycle started
    if (_proposedOwnershipTimestamp == 0) revert ProposedOwnable__renounceOwnership_noProposal();

    // Ensure delay has elapsed
    if ((block.timestamp - _proposedOwnershipTimestamp) <= _delay)
      revert ProposedOwnable__renounceOwnership_delayNotElapsed();

    // Require proposed is set to 0
    if (_proposed != address(0)) revert ProposedOwnable__renounceOwnership_invalidProposal();

    // Emit event, set new owner, reset timestamp
    _setOwner(address(0));
  }

  /**
   * @notice Transfers ownership of the contract to a new account (`newOwner`).
   * Can only be called by the current owner.
   */
  function acceptProposedOwner() public virtual onlyProposed {
    // NOTE: no need to check if _owner == _proposed, because the _proposed
    // is 0-d out and this check is implicitly enforced by modifier

    // NOTE: no need to check if _proposedOwnershipTimestamp > 0 because
    // the only time this would happen is if the _proposed was never
    // set (will fail from modifier) or if the owner == _proposed (checked
    // above)

    // Ensure delay has elapsed
    if ((block.timestamp - _proposedOwnershipTimestamp) <= _delay)
      revert ProposedOwnable__acceptProposedOwner_delayNotElapsed();

    // Emit event, set new owner, reset timestamp
    _setOwner(_proposed);
  }

  // ======== Internal =========

  function _setOwner(address newOwner) internal {
    emit OwnershipTransferred(_owner, newOwner);
    _owner = newOwner;
<<<<<<< HEAD
    delete _proposedOwnershipTimestamp;
    delete _proposed;
    emit OwnershipTransferred(oldOwner, newOwner);
=======
    _proposedOwnershipTimestamp = 0;
    _proposed = address(0);
>>>>>>> 80c2cdf5
  }

  function _setProposed(address newlyProposed) private {
    _proposedOwnershipTimestamp = block.timestamp;
    _proposed = newlyProposed;
    emit OwnershipProposed(newlyProposed);
  }
}<|MERGE_RESOLUTION|>--- conflicted
+++ resolved
@@ -159,14 +159,8 @@
   function _setOwner(address newOwner) internal {
     emit OwnershipTransferred(_owner, newOwner);
     _owner = newOwner;
-<<<<<<< HEAD
     delete _proposedOwnershipTimestamp;
     delete _proposed;
-    emit OwnershipTransferred(oldOwner, newOwner);
-=======
-    _proposedOwnershipTimestamp = 0;
-    _proposed = address(0);
->>>>>>> 80c2cdf5
   }
 
   function _setProposed(address newlyProposed) private {
