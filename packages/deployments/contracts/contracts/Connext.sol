--- conflicted
+++ resolved
@@ -295,13 +295,8 @@
    * @notice Used to add relayer fees in the native asset
    * @param router - The router to credit
    */
-<<<<<<< HEAD
-  function addRelayerFees(address router) external override payable {
+  function addRelayerFees(address router) external payable override {
     if (msg.value == 0) revert Connext__addRelayerFees_notValue();
-=======
-  function addRelayerFees(address router) external payable override {
-    require(msg.value > 0, "!value");
->>>>>>> 35cc46f7
     routerRelayerFees[router] += msg.value;
   }
 
@@ -397,21 +392,10 @@
     //   "!supported_asset"
     // );
 
-<<<<<<< HEAD
     if (
-      adoptedToCanonical[
-        _args.transactingAssetId == address(0)
-          ? address(wrapper)
-          : _args.transactingAssetId
-      ].id == bytes32(0)
+      adoptedToCanonical[_args.transactingAssetId == address(0) ? address(wrapper) : _args.transactingAssetId].id ==
+      bytes32(0)
     ) revert Connext__xcall_notSupportedAsset();
-=======
-    require(
-      adoptedToCanonical[_args.transactingAssetId == address(0) ? address(wrapper) : _args.transactingAssetId].id !=
-        bytes32(0),
-      "!supported_asset"
-    );
->>>>>>> 35cc46f7
 
     // Transfer funds to the contract
     (address _transactingAssetId, uint256 _amount) = _transferAssetToContract(_args.transactingAssetId, _args.amount);
@@ -505,7 +489,8 @@
       _decrementLiquidity(_transferId, _args.amount, _args.local, _args.router);
     } else {
       // Ensure the reconciled hash is correct (user not charged liq fee for slow-liq)
-      if (_reconciledHash != _getReconciledHash(_args.local, _args.params.to, _args.amount)) revert Connext__execute_notSlowParams();
+      if (_reconciledHash != _getReconciledHash(_args.local, _args.params.to, _args.amount))
+        revert Connext__execute_notSlowParams();
     }
 
     // Execute the the transaction
@@ -592,18 +577,7 @@
     SafeERC20Upgradeable.safeApprove(IERC20Upgradeable(_asset), address(pool), _amount);
 
     // Swap the asset to the proper local asset
-<<<<<<< HEAD
-    return (
-      pool.swapExact(
-        _amount,
-        _asset,
-        local
-      ),
-      local
-    );
-=======
     return (pool.swapExact(_amount, _asset, local), local);
->>>>>>> 35cc46f7
   }
 
   /**
@@ -629,18 +603,7 @@
     SafeERC20Upgradeable.safeApprove(IERC20Upgradeable(_asset), address(pool), _amount);
 
     // Otherwise, swap to adopted asset
-<<<<<<< HEAD
-    return (
-      pool.swapExact(
-        _amount,
-        _asset,
-        adopted
-      ),
-      adopted
-    );
-=======
     return (pool.swapExact(_amount, _asset, adopted), adopted);
->>>>>>> 35cc46f7
   }
 
   /**
@@ -730,13 +693,8 @@
     if (_assetId == address(0)) {
       // When transferring native asset to the contract, always make sure that the
       // asset is properly wrapped
-<<<<<<< HEAD
       if (msg.value != _specifiedAmount) revert Connext__transferAssetToContract_notAmount();
-      wrapper.deposit{ value: _specifiedAmount }();
-=======
-      require(msg.value == _specifiedAmount, "!amount");
       wrapper.deposit{value: _specifiedAmount}();
->>>>>>> 35cc46f7
       _assetId = address(wrapper);
     } else {
       // Validate correct amounts are transferred
@@ -855,7 +813,8 @@
     }
 
     // Check the signature of the router on the nonce + fee pct
-    if (_router != _recoverSignature(abi.encode(_transferId, _feePct), _sig)) revert Connext__handleRelayerFees_notRtrSig();
+    if (_router != _recoverSignature(abi.encode(_transferId, _feePct), _sig))
+      revert Connext__handleRelayerFees_notRtrSig();
 
     // Handle 0 case
     if (_feePct == 0) {
