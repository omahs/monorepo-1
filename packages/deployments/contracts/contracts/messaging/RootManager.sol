// SPDX-License-Identifier: MIT OR Apache-2.0
pragma solidity 0.8.17;

import {Address} from "@openzeppelin/contracts/utils/Address.sol";

import {ProposedOwnable} from "../shared/ProposedOwnable.sol";

import {IRootManager} from "./interfaces/IRootManager.sol";
import {IHubConnector} from "./interfaces/IHubConnector.sol";
import {QueueLib} from "./libraries/Queue.sol";
import {DomainIndexer} from "./libraries/DomainIndexer.sol";
import {SnapshotId} from "./libraries/SnapshotId.sol";

import {MerkleTreeManager} from "./MerkleTreeManager.sol";
import {WatcherClient} from "./WatcherClient.sol";

/**
 * @notice This contract exists at cluster hubs, and aggregates all transfer roots from messaging
 * spokes into a single merkle tree. Regularly broadcasts the root of the aggregator tree back out
 * to all the messaging spokes.
 */
contract RootManager is ProposedOwnable, IRootManager, WatcherClient, DomainIndexer {
  // ============ Libraries ============

  using QueueLib for QueueLib.Queue;

  // ============ Events ============

  event DelayBlocksUpdated(uint256 previous, uint256 updated);

  event DisputeBlocksUpdated(uint256 previous, uint256 updated);

  event MinDisputeBlocksUpdated(uint256 previous, uint256 updated);

  event RootReceived(uint32 domain, bytes32 receivedRoot, uint256 queueIndex);

  event RootsAggregated(bytes32 aggregateRoot, uint256 count, bytes32[] aggregatedMessageRoots);

  event RootPropagated(bytes32 aggregateRoot, uint256 count, bytes32 domainsHash);

  event RootDiscarded(bytes32 fraudulentRoot);

  /**
   * @notice Emitted when a new proposer is added
   * @param proposer The address of the proposer
   */
  event ProposerAdded(address indexed proposer);

  /**
   * @notice Emitted when a proposer is removed
   * @param proposer The address of the proposer
   */
  event ProposerRemoved(address indexed proposer);

  event ConnectorAdded(uint32 domain, address connector, uint32[] domains, address[] connectors);

  event ConnectorRemoved(uint32 domain, address connector, uint32[] domains, address[] connectors, address caller);

  event PropagateFailed(uint32 domain, address connector);

  /**
   * @notice Emitted when slow mode is activated
   * @param watcher The address of the watcher who called the function
   */
  event SlowModeActivated(address indexed watcher);

  /**
   * @notice Emitted when optimistic mode is activated
   */
  event OptimisticModeActivated();

  /**
   * @notice Emitted when an optimistic root is propagated
   * @param aggregateRoot The aggregate root propagated
   * @param domainsHash The current domain hash
   */
  event OptimisticRootPropagated(bytes32 indexed aggregateRoot, bytes32 domainsHash);

  /**
   * @notice Emitted when a new aggregate root is proposed
   * @param snapshotId The snapshot id
   * @param endOfDispute The block at which the dispute period is over
   * @param aggregateRoot The new aggregate root proposed
   * @param baseRoot The root of the tree before the snapshot roots were inserted by proposer
   * @param snapshotsRoots The list of roots added to aggregate tree
   * @param domains The list of all domains
   */
  event AggregateRootProposed(
    uint256 indexed snapshotId,
    uint256 endOfDispute,
    bytes32 indexed aggregateRoot,
    bytes32 indexed baseRoot,
    bytes32[] snapshotsRoots,
    uint32[] domains
  );

  /**
   * @notice Emitted when the current proposed root is finalized
   * @param aggregateRoot The aggregate root finalized
   */
  event ProposedRootFinalized(bytes32 aggregateRoot);

  // ============ Errors ============

  error RootManager_proposeAggregateRoot__InvalidSnapshotId(uint256 snapshotId);

  error RootManager_checkDomains__InvalidDomains();

  error RootManager_finalize__InvalidAggregateRoot();

  error RootManager_onlyOptimisticMode__SlowModeOn();

  error RootManager_activateOptimisticMode__OptimisticModeOn();

  error RootManager_aggregate__OptimisticModeOn();

  error RootManager_proposeAggregateRoot__ProposeInProgress();

  error RootManager_finalize__ProposeInProgress();

  error RootManager_onlyProposer__NotWhitelistedProposer(address caller);

  error RootManager_optimisticPropagate__ForbiddenOptimisticRoot();

  error RootManager_slowPropagate__OldAggregateRoot();

  error RootManager_finalize__InvalidInputHash();

  error RootManager_setMinDisputeBlocks__SameMinDisputeBlocksAsBefore();

  error RootManager_setDisputeBlocks__SameDisputeBlocksAsBefore();

  error RootManager_setDisputeBlocks__DisputeBlocksLowerThanMin();

  error RootManager_constructor__DisputeBlocksLowerThanMin();

  // ============ Properties ============

  /**
   * @notice Maximum number of values to dequeue from the queue in one sitting (one call of `propagate`
   * or `dequeue`). Used to cap gas requirements.
   */
  uint128 public constant DEQUEUE_MAX = 100;

  /**
   * @notice Root used to keep the slots of proposedAggregateRootHash and finalizedOptimisticAggregateRoot warm.
   */
  bytes32 public constant FINALIZED_HASH = 0x0000000000000000000000000000000000000000000000000000000000000001;
  /**
   * @notice Number of blocks to delay the processing of a message to allow for watchers to verify
   * the validity and pause if necessary.
   */
  uint256 public delayBlocks;

  /**
   * @notice The number of blocks watchers have to detect and invalidate the proposed root.
   */
  uint256 public disputeBlocks;

  /**
   * @notice The minimum number of blocks disputeBlocks can be set to.
   */
  uint256 public minDisputeBlocks;

  /**
   * @notice The amount of inserted leaves prior to switching to optimistic mode
   * @dev Used to prevent the propagation of an old aggregate root right after switching to Slow mode.
   * After switching back to slow mode, if the count didnt change from previous slow mode, we consider the root as an old one since
   * probably lot of optimistic roots have been propagated.
   * Example: Propagation in slow mode happens, switch to Op Mode, multiple propagations happen, switch back to Slow mode.
   * If at this point someone calls propagate and the queue is empty or non of elemenets are ready, _slowPropagate will
   * call the dequeue function which will return the old root and count before Op mode was activated. And since multiple
   * propagations happened while in optimistic mode, the lastPropagatedRoot will be different than the old but current MERKLE.root
   * which will lead to propagating a deprecated root.
   */
  uint256 public lastCountBeforeOpMode;

  /**
   * @notice True if the system is working in optimistic mode. Otherwise is working in slow mode
   */
  bool public optimisticMode;

  /**
   * @notice The last aggregate root we propagated to spoke chains. Used to prevent sending redundant
   * aggregate roots in `propagate`.
   */
  bytes32 public lastPropagatedRoot;

  /**
   * @notice The last finalized aggregate root in optimistic mode.
   * @dev    Set to 0x1 to prevent someone from calling finalize() the moment the contract is deployed
   */
  bytes32 public finalizedOptimisticAggregateRoot = 0x0000000000000000000000000000000000000000000000000000000000000001;

  /**
   * @notice Queue used for management of verification for inbound roots from spoke chains. Once
   * the verification period elapses, the inbound messages can be aggregated into the merkle tree
   * for propagation to spoke chains.
   * @dev Watchers should be able to watch this queue for fraudulent messages and pause this contract
   * if fraud is detected.
   */
  QueueLib.Queue public pendingInboundRoots;

  /**
   * @notice The resulting hash of keccaking the proposed aggregate root and the block at which its dispute ends.
   * @dev    Set to 0x1 to prevent someone from calling finalize() the moment the contract is deployed
   */
  bytes32 public proposedAggregateRootHash = 0x0000000000000000000000000000000000000000000000000000000000000001;

  /**
   * @notice MerkleTreeManager contract instance. Will hold the active tree of aggregated inbound roots.
   * The root of this tree will be distributed crosschain to all spoke domains.
   */
  MerkleTreeManager public immutable MERKLE;

  /**
   * @notice This is used for the `onlyProposers` modifier, which gates who
   * can propose new roots using `proposeAggregateRoot`.
   */
  mapping(address => bool) public allowlistedProposers;

  // ============ Modifiers ============

  modifier onlyConnector(uint32 _domain) {
    require(getConnectorForDomain(_domain) == msg.sender, "!connector");
    _;
  }

  /**
   * @notice Checks if the proposed domains are valid
   */
  modifier checkDomains(uint32[] calldata _domains) {
    if (keccak256(abi.encode(_domains)) != domainsHash) revert RootManager_checkDomains__InvalidDomains();
    _;
  }

  /**
   * @notice Checks if root manager is working in optimistic mode
   */
  modifier onlyOptimisticMode() {
    if (!optimisticMode) revert RootManager_onlyOptimisticMode__SlowModeOn();
    _;
  }

  /**
   * @notice Checks if the proposer is in the allow list
   */
  modifier onlyProposer() {
    if (!allowlistedProposers[msg.sender]) revert RootManager_onlyProposer__NotWhitelistedProposer(msg.sender);
    _;
  }

  // ============ Constructor ============

  /**
   * @notice Creates a new RootManager instance.
   * @param _delayBlocks The delay for the validation period for incoming messages in blocks.
   * @param _merkle The address of the MerkleTreeManager on this domain.
   * @param _watcherManager The address of the WatcherManager on this domain.
   */
  constructor(
    uint256 _delayBlocks,
    address _merkle,
    address _watcherManager,
    uint256 _minDisputeBlocks,
    uint256 _disputeBlocks
  ) ProposedOwnable() WatcherClient(_watcherManager) {
    _setOwner(msg.sender);
    if (_disputeBlocks < _minDisputeBlocks) revert RootManager_constructor__DisputeBlocksLowerThanMin();
    require(_merkle != address(0), "!zero merkle");
    MERKLE = MerkleTreeManager(_merkle);

    delayBlocks = _delayBlocks;
    optimisticMode = true;
    minDisputeBlocks = _minDisputeBlocks;
    disputeBlocks = _disputeBlocks;

    // Initialize pending inbound root queue.
    pendingInboundRoots.initialize();
  }

  // ================ Getters ================

  function getPendingInboundRootsCount() public view returns (uint256) {
    return pendingInboundRoots.length();
  }

  // ============ Admin Functions ============

  /**
   * @notice Adds a proposer to the allowlist.
   * @dev Only allowlisted proposers can call `proposeAggregateRoot`.
   */
  function addProposer(address _proposer) external onlyOwner {
    allowlistedProposers[_proposer] = true;
    emit ProposerAdded(_proposer);
  }

  /**
   * @notice Removes a proposer from the allowlist.
   * @dev Only allowlisted proposers can call `proposeAggregateRoot`.
   */
  function removeProposer(address _proposer) external onlyOwner {
    delete allowlistedProposers[_proposer];
    emit ProposerRemoved(_proposer);
  }

  /**
   * @notice Set the `disputeBlocks`, the duration, in blocks, of the dispute process for
   * a given proposed root
   */
  function setMinDisputeBlocks(uint256 _minDisputeBlocks) public onlyOwner {
    if (_minDisputeBlocks == minDisputeBlocks) revert RootManager_setMinDisputeBlocks__SameMinDisputeBlocksAsBefore();
    emit MinDisputeBlocksUpdated(_minDisputeBlocks, minDisputeBlocks);
    minDisputeBlocks = _minDisputeBlocks;
  }

  /**
   * @notice Set the `disputeBlocks`, the duration, in blocks, of the dispute process for
   * a given proposed root
   */
  function setDisputeBlocks(uint256 _disputeBlocks) public onlyOwner {
    if (_disputeBlocks < minDisputeBlocks) revert RootManager_setDisputeBlocks__DisputeBlocksLowerThanMin();
    if (_disputeBlocks == disputeBlocks) revert RootManager_setDisputeBlocks__SameDisputeBlocksAsBefore();
    emit DisputeBlocksUpdated(_disputeBlocks, disputeBlocks);
    disputeBlocks = _disputeBlocks;
  }

  /**
   * @notice Set the `delayBlocks`, the period in blocks over which an incoming message
   * is verified.
   */
  function setDelayBlocks(uint256 _delayBlocks) public onlyOwner {
    require(_delayBlocks != delayBlocks, "!delayBlocks");
    emit DelayBlocksUpdated(_delayBlocks, delayBlocks);
    delayBlocks = _delayBlocks;
  }

  /**
   * @notice Add a new supported domain and corresponding hub connector to the system. This new domain
   * will receive the propagated aggregate root.
   * @dev Only owner can add a new connector. Address should be the connector on L1.
   * @dev Cannot add address(0) to avoid duplicated domain in array and reduce gas fee while propagating.
   *
   * @param _domain The target spoke domain of the given connector.
   * @param _connector Address of the hub connector.
   */
  function addConnector(uint32 _domain, address _connector) external onlyOwner {
    addDomain(_domain, _connector);
    emit ConnectorAdded(_domain, _connector, domains, connectors);
  }

  /**
   * @notice Remove support for a connector and respective domain. That connector/domain will no longer
   * receive updates for the latest aggregate root.
   * @dev Only watcher can remove a connector.
   * @dev The proposedAggregateRootHash will be set to the FINALIZED_HASH while the finalizedOptimisticAggregateRoot
   * will continue existing as it is verified.
   * TODO: Could add a metatx-able `removeConnectorWithSig` if we want to use relayers?
   *
   * @param _domain The spoke domain of the target connector we want to remove.
   */
  function removeConnector(uint32 _domain) public onlyWatcher {
    address _connector = removeDomain(_domain);
    proposedAggregateRootHash = FINALIZED_HASH;
    emit ConnectorRemoved(_domain, _connector, domains, connectors, msg.sender);
  }

  /**
   * @notice Removes (effectively blocklists) a given (fraudulent) root from the queue of pending
   * inbound roots.
   * @dev The given root does NOT have to currently be in the queue. It isn't removed from the queue
   * directly, but instead is filtered out when dequeuing is done for the sake of aggregation.
   * @dev Can only be called by the owner when the protocol is paused.
   *
   * @param _root The root to be discarded.
   */
  function discardRoot(bytes32 _root) public onlyOwner whenPaused {
    pendingInboundRoots.remove(_root);
    emit RootDiscarded(_root);
  }

  /**
   * @notice Remove ability to renounce ownership
   * @dev Renounce ownership should be impossible as long as watchers can freely remove connectors
   * and only the owner can add them back
   */
  function renounceOwnership() public virtual override(ProposedOwnable, WatcherClient) onlyOwner {}

  // ============ Public Functions ============

  /**
   * @notice Propose a new aggregate root
   * @dev snapshotId, snapshotRoots and domains are needed for validation and data availability for off-chain agents.
   * In the case of domains we need to check which are the current valid domains at the time of proposing.
   * This is gonna be used by the off-chain scripts to know which domains to check when validating each proposition.
   * This is to avoid problems if a new domain is added in the middle of an on-going propose.
   * Domains should be in the same order as they are in this contract.
   * Snapshot roots provided should be in order of insertion and should respect the domains order.
   *
   * @param _snapshotId The snapshot id used
   * @param _aggregateRoot The new aggregate root
   * @param _snapshotsRoots Array of snapshot roots inserted
   * @param _domains Array of all the domains
   */
  function proposeAggregateRoot(
    uint256 _snapshotId,
    bytes32 _aggregateRoot,
    bytes32[] calldata _snapshotsRoots,
    uint32[] calldata _domains
  ) external onlyProposer onlyOptimisticMode checkDomains(_domains) {
    if (_snapshotId != SnapshotId.getLastCompletedSnapshotId())
      revert RootManager_proposeAggregateRoot__InvalidSnapshotId(_snapshotId);
    if (proposedAggregateRootHash != FINALIZED_HASH) revert RootManager_proposeAggregateRoot__ProposeInProgress();

    uint256 _endOfDispute = block.number + disputeBlocks;
    proposedAggregateRootHash = keccak256(abi.encode(_aggregateRoot, _endOfDispute));

    emit AggregateRootProposed(_snapshotId, _endOfDispute, _aggregateRoot, MERKLE.root(), _snapshotsRoots, _domains);
  }

  /**
   * @notice Finalizes the proposed aggregate root. This makes the current proposed root the new validated and
   * ready to propagate root.
   * @dev The system has to be in optimistic mode and propose's dispute time over.
   * Finalized root will stop being monitored by off-chain agents.
   *
   * @param _proposedAggregateRoot The aggregate root currently proposed
   * @param _endOfDispute          The block in which the dispute period for proposedAggregateRootHash finalizes
   */
  function finalize(bytes32 _proposedAggregateRoot, uint256 _endOfDispute) public onlyOptimisticMode {
    bytes32 _proposedAggregateRootHash = proposedAggregateRootHash;
    if (_proposedAggregateRootHash == FINALIZED_HASH) revert RootManager_finalize__InvalidAggregateRoot();
    bytes32 _userInputHash = keccak256(abi.encode(_proposedAggregateRoot, _endOfDispute));
    if (_userInputHash != _proposedAggregateRootHash) revert RootManager_finalize__InvalidInputHash();
    if (_endOfDispute > block.number) revert RootManager_finalize__ProposeInProgress();

    finalizedOptimisticAggregateRoot = _proposedAggregateRoot;
    proposedAggregateRootHash = FINALIZED_HASH;

    emit ProposedRootFinalized(_proposedAggregateRoot);
  }

  /**
   * @notice Unifies the flow of finalize and propagate.
   * @dev Should be called by relayers only when proposed root is ready to be finalized.
   *
   * @param _connectors Array of connectors: should match exactly the array of `connectors` in storage;
   * used here to reduce gas costs, and keep them static regardless of number of supported domains.
   * @param _fees Array of fees in native token for an AMB if required
   * @param _encodedData Array of encodedData: extra params for each AMB if required
   * @param _proposedAggregateRoot The aggregate root currently proposed
   * @param _endOfDispute          The block in which the dispute period for proposedAggregateRootHash finalizes
   */
  function finalizeAndPropagate(
    address[] calldata _connectors,
    uint256[] calldata _fees,
    bytes[] memory _encodedData,
    bytes32 _proposedAggregateRoot,
    uint256 _endOfDispute
  ) external payable whenNotPaused {
    finalize(_proposedAggregateRoot, _endOfDispute);
    propagate(_connectors, _fees, _encodedData);
  }

  /**
   * @notice This is called by relayers to take the current aggregate tree root and propagate it to all
   * spoke domains (via their respective hub connectors).
   * @dev Should be called by relayers at a regular interval.
   * Workflow is different depending on the mode the system is in.
   *
   * @param _connectors Array of connectors: should match exactly the array of `connectors` in storage;
   * used here to reduce gas costs, and keep them static regardless of number of supported domains.
   * @param _fees Array of fees in native token for an AMB if required
   * @param _encodedData Array of encodedData: extra params for each AMB if required
   */
  function propagate(
    address[] calldata _connectors,
    uint256[] calldata _fees,
    bytes[] memory _encodedData
  ) public payable whenNotPaused {
    validateConnectors(_connectors);

    uint256 _numDomains = _connectors.length;
    // Sanity check: fees and encodedData lengths matches connectors length.
    require(_fees.length == _numDomains && _encodedData.length == _numDomains, "invalid lengths");

    optimisticMode
      ? _optimisticPropagate(_connectors, _fees, _encodedData)
      : _slowPropagate(_connectors, _fees, _encodedData);
  }

  /**
   * @notice Function used to propagate the aggregate root when the system is in optimistic mode.
   * @dev The root used is the already finalized optimistic root, this function does not use the MERKLE tree nor the
   * pendingInboundRoots queue.
   * Will set finalizedOptimisticAggregateRoot to FINALIZED_HASH.
   * Emits a unique event.
   * CRITICAL: This function does NOT check if _connectors sent to it are correct or not.
   * Can always be called internally, since it doesn't check if the system is in optimistic mode or not.
   * All the needed checks must be done before calling this function.
   *
   * @param _connectors Array of connectors: should match exactly the array of `connectors` in storage;
   * used here to reduce gas costs, and keep them static regardless of number of supported domains.
   * @param _fees Array of fees in native token for an AMB if required
   * @param _encodedData Array of encodedData: extra params for each AMB if required
   */
  function _optimisticPropagate(
    address[] calldata _connectors,
    uint256[] calldata _fees,
    bytes[] memory _encodedData
  ) internal {
    bytes32 _aggregateRoot = finalizedOptimisticAggregateRoot;
    if (_aggregateRoot == FINALIZED_HASH) revert RootManager_optimisticPropagate__ForbiddenOptimisticRoot();

    finalizedOptimisticAggregateRoot = FINALIZED_HASH;

    _sendRootToHubs(_aggregateRoot, _connectors, _fees, _encodedData);
    emit OptimisticRootPropagated(_aggregateRoot, domainsHash);
  }

  /**
   * @notice Function used to propagate the aggregate root when the system is in slow mode.
   * @dev Will dequeue the elements that are ready on pendingInboundRoots queue and insert them in MERKLE tree to generate
   * the new aggregate root that needs to be propagated.
   * Will set the finalizedOptimisticAggregateRoot to FINALIZE_HASH in order to discard an old root with old inboundRoots.
   * Emits a unique event.
   * CRITICAL: This function does NOT check if _connectors sent to it are correct or not.
   * Can always be called internally, since it doesn't check if the system is in slow mode or not.
   * All the needed checks must be done before calling this function.
   *
   * @param _connectors Array of connectors: should match exactly the array of `connectors` in storage;
   * used here to reduce gas costs, and keep them static regardless of number of supported domains.
   * @param _fees Array of fees in native token for an AMB if required
   * @param _encodedData Array of encodedData: extra params for each AMB if required
   */
  function _slowPropagate(
    address[] calldata _connectors,
    uint256[] calldata _fees,
    bytes[] memory _encodedData
  ) internal {
    finalizedOptimisticAggregateRoot = FINALIZED_HASH;
    (bytes32 _aggregateRoot, uint256 _currentCount) = dequeue();
    if (_currentCount <= lastCountBeforeOpMode) revert RootManager_slowPropagate__OldAggregateRoot();
    _sendRootToHubs(_aggregateRoot, _connectors, _fees, _encodedData);
    emit RootPropagated(_aggregateRoot, _currentCount, domainsHash);
  }

  /**
   * @notice Send an aggregate root to every connector.
   * @dev CRITICAL: This function does NOT check if _connectors sent to it are correct or not and can always be called internally.
   * All the needed checks must be done before calling this function.
   *
   * @param _aggregateRoot The aggregate root that needs to be sent to every connector.
   * @param _connectors Array of connectors: should match exactly the array of `connectors` in storage;
   * used here to reduce gas costs, and keep them static regardless of number of supported domains.
   * @param _fees Array of fees in native token for an AMB if required
   * @param _encodedData Array of encodedData: extra params for each AMB if required
   */
  function _sendRootToHubs(
    bytes32 _aggregateRoot,
    address[] calldata _connectors,
    uint256[] calldata _fees,
    bytes[] memory _encodedData
  ) internal {
    // Sanity check: make sure we are not propagating a redundant aggregate root.
    require(_aggregateRoot != lastPropagatedRoot, "redundant root");
    lastPropagatedRoot = _aggregateRoot;

<<<<<<< HEAD
    uint256 refund = msg.value;
    for (uint32 i; i < _numDomains; ) {
=======
    uint256 sum = msg.value;
    for (uint32 i; i < _connectors.length; ) {
>>>>>>> b077270c
      // Try to send the message with appropriate encoded data and fees
      // Continue on revert, but emit an event
      try
        IHubConnector(_connectors[i]).sendMessage{value: _fees[i]}(abi.encodePacked(_aggregateRoot), _encodedData[i])
      {
        // NOTE: This will ensure there is sufficient msg.value for all fees before calling `sendMessage`
        // This will revert as soon as there are insufficient fees for call i, even if call n > i has
        // sufficient budget, this function will revert
        refund -= _fees[i];
      } catch {
        emit PropagateFailed(domains[i], _connectors[i]);
      }

      unchecked {
        ++i;
      }
    }
<<<<<<< HEAD

    // Refund caller
    if (refund > 0) {
      Address.sendValue(payable(msg.sender), refund);
    }

    emit RootPropagated(_aggregateRoot, _count, domainsHash);
=======
>>>>>>> b077270c
  }

  /**
   * @notice Accept an inbound root coming from a given domain's hub connector, enqueuing this incoming
   * root into the current queue as it awaits the verification period.
   * @dev The aggregate tree's root, which will include this inbound root, will be propagated to all spoke
   * domains (via `propagate`) on a regular basis assuming the verification period is surpassed without
   * dispute.
   *
   * @param _domain The source domain of the given root.
   * @param _inbound The inbound root coming from the given domain.
   */
  function aggregate(uint32 _domain, bytes32 _inbound) external whenNotPaused onlyConnector(_domain) {
    if (optimisticMode) revert RootManager_aggregate__OptimisticModeOn();
    uint128 lastIndex = pendingInboundRoots.enqueue(_inbound);
    emit RootReceived(_domain, _inbound, lastIndex);
  }

  /**
   * @notice Dequeue verified inbound roots and insert them into the aggregator tree.
   * @dev Will dequeue a fixed maximum amount of roots to prevent out of gas errors. As such, this
   * method is public and separate from `propagate` so we can curtail an overloaded queue as needed.
   * @dev Reverts if no verified inbound roots are found.
   *
   * @return bytes32 The new aggregate root.
   * @return uint256 The updated count (number of leaves).
   */
  function dequeue() public whenNotPaused returns (bytes32, uint256) {
    // Get all of the verified roots from the queue.
    bytes32[] memory _verifiedInboundRoots = pendingInboundRoots.dequeueVerified(delayBlocks, DEQUEUE_MAX);

    // If there's nothing dequeued, just return the root and count.
    if (_verifiedInboundRoots.length == 0) {
      return MERKLE.rootAndCount();
    }

    // Insert the leaves into the aggregator tree (method will also calculate and return the current
    // aggregate root and count).
    (bytes32 _aggregateRoot, uint256 _count) = MERKLE.insert(_verifiedInboundRoots);

    emit RootsAggregated(_aggregateRoot, _count, _verifiedInboundRoots);

    return (_aggregateRoot, _count);
  }

  /**
   * @notice Watcher can set the system in slow mode.
   * @dev Sets the proposed aggregate root hash to FINALIZED_HASH, invalidating it.
   */
  function activateSlowMode() external onlyWatcher onlyOptimisticMode {
    optimisticMode = false;

    proposedAggregateRootHash = FINALIZED_HASH;
    emit SlowModeActivated(msg.sender);
  }

  /**
   * @notice Owner can set the system to optimistic mode.
   * @dev Elements in the queue will be discarded.
   * To save gas we are not deleting the elements from the queue, but moving the last counter to first - 1
   * so we can reassign new elements to those positions in the future.
   * Discarded roots will be included on the upcoming optimistic aggregateRoot.
   */
  function activateOptimisticMode() external onlyOwner {
    if (optimisticMode) revert RootManager_activateOptimisticMode__OptimisticModeOn();

    pendingInboundRoots.last = pendingInboundRoots.first - 1;
    lastCountBeforeOpMode = MERKLE.count();

    optimisticMode = true;
    emit OptimisticModeActivated();
  }
}<|MERGE_RESOLUTION|>--- conflicted
+++ resolved
@@ -567,13 +567,8 @@
     require(_aggregateRoot != lastPropagatedRoot, "redundant root");
     lastPropagatedRoot = _aggregateRoot;
 
-<<<<<<< HEAD
     uint256 refund = msg.value;
-    for (uint32 i; i < _numDomains; ) {
-=======
-    uint256 sum = msg.value;
     for (uint32 i; i < _connectors.length; ) {
->>>>>>> b077270c
       // Try to send the message with appropriate encoded data and fees
       // Continue on revert, but emit an event
       try
@@ -591,16 +586,11 @@
         ++i;
       }
     }
-<<<<<<< HEAD
 
     // Refund caller
     if (refund > 0) {
       Address.sendValue(payable(msg.sender), refund);
     }
-
-    emit RootPropagated(_aggregateRoot, _count, domainsHash);
-=======
->>>>>>> b077270c
   }
 
   /**
