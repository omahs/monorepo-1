--- conflicted
+++ resolved
@@ -17,12 +17,8 @@
 
     bytes32 proofElement;
     bytes32 computedHash = leaf;
-<<<<<<< HEAD
-    for (uint256 i = 32; i <= proof.length + 1; i += 32) {
-=======
     uint256 len = proof.length;
-    for (uint256 i = 32; i <= len; ) {
->>>>>>> 08bb691a
+    for (uint256 i = 32; i <= len + 1; ) {
       assembly {
         proofElement := mload(add(proof, i))
       }
