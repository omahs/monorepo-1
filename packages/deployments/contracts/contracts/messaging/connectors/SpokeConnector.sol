--- conflicted
+++ resolved
@@ -211,21 +211,9 @@
   }
 
   /**
-<<<<<<< HEAD
-   * @notice Set the `watcherPaused` flag.
-   * @dev This is only callable by a watcher, as set in the WatcherManager.
-   */
-  function setWatcherPaused(bool paused) public onlyWatcher {
-    require(watcherPaused != paused, "Already set");
-    watcherPaused = paused;
-  }
-
-  /**
    * @notice Set the `delayBlocks`, the period in blocks over which an incoming message
    * is verified.
-=======
    * @notice Set the delayBlocks, in case this needs to be configured later
->>>>>>> 097fcf31
    */
   function setDelayBlocks(uint256 _delayBlocks) public onlyOwner {
     require(_delayBlocks != delayBlocks, "!delayBlocks");
@@ -238,19 +226,11 @@
    * @param _fraudulentRoot Target fraudulent root that should be erased from the
    * `pendingAggregateRoots` mapping.
    */
-<<<<<<< HEAD
-  function removePendingAggregateRoot(bytes32 _fraudulentRoot) public onlyOwner {
-    require(watcherPaused, "!paused");
+  function removePendingAggregateRoot(bytes32 _fraudulentRoot) public onlyOwner whenPaused {
     // Sanity check: pending aggregate root exists.
     require(pendingAggregateRoots[_fraudulentRoot] != 0, "aggregateRoot !exists");
     delete pendingAggregateRoots[_fraudulentRoot];
     emit AggregateRootRemoved(_fraudulentRoot);
-=======
-  function setAggregateRoots(bytes32 _current, bytes32 _pending) public onlyOwner whenPaused {
-    aggregateRootCurrent = _current;
-    aggregateRootPending = _pending;
-    emit AggregateRootsUpdated(_current, _pending);
->>>>>>> 097fcf31
   }
 
   // ============ Public Functions ============
@@ -347,16 +327,10 @@
    */
   function proveAndProcess(
     Proof[] calldata _proofs,
-<<<<<<< HEAD
     bytes32 _aggregateRoot,
     bytes32[32] calldata _aggregatePath,
     uint256 _aggregateIndex
-  ) external onlyUnpaused {
-=======
-    bytes32[32] calldata _aggregatorPath,
-    uint256 _aggregatorIndex
   ) external whenNotPaused {
->>>>>>> 097fcf31
     // Sanity check: proofs are included.
     require(_proofs.length > 0, "!proofs");
 
