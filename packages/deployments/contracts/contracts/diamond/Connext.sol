// SPDX-License-Identifier: MIT
pragma solidity ^0.8.11;

/******************************************************************************\
* Author: Nick Mudge <nick@perfectabstractions.com> (https://twitter.com/mudgen)
* EIP-2535 Diamonds: https://eips.ethereum.org/EIPS/eip-2535
*
* Implementation of a diamond.
/******************************************************************************/

import {LibDiamond} from "./libraries/LibDiamond.sol";
import {IDiamondCut} from "./interfaces/IDiamondCut.sol";
import {AppStorage} from "./libraries/LibConnextStorage.sol";

contract Connext {
  constructor(address _contractOwner, IDiamondCut.FacetCut[] memory _diamondCut) {
    LibDiamond.setContractOwner(_contractOwner);

    LibDiamond.diamondCut(_diamondCut, address(0), new bytes(0));
<<<<<<< HEAD

    // Init RouterPermissionManage
    s._routerPermissionDelay = 7 days;
=======
>>>>>>> 692b4902
  }

  // Find facet for function that is called and execute the
  // function if a facet is found and return any value.
  fallback() external payable {
    LibDiamond.DiamondStorage storage ds;
    bytes32 position = LibDiamond.DIAMOND_STORAGE_POSITION;
    // get diamond storage
    assembly {
      ds.slot := position
    }
    // get facet from function selector
    address facet = ds.selectorToFacetAndPosition[msg.sig].facetAddress;
    require(facet != address(0), "Diamond: Function does not exist");
    // Execute external function from facet using delegatecall and return any value.
    assembly {
      // copy function selector and any arguments
      calldatacopy(0, 0, calldatasize())
      // execute function call using the facet
      let result := delegatecall(gas(), facet, 0, calldatasize(), 0, 0)
      // get any return value
      returndatacopy(0, 0, returndatasize())
      // return any return value or error back to the caller
      switch result
      case 0 {
        revert(0, returndatasize())
      }
      default {
        return(0, returndatasize())
      }
    }
  }

  receive() external payable {}
}<|MERGE_RESOLUTION|>--- conflicted
+++ resolved
@@ -17,12 +17,6 @@
     LibDiamond.setContractOwner(_contractOwner);
 
     LibDiamond.diamondCut(_diamondCut, address(0), new bytes(0));
-<<<<<<< HEAD
-
-    // Init RouterPermissionManage
-    s._routerPermissionDelay = 7 days;
-=======
->>>>>>> 692b4902
   }
 
   // Find facet for function that is called and execute the
