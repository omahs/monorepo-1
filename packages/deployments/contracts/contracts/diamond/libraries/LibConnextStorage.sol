--- conflicted
+++ resolved
@@ -190,17 +190,13 @@
   uint256 _routerOwnershipTimestamp;
   bool _assetOwnershipRenounced;
   uint256 _assetOwnershipTimestamp;
+  //
   // RouterPermissionsManager
-<<<<<<< HEAD
   //
   RouterPermissionsManagerInfo routerPermissionInfo;
   //
   // ReentrancyGuard
   //
-=======
-  RouterPermissionsManagerInfo routerInfo;
-  // ReentrancyGuard
->>>>>>> 6a676023
   uint256 _status;
 }
 
