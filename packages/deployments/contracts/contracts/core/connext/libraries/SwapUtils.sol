// SPDX-License-Identifier: UNLICENSED
pragma solidity 0.8.17;

import {SafeERC20, IERC20} from "@openzeppelin/contracts/token/ERC20/utils/SafeERC20.sol";

import {LPToken} from "../helpers/LPToken.sol";

import {AmplificationUtils} from "./AmplificationUtils.sol";
import {MathUtils} from "./MathUtils.sol";
import {AssetLogic} from "./AssetLogic.sol";
import {Constants} from "./Constants.sol";

/**
 * @title SwapUtils library
 * @notice A library to be used within Swap.sol. Contains functions responsible for custody and AMM functionalities.
 * @dev Contracts relying on this library must initialize SwapUtils.Swap struct then use this library
 * for SwapUtils.Swap struct. Note that this library contains both functions called by users and admins.
 * Admin functions should be protected within contracts using this library.
 */
library SwapUtils {
  using SafeERC20 for IERC20;
  using MathUtils for uint256;

  /*** EVENTS ***/

  event TokenSwap(
    bytes32 indexed key,
    address indexed buyer,
    uint256 tokensSold,
    uint256 tokensBought,
    uint128 soldId,
    uint128 boughtId
  );
  event AddLiquidity(
    bytes32 indexed key,
    address indexed provider,
    uint256[] tokenAmounts,
    uint256[] fees,
    uint256 invariant,
    uint256 lpTokenSupply
  );
  event RemoveLiquidity(bytes32 indexed key, address indexed provider, uint256[] tokenAmounts, uint256 lpTokenSupply);
  event RemoveLiquidityOne(
    bytes32 indexed key,
    address indexed provider,
    uint256 lpTokenAmount,
    uint256 lpTokenSupply,
    uint256 boughtId,
    uint256 tokensBought
  );
  event RemoveLiquidityImbalance(
    bytes32 indexed key,
    address indexed provider,
    uint256[] tokenAmounts,
    uint256[] fees,
    uint256 invariant,
    uint256 lpTokenSupply
  );
  event NewAdminFee(bytes32 indexed key, uint256 newAdminFee);
  event NewSwapFee(bytes32 indexed key, uint256 newSwapFee);

  struct Swap {
    // variables around the ramp management of A,
    // the amplification coefficient * n ** (n - 1)
    // see Curve stableswap paper for details
    bytes32 key;
    uint256 initialA;
    uint256 futureA;
    uint256 initialATime;
    uint256 futureATime;
    // fee calculation
    uint256 swapFee;
    uint256 adminFee;
    LPToken lpToken;
    // contract references for all tokens being pooled
    IERC20[] pooledTokens;
    // multipliers for each pooled token's precision to get to Constants.POOL_PRECISION_DECIMALS
    // for example, TBTC has 18 decimals, so the multiplier should be 1. WBTC
    // has 8, so the multiplier should be 10 ** 18 / 10 ** 8 => 10 ** 10
    uint256[] tokenPrecisionMultipliers;
    // the pool balance of each token, in the token's precision
    // the contract's actual token balance might differ
    uint256[] balances;
    // the admin fee balance of each token, in the token's precision
    uint256[] adminFees;
    // the flag if this pool disabled by admin. once disabled, only remove liquidity will work.
    bool disabled;
    // once pool disabled, admin can remove pool after passed removeTime. and reinitialize.
    uint256 removeTime;
  }

  // Struct storing variables used in calculations in the
  // calculateWithdrawOneTokenDY function to avoid stack too deep errors
  struct CalculateWithdrawOneTokenDYInfo {
    uint256 d0;
    uint256 d1;
    uint256 newY;
    uint256 feePerToken;
    uint256 preciseA;
  }

  // Struct storing variables used in calculations in the
  // {add,remove}Liquidity functions to avoid stack too deep errors
  struct ManageLiquidityInfo {
    uint256 d0;
    uint256 d1;
    uint256 d2;
    uint256 preciseA;
    LPToken lpToken;
    uint256 totalSupply;
    uint256[] balances;
    uint256[] multipliers;
  }

<<<<<<< HEAD
=======
  // the precision all pools tokens will be converted to
  uint8 internal constant POOL_PRECISION_DECIMALS = 18;

  // the denominator used to calculate admin and LP fees. For example, an
  // LP fee might be something like tradeAmount.mul(fee).div(FEE_DENOMINATOR)
  uint256 internal constant FEE_DENOMINATOR = 1e10;

  // Max swap fee is 1% or 100bps of each swap
  uint256 internal constant MAX_SWAP_FEE = 1e8;

  // Max adminFee is 100% of the swapFee
  // adminFee does not add additional fee on top of swapFee
  // Instead it takes a certain % of the swapFee. Therefore it has no impact on the
  // users but only on the earnings of LPs
  uint256 internal constant MAX_ADMIN_FEE = 1e10;

  // Constant value used as max loop limit
  uint256 internal constant MAX_LOOP_LIMIT = 256;

  // Constant value used as max delay time for removing swap after disabled
  uint256 internal constant REMOVE_DELAY = 7 days;

>>>>>>> 747ccaf2
  /*** VIEW & PURE FUNCTIONS ***/

  function _getAPrecise(Swap storage self) private view returns (uint256) {
    return AmplificationUtils._getAPrecise(self);
  }

  /**
   * @notice Calculate the dy, the amount of selected token that user receives and
   * the fee of withdrawing in one token
   * @param tokenAmount the amount to withdraw in the pool's precision
   * @param tokenIndex which token will be withdrawn
   * @param self Swap struct to read from
   * @return the amount of token user will receive
   */
  function calculateWithdrawOneToken(
    Swap storage self,
    uint256 tokenAmount,
    uint8 tokenIndex
  ) internal view returns (uint256) {
    (uint256 availableTokenAmount, ) = _calculateWithdrawOneToken(
      self,
      tokenAmount,
      tokenIndex,
      self.lpToken.totalSupply()
    );
    return availableTokenAmount;
  }

  function _calculateWithdrawOneToken(
    Swap storage self,
    uint256 tokenAmount,
    uint8 tokenIndex,
    uint256 totalSupply
  ) private view returns (uint256, uint256) {
    uint256 dy;
    uint256 newY;
    uint256 currentY;

    (dy, newY, currentY) = calculateWithdrawOneTokenDY(self, tokenIndex, tokenAmount, totalSupply);

    // dy_0 (without fees)
    // dy, dy_0 - dy

    uint256 dySwapFee = (currentY - newY) / self.tokenPrecisionMultipliers[tokenIndex] - dy;

    return (dy, dySwapFee);
  }

  /**
   * @notice Calculate the dy of withdrawing in one token
   * @param self Swap struct to read from
   * @param tokenIndex which token will be withdrawn
   * @param tokenAmount the amount to withdraw in the pools precision
   * @return the d and the new y after withdrawing one token
   */
  function calculateWithdrawOneTokenDY(
    Swap storage self,
    uint8 tokenIndex,
    uint256 tokenAmount,
    uint256 totalSupply
  )
    internal
    view
    returns (
      uint256,
      uint256,
      uint256
    )
  {
    // Get the current D, then solve the stableswap invariant
    // y_i for D - tokenAmount
    uint256[] memory xp = _xp(self);

    require(tokenIndex < xp.length, "index out of range");

    CalculateWithdrawOneTokenDYInfo memory v = CalculateWithdrawOneTokenDYInfo(0, 0, 0, 0, 0);
    v.preciseA = _getAPrecise(self);
    v.d0 = getD(xp, v.preciseA);
    v.d1 = v.d0 - ((tokenAmount * v.d0) / totalSupply);

    require(tokenAmount <= xp[tokenIndex], "exceeds available");

    v.newY = getYD(v.preciseA, tokenIndex, xp, v.d1);

    uint256[] memory xpReduced = new uint256[](xp.length);

    v.feePerToken = _feePerToken(self.swapFee, xp.length);
    // TODO: Set a length variable (at top) instead of reading xp.length on each loop.
    for (uint256 i; i < xp.length; ) {
      uint256 xpi = xp[i];
      // if i == tokenIndex, dxExpected = xp[i] * d1 / d0 - newY
      // else dxExpected = xp[i] - (xp[i] * d1 / d0)
      // xpReduced[i] -= dxExpected * fee / Constants.FEE_DENOMINATOR
      xpReduced[i] =
        xpi -
        ((((i == tokenIndex) ? ((xpi * v.d1) / v.d0 - v.newY) : (xpi - (xpi * v.d1) / v.d0)) * v.feePerToken) /
          Constants.FEE_DENOMINATOR);

      unchecked {
        ++i;
      }
    }

    uint256 dy = xpReduced[tokenIndex] - getYD(v.preciseA, tokenIndex, xpReduced, v.d1);
    dy = (dy - 1) / (self.tokenPrecisionMultipliers[tokenIndex]);

    return (dy, v.newY, xp[tokenIndex]);
  }

  /**
   * @notice Calculate the price of a token in the pool with given
   * precision-adjusted balances and a particular D.
   *
   * @dev This is accomplished via solving the invariant iteratively.
   * See the StableSwap paper and Curve.fi implementation for further details.
   *
   * x_1**2 + x1 * (sum' - (A*n**n - 1) * D / (A * n**n)) = D ** (n + 1) / (n ** (2 * n) * prod' * A)
   * x_1**2 + b*x_1 = c
   * x_1 = (x_1**2 + c) / (2*x_1 + b)
   *
   * @param a the amplification coefficient * n ** (n - 1). See the StableSwap paper for details.
   * @param tokenIndex Index of token we are calculating for.
   * @param xp a precision-adjusted set of pool balances. Array should be
   * the same cardinality as the pool.
   * @param d the stableswap invariant
   * @return the price of the token, in the same precision as in xp
   */
  function getYD(
    uint256 a,
    uint8 tokenIndex,
    uint256[] memory xp,
    uint256 d
  ) internal pure returns (uint256) {
    uint256 numTokens = xp.length;
    require(tokenIndex < numTokens, "Token not found");

    uint256 c = d;
    uint256 s;
    uint256 nA = a * numTokens;

    for (uint256 i; i < numTokens; ) {
      if (i != tokenIndex) {
        s += xp[i];
        c = (c * d) / (xp[i] * numTokens);
        // If we were to protect the division loss we would have to keep the denominator separate
        // and divide at the end. However this leads to overflow with large numTokens or/and D.
        // c = c * D * D * D * ... overflow!
      }

      unchecked {
        ++i;
      }
    }
    c = (c * d * Constants.A_PRECISION) / (nA * numTokens);

    uint256 b = s + ((d * Constants.A_PRECISION) / nA);
    uint256 yPrev;
    // Select d as the starting point of the Newton method. Because y < D
    // D is the best option as the starting point in case the pool is very imbalanced.
    uint256 y = d;
    for (uint256 i; i < Constants.MAX_LOOP_LIMIT; ) {
      yPrev = y;
      y = ((y * y) + c) / ((y * 2) + b - d);
      if (y.within1(yPrev)) {
        return y;
      }

      unchecked {
        ++i;
      }
    }
    revert("Approximation did not converge");
  }

  /**
   * @notice Get D, the StableSwap invariant, based on a set of balances and a particular A.
   * @param xp a precision-adjusted set of pool balances. Array should be the same cardinality
   * as the pool.
   * @param a the amplification coefficient * n ** (n - 1) in A_PRECISION.
   * See the StableSwap paper for details
   * @return the invariant, at the precision of the pool
   */
  function getD(uint256[] memory xp, uint256 a) internal pure returns (uint256) {
    uint256 numTokens = xp.length;
    uint256 s;
    for (uint256 i; i < numTokens; ) {
      s += xp[i];

      unchecked {
        ++i;
      }
    }
    if (s == 0) {
      return 0;
    }

    uint256 prevD;
    uint256 d = s;
    uint256 nA = a * numTokens;

    for (uint256 i; i < Constants.MAX_LOOP_LIMIT; ) {
      uint256 dP = d;
      for (uint256 j; j < numTokens; ) {
        dP = (dP * d) / (xp[j] * numTokens);
        // If we were to protect the division loss we would have to keep the denominator separate
        // and divide at the end. However this leads to overflow with large numTokens or/and D.
        // dP = dP * D * D * D * ... overflow!

        unchecked {
          ++j;
        }
      }
      prevD = d;
      d =
        (((nA * s) / Constants.A_PRECISION + dP * numTokens) * d) /
        ((((nA - Constants.A_PRECISION) * d) / Constants.A_PRECISION + (numTokens + 1) * dP));
      if (d.within1(prevD)) {
        return d;
      }

      unchecked {
        ++i;
      }
    }

    // Convergence should occur in 4 loops or less. If this is reached, there may be something wrong
    // with the pool. If this were to occur repeatedly, LPs should withdraw via `removeLiquidity()`
    // function which does not rely on D.
    revert("D does not converge");
  }

  /**
   * @notice Given a set of balances and precision multipliers, return the
   * precision-adjusted balances.
   *
   * @param balances an array of token balances, in their native precisions.
   * These should generally correspond with pooled tokens.
   *
   * @param precisionMultipliers an array of multipliers, corresponding to
   * the amounts in the balances array. When multiplied together they
   * should yield amounts at the pool's precision.
   *
   * @return an array of amounts "scaled" to the pool's precision
   */
  function _xp(uint256[] memory balances, uint256[] memory precisionMultipliers)
    internal
    pure
    returns (uint256[] memory)
  {
    uint256 numTokens = balances.length;
    require(numTokens == precisionMultipliers.length, "mismatch multipliers");
    uint256[] memory xp = new uint256[](numTokens);
    for (uint256 i; i < numTokens; ) {
      xp[i] = balances[i] * precisionMultipliers[i];

      unchecked {
        ++i;
      }
    }
    return xp;
  }

  /**
   * @notice Return the precision-adjusted balances of all tokens in the pool
   * @param self Swap struct to read from
   * @return the pool balances "scaled" to the pool's precision, allowing
   * them to be more easily compared.
   */
  function _xp(Swap storage self) internal view returns (uint256[] memory) {
    return _xp(self.balances, self.tokenPrecisionMultipliers);
  }

  /**
   * @notice Get the virtual price, to help calculate profit
   * @param self Swap struct to read from
   * @return the virtual price, scaled to precision of Constants.POOL_PRECISION_DECIMALS
   */
  function getVirtualPrice(Swap storage self) internal view returns (uint256) {
    uint256 d = getD(_xp(self), _getAPrecise(self));
    LPToken lpToken = self.lpToken;
    uint256 supply = lpToken.totalSupply();
    if (supply != 0) {
      return (d * (10**uint256(Constants.POOL_PRECISION_DECIMALS))) / supply;
    }
    return 0;
  }

  /**
   * @notice Calculate the new balances of the tokens given the indexes of the token
   * that is swapped from (FROM) and the token that is swapped to (TO).
   * This function is used as a helper function to calculate how much TO token
   * the user should receive on swap.
   *
   * @param preciseA precise form of amplification coefficient
   * @param tokenIndexFrom index of FROM token
   * @param tokenIndexTo index of TO token
   * @param x the new total amount of FROM token
   * @param xp balances of the tokens in the pool
   * @return the amount of TO token that should remain in the pool
   */
  function getY(
    uint256 preciseA,
    uint8 tokenIndexFrom,
    uint8 tokenIndexTo,
    uint256 x,
    uint256[] memory xp
  ) internal pure returns (uint256) {
    uint256 numTokens = xp.length;
    require(tokenIndexFrom != tokenIndexTo, "compare token to itself");
    require(tokenIndexFrom < numTokens && tokenIndexTo < numTokens, "token not found");

    uint256 d = getD(xp, preciseA);
    uint256 c = d;
    uint256 s;
    uint256 nA = numTokens * preciseA;

    uint256 _x;
    for (uint256 i; i < numTokens; ) {
      if (i == tokenIndexFrom) {
        _x = x;
      } else if (i != tokenIndexTo) {
        _x = xp[i];
      } else {
        unchecked {
          ++i;
        }
        continue;
      }
      s += _x;
      c = (c * d) / (_x * numTokens);
      // If we were to protect the division loss we would have to keep the denominator separate
      // and divide at the end. However this leads to overflow with large numTokens or/and D.
      // c = c * D * D * D * ... overflow!

      unchecked {
        ++i;
      }
    }
    c = (c * d * Constants.A_PRECISION) / (nA * numTokens);
    uint256 b = s + ((d * Constants.A_PRECISION) / nA);
    uint256 yPrev;
    uint256 y = d;

    // iterative approximation
    for (uint256 i; i < Constants.MAX_LOOP_LIMIT; ) {
      yPrev = y;
      y = ((y * y) + c) / ((y * 2) + b - d);
      if (y.within1(yPrev)) {
        return y;
      }

      unchecked {
        ++i;
      }
    }
    revert("Approximation did not converge");
  }

  /**
   * @notice Externally calculates a swap between two tokens.
   * @param self Swap struct to read from
   * @param tokenIndexFrom the token to sell
   * @param tokenIndexTo the token to buy
   * @param dx the number of tokens to sell. If the token charges a fee on transfers,
   * use the amount that gets transferred after the fee.
   * @return dy the number of tokens the user will get
   */
  function calculateSwap(
    Swap storage self,
    uint8 tokenIndexFrom,
    uint8 tokenIndexTo,
    uint256 dx
  ) internal view returns (uint256 dy) {
    (dy, ) = _calculateSwap(self, tokenIndexFrom, tokenIndexTo, dx, self.balances);
  }

  /**
   * @notice Externally calculates a swap between two tokens.
   * @param self Swap struct to read from
   * @param tokenIndexFrom the token to sell
   * @param tokenIndexTo the token to buy
   * @param dy the number of tokens to buy.
   * @return dx the number of tokens the user have to transfer + fee
   */
  function calculateSwapInv(
    Swap storage self,
    uint8 tokenIndexFrom,
    uint8 tokenIndexTo,
    uint256 dy
  ) internal view returns (uint256 dx) {
    (dx, ) = _calculateSwapInv(self, tokenIndexFrom, tokenIndexTo, dy, self.balances);
  }

  /**
   * @notice Internally calculates a swap between two tokens.
   *
   * @dev The caller is expected to transfer the actual amounts (dx and dy)
   * using the token contracts.
   *
   * @param self Swap struct to read from
   * @param tokenIndexFrom the token to sell
   * @param tokenIndexTo the token to buy
   * @param dx the number of tokens to sell. If the token charges a fee on transfers,
   * use the amount that gets transferred after the fee.
   * @return dy the number of tokens the user will get in the token's precision. ex WBTC -> 8
   * @return dyFee the associated fee in multiplied precision (Constants.POOL_PRECISION_DECIMALS)
   */
  function _calculateSwap(
    Swap storage self,
    uint8 tokenIndexFrom,
    uint8 tokenIndexTo,
    uint256 dx,
    uint256[] memory balances
  ) internal view returns (uint256 dy, uint256 dyFee) {
    uint256[] memory multipliers = self.tokenPrecisionMultipliers;
    uint256[] memory xp = _xp(balances, multipliers);
    require(tokenIndexFrom < xp.length && tokenIndexTo < xp.length, "index out of range");
    uint256 x = dx * multipliers[tokenIndexFrom] + xp[tokenIndexFrom];
    uint256 y = getY(_getAPrecise(self), tokenIndexFrom, tokenIndexTo, x, xp);
    dy = xp[tokenIndexTo] - y - 1;
    dyFee = (dy * self.swapFee) / Constants.FEE_DENOMINATOR;
    dy = (dy - dyFee) / multipliers[tokenIndexTo];
  }

  /**
   * @notice Internally calculates a swap between two tokens.
   *
   * @dev The caller is expected to transfer the actual amounts (dx and dy)
   * using the token contracts.
   *
   * @param self Swap struct to read from
   * @param tokenIndexFrom the token to sell
   * @param tokenIndexTo the token to buy
   * @param dy the number of tokens to buy. If the token charges a fee on transfers,
   * use the amount that gets transferred after the fee.
   * @return dx the number of tokens the user have to deposit in the token's precision. ex WBTC -> 8
   * @return dxFee the associated fee in multiplied precision (Constants.POOL_PRECISION_DECIMALS)
   */
  function _calculateSwapInv(
    Swap storage self,
    uint8 tokenIndexFrom,
    uint8 tokenIndexTo,
    uint256 dy,
    uint256[] memory balances
  ) internal view returns (uint256 dx, uint256 dxFee) {
    require(tokenIndexFrom != tokenIndexTo, "compare token to itself");
    uint256[] memory multipliers = self.tokenPrecisionMultipliers;
    uint256[] memory xp = _xp(balances, multipliers);
    require(tokenIndexFrom < xp.length && tokenIndexTo < xp.length, "index out of range");

    uint256 a = _getAPrecise(self);
    uint256 d0 = getD(xp, a);

    xp[tokenIndexTo] = xp[tokenIndexTo] - (dy * multipliers[tokenIndexTo]);
    uint256 x = getYD(a, tokenIndexFrom, xp, d0);
    dx = (x + 1) - xp[tokenIndexFrom];
    dxFee = (dx * self.swapFee) / Constants.FEE_DENOMINATOR;
    dx = (dx + dxFee) / multipliers[tokenIndexFrom];
  }

  /**
   * @notice A simple method to calculate amount of each underlying
   * tokens that is returned upon burning given amount of
   * LP tokens
   *
   * @param amount the amount of LP tokens that would to be burned on
   * withdrawal
   * @return array of amounts of tokens user will receive
   */
  function calculateRemoveLiquidity(Swap storage self, uint256 amount) internal view returns (uint256[] memory) {
    return _calculateRemoveLiquidity(self.balances, amount, self.lpToken.totalSupply());
  }

  function _calculateRemoveLiquidity(
    uint256[] memory balances,
    uint256 amount,
    uint256 totalSupply
  ) internal pure returns (uint256[] memory) {
    require(amount <= totalSupply, "exceed total supply");

    uint256 numBalances = balances.length;
    uint256[] memory amounts = new uint256[](numBalances);

    for (uint256 i; i < numBalances; ) {
      amounts[i] = (balances[i] * amount) / totalSupply;

      unchecked {
        ++i;
      }
    }
    return amounts;
  }

  /**
   * @notice A simple method to calculate prices from deposits or
   * withdrawals, excluding fees but including slippage. This is
   * helpful as an input into the various "min" parameters on calls
   * to fight front-running
   *
   * @dev This shouldn't be used outside frontends for user estimates.
   *
   * @param self Swap struct to read from
   * @param amounts an array of token amounts to deposit or withdrawal,
   * corresponding to pooledTokens. The amount should be in each
   * pooled token's native precision. If a token charges a fee on transfers,
   * use the amount that gets transferred after the fee.
   * @param deposit whether this is a deposit or a withdrawal
   * @return if deposit was true, total amount of lp token that will be minted and if
   * deposit was false, total amount of lp token that will be burned
   */
  function calculateTokenAmount(
    Swap storage self,
    uint256[] calldata amounts,
    bool deposit
  ) internal view returns (uint256) {
    uint256[] memory balances = self.balances;
    uint256 numBalances = balances.length;
    require(amounts.length == numBalances, "invalid length of amounts");

    uint256 a = _getAPrecise(self);
    uint256[] memory multipliers = self.tokenPrecisionMultipliers;

    uint256 d0 = getD(_xp(balances, multipliers), a);
    for (uint256 i; i < numBalances; ) {
      if (deposit) {
        balances[i] = balances[i] + amounts[i];
      } else {
        balances[i] = balances[i] - amounts[i];
      }

      unchecked {
        ++i;
      }
    }
    uint256 d1 = getD(_xp(balances, multipliers), a);
    uint256 totalSupply = self.lpToken.totalSupply();

    if (deposit) {
      return ((d1 - d0) * totalSupply) / d0;
    } else {
      return ((d0 - d1) * totalSupply) / d0;
    }
  }

  /**
   * @notice return accumulated amount of admin fees of the token with given index
   * @param self Swap struct to read from
   * @param index Index of the pooled token
   * @return admin balance in the token's precision
   */
  function getAdminBalance(Swap storage self, uint256 index) internal view returns (uint256) {
    require(index < self.pooledTokens.length, "index out of range");
    return self.adminFees[index];
  }

  /**
   * @notice internal helper function to calculate fee per token multiplier used in
   * swap fee calculations
   * @param swapFee swap fee for the tokens
   * @param numTokens number of tokens pooled
   */
  function _feePerToken(uint256 swapFee, uint256 numTokens) internal pure returns (uint256) {
    return (swapFee * numTokens) / ((numTokens - 1) * 4);
  }

  /*** STATE MODIFYING FUNCTIONS ***/

  /**
   * @notice swap two tokens in the pool
   * @param self Swap struct to read from and write to
   * @param tokenIndexFrom the token the user wants to sell
   * @param tokenIndexTo the token the user wants to buy
   * @param dx the amount of tokens the user wants to sell
   * @param minDy the min amount the user would like to receive, or revert.
   * @return amount of token user received on swap
   */
  function swap(
    Swap storage self,
    uint8 tokenIndexFrom,
    uint8 tokenIndexTo,
    uint256 dx,
    uint256 minDy
  ) internal returns (uint256) {
    require(!self.disabled, "disabled pool");
    {
      IERC20 tokenFrom = self.pooledTokens[tokenIndexFrom];
      require(dx <= tokenFrom.balanceOf(msg.sender), "swap more than you own");
      // Reverts for fee on transfer
      AssetLogic.handleIncomingAsset(address(tokenFrom), dx);
    }

    uint256 dy;
    uint256 dyFee;
    uint256[] memory balances = self.balances;
    (dy, dyFee) = _calculateSwap(self, tokenIndexFrom, tokenIndexTo, dx, balances);
    require(dy >= minDy, "dy < minDy");

    uint256 dyAdminFee = (dyFee * self.adminFee) /
      Constants.FEE_DENOMINATOR /
      self.tokenPrecisionMultipliers[tokenIndexTo];

    self.balances[tokenIndexFrom] = balances[tokenIndexFrom] + dx;
    self.balances[tokenIndexTo] = balances[tokenIndexTo] - dy - dyAdminFee;
    if (dyAdminFee != 0) {
      self.adminFees[tokenIndexTo] = self.adminFees[tokenIndexTo] + dyAdminFee;
    }

    AssetLogic.handleOutgoingAsset(address(self.pooledTokens[tokenIndexTo]), msg.sender, dy);

    emit TokenSwap(self.key, msg.sender, dx, dy, tokenIndexFrom, tokenIndexTo);

    return dy;
  }

  /**
   * @notice swap two tokens in the pool
   * @param self Swap struct to read from and write to
   * @param tokenIndexFrom the token the user wants to sell
   * @param tokenIndexTo the token the user wants to buy
   * @param dy the amount of tokens the user wants to buy
   * @param maxDx the max amount the user would like to send.
   * @return amount of token user have to transfer on swap
   */
  function swapOut(
    Swap storage self,
    uint8 tokenIndexFrom,
    uint8 tokenIndexTo,
    uint256 dy,
    uint256 maxDx
  ) internal returns (uint256) {
    require(!self.disabled, "disabled pool");
    require(dy <= self.balances[tokenIndexTo], ">pool balance");

    uint256 dx;
    uint256 dxFee;
    uint256[] memory balances = self.balances;
    (dx, dxFee) = _calculateSwapInv(self, tokenIndexFrom, tokenIndexTo, dy, balances);
    require(dx <= maxDx, "dx > maxDx");

    uint256 dxAdminFee = (dxFee * self.adminFee) /
      Constants.FEE_DENOMINATOR /
      self.tokenPrecisionMultipliers[tokenIndexFrom];

    self.balances[tokenIndexFrom] = balances[tokenIndexFrom] + dx - dxAdminFee;
    self.balances[tokenIndexTo] = balances[tokenIndexTo] - dy;
    if (dxAdminFee != 0) {
      self.adminFees[tokenIndexFrom] = self.adminFees[tokenIndexFrom] + dxAdminFee;
    }

    {
      IERC20 tokenFrom = self.pooledTokens[tokenIndexFrom];
      require(dx <= tokenFrom.balanceOf(msg.sender), "more than you own");
      // Reverts for fee on transfer
      AssetLogic.handleIncomingAsset(address(tokenFrom), dx);
    }

    AssetLogic.handleOutgoingAsset(address(self.pooledTokens[tokenIndexTo]), msg.sender, dy);

    emit TokenSwap(self.key, msg.sender, dx, dy, tokenIndexFrom, tokenIndexTo);

    return dx;
  }

  /**
   * @notice swap two tokens in the pool internally
   * @param self Swap struct to read from and write to
   * @param tokenIndexFrom the token the user wants to sell
   * @param tokenIndexTo the token the user wants to buy
   * @param dx the amount of tokens the user wants to sell
   * @param minDy the min amount the user would like to receive, or revert.
   * @return amount of token user received on swap
   */
  function swapInternal(
    Swap storage self,
    uint8 tokenIndexFrom,
    uint8 tokenIndexTo,
    uint256 dx,
    uint256 minDy
  ) internal returns (uint256) {
    require(!self.disabled, "disabled pool");
    require(dx <= self.balances[tokenIndexFrom], "more than pool balance");

    uint256 dy;
    uint256 dyFee;
    uint256[] memory balances = self.balances;
    (dy, dyFee) = _calculateSwap(self, tokenIndexFrom, tokenIndexTo, dx, balances);
    require(dy >= minDy, "dy < minDy");

    uint256 dyAdminFee = (dyFee * self.adminFee) /
      Constants.FEE_DENOMINATOR /
      self.tokenPrecisionMultipliers[tokenIndexTo];

    self.balances[tokenIndexFrom] = balances[tokenIndexFrom] + dx;
    self.balances[tokenIndexTo] = balances[tokenIndexTo] - dy - dyAdminFee;

    if (dyAdminFee != 0) {
      self.adminFees[tokenIndexTo] = self.adminFees[tokenIndexTo] + dyAdminFee;
    }

    emit TokenSwap(self.key, msg.sender, dx, dy, tokenIndexFrom, tokenIndexTo);

    return dy;
  }

  /**
   * @notice Should get exact amount out of AMM for asset put in
   */
  function swapInternalOut(
    Swap storage self,
    uint8 tokenIndexFrom,
    uint8 tokenIndexTo,
    uint256 dy,
    uint256 maxDx
  ) internal returns (uint256) {
    require(!self.disabled, "disabled pool");
    require(dy <= self.balances[tokenIndexTo], "more than pool balance");

    uint256 dx;
    uint256 dxFee;
    uint256[] memory balances = self.balances;
    (dx, dxFee) = _calculateSwapInv(self, tokenIndexFrom, tokenIndexTo, dy, balances);
    require(dx <= maxDx, "dx > maxDx");

    uint256 dxAdminFee = (dxFee * self.adminFee) /
      Constants.FEE_DENOMINATOR /
      self.tokenPrecisionMultipliers[tokenIndexFrom];

    self.balances[tokenIndexFrom] = balances[tokenIndexFrom] + dx - dxAdminFee;
    self.balances[tokenIndexTo] = balances[tokenIndexTo] - dy;

    if (dxAdminFee != 0) {
      self.adminFees[tokenIndexFrom] = self.adminFees[tokenIndexFrom] + dxAdminFee;
    }

    emit TokenSwap(self.key, msg.sender, dx, dy, tokenIndexFrom, tokenIndexTo);

    return dx;
  }

  /**
   * @notice Add liquidity to the pool
   * @param self Swap struct to read from and write to
   * @param amounts the amounts of each token to add, in their native precision
   * @param minToMint the minimum LP tokens adding this amount of liquidity
   * should mint, otherwise revert. Handy for front-running mitigation
   * allowed addresses. If the pool is not in the guarded launch phase, this parameter will be ignored.
   * @return amount of LP token user received
   */
  function addLiquidity(
    Swap storage self,
    uint256[] memory amounts,
    uint256 minToMint
  ) internal returns (uint256) {
    require(!self.disabled, "disabled pool");

    uint256 numTokens = self.pooledTokens.length;
    require(amounts.length == numTokens, "mismatch pooled tokens");

    // current state
    ManageLiquidityInfo memory v = ManageLiquidityInfo(
      0,
      0,
      0,
      _getAPrecise(self),
      self.lpToken,
      0,
      self.balances,
      self.tokenPrecisionMultipliers
    );
    v.totalSupply = v.lpToken.totalSupply();
    if (v.totalSupply != 0) {
      v.d0 = getD(_xp(v.balances, v.multipliers), v.preciseA);
    }

    uint256[] memory newBalances = new uint256[](numTokens);

    for (uint256 i; i < numTokens; ) {
      require(v.totalSupply != 0 || amounts[i] != 0, "!supply all tokens");

      // Transfer tokens first to see if a fee was charged on transfer
      if (amounts[i] != 0) {
        IERC20 token = self.pooledTokens[i];
        // Reverts for fee on transfer
        AssetLogic.handleIncomingAsset(address(token), amounts[i]);
      }

      newBalances[i] = v.balances[i] + amounts[i];

      unchecked {
        ++i;
      }
    }

    // invariant after change
    v.d1 = getD(_xp(newBalances, v.multipliers), v.preciseA);
    require(v.d1 > v.d0, "D should increase");

    // updated to reflect fees and calculate the user's LP tokens
    v.d2 = v.d1;
    uint256[] memory fees = new uint256[](numTokens);

    if (v.totalSupply != 0) {
      uint256 feePerToken = _feePerToken(self.swapFee, numTokens);
      for (uint256 i; i < numTokens; ) {
        uint256 idealBalance = (v.d1 * v.balances[i]) / v.d0;
        fees[i] = (feePerToken * (idealBalance.difference(newBalances[i]))) / Constants.FEE_DENOMINATOR;
        uint256 adminFee = (fees[i] * self.adminFee) / Constants.FEE_DENOMINATOR;
        self.balances[i] = newBalances[i] - adminFee;
        self.adminFees[i] = self.adminFees[i] + adminFee;
        newBalances[i] = newBalances[i] - fees[i];

        unchecked {
          ++i;
        }
      }
      v.d2 = getD(_xp(newBalances, v.multipliers), v.preciseA);
    } else {
      // the initial depositor doesn't pay fees
      self.balances = newBalances;
    }

    uint256 toMint;
    if (v.totalSupply == 0) {
      toMint = v.d1;
    } else {
      toMint = ((v.d2 - v.d0) * v.totalSupply) / v.d0;
    }

    require(toMint >= minToMint, "mint < min");

    // mint the user's LP tokens
    v.lpToken.mint(msg.sender, toMint);

    emit AddLiquidity(self.key, msg.sender, amounts, fees, v.d1, v.totalSupply + toMint);

    return toMint;
  }

  /**
   * @notice Burn LP tokens to remove liquidity from the pool.
   * @dev Liquidity can always be removed, even when the pool is paused.
   * @param self Swap struct to read from and write to
   * @param amount the amount of LP tokens to burn
   * @param minAmounts the minimum amounts of each token in the pool
   * acceptable for this burn. Useful as a front-running mitigation
   * @return amounts of tokens the user received
   */
  function removeLiquidity(
    Swap storage self,
    uint256 amount,
    uint256[] calldata minAmounts
  ) internal returns (uint256[] memory) {
    LPToken lpToken = self.lpToken;
    require(amount <= lpToken.balanceOf(msg.sender), ">LP.balanceOf");
    uint256 numTokens = self.pooledTokens.length;
    require(minAmounts.length == numTokens, "mismatch poolTokens");

    uint256[] memory balances = self.balances;
    uint256 totalSupply = lpToken.totalSupply();

    uint256[] memory amounts = _calculateRemoveLiquidity(balances, amount, totalSupply);

    uint256 numAmounts = amounts.length;
    for (uint256 i; i < numAmounts; ) {
      require(amounts[i] >= minAmounts[i], "amounts[i] < minAmounts[i]");
      self.balances[i] = balances[i] - amounts[i];
      AssetLogic.handleOutgoingAsset(address(self.pooledTokens[i]), msg.sender, amounts[i]);

      unchecked {
        ++i;
      }
    }

    lpToken.burnFrom(msg.sender, amount);

    emit RemoveLiquidity(self.key, msg.sender, amounts, totalSupply - amount);

    return amounts;
  }

  /**
   * @notice Remove liquidity from the pool all in one token.
   * @param self Swap struct to read from and write to
   * @param tokenAmount the amount of the lp tokens to burn
   * @param tokenIndex the index of the token you want to receive
   * @param minAmount the minimum amount to withdraw, otherwise revert
   * @return amount chosen token that user received
   */
  function removeLiquidityOneToken(
    Swap storage self,
    uint256 tokenAmount,
    uint8 tokenIndex,
    uint256 minAmount
  ) internal returns (uint256) {
    LPToken lpToken = self.lpToken;

    require(tokenAmount <= lpToken.balanceOf(msg.sender), ">LP.balanceOf");
    uint256 numTokens = self.pooledTokens.length;
    require(tokenIndex < numTokens, "not found");

    uint256 totalSupply = lpToken.totalSupply();

    (uint256 dy, uint256 dyFee) = _calculateWithdrawOneToken(self, tokenAmount, tokenIndex, totalSupply);

    require(dy >= minAmount, "dy < minAmount");

    uint256 adminFee = (dyFee * self.adminFee) / Constants.FEE_DENOMINATOR;
    self.balances[tokenIndex] = self.balances[tokenIndex] - (dy + adminFee);
    if (adminFee != 0) {
      self.adminFees[tokenIndex] = self.adminFees[tokenIndex] + adminFee;
    }
    lpToken.burnFrom(msg.sender, tokenAmount);
    AssetLogic.handleOutgoingAsset(address(self.pooledTokens[tokenIndex]), msg.sender, dy);

    emit RemoveLiquidityOne(self.key, msg.sender, tokenAmount, totalSupply, tokenIndex, dy);

    return dy;
  }

  /**
   * @notice Remove liquidity from the pool, weighted differently than the
   * pool's current balances.
   *
   * @param self Swap struct to read from and write to
   * @param amounts how much of each token to withdraw
   * @param maxBurnAmount the max LP token provider is willing to pay to
   * remove liquidity. Useful as a front-running mitigation.
   * @return actual amount of LP tokens burned in the withdrawal
   */
  function removeLiquidityImbalance(
    Swap storage self,
    uint256[] memory amounts,
    uint256 maxBurnAmount
  ) internal returns (uint256) {
    ManageLiquidityInfo memory v = ManageLiquidityInfo(
      0,
      0,
      0,
      _getAPrecise(self),
      self.lpToken,
      0,
      self.balances,
      self.tokenPrecisionMultipliers
    );
    v.totalSupply = v.lpToken.totalSupply();

    uint256 numTokens = self.pooledTokens.length;
    uint256 numAmounts = amounts.length;
    require(numAmounts == numTokens, "mismatch pool tokens");

    require(maxBurnAmount <= v.lpToken.balanceOf(msg.sender) && maxBurnAmount != 0, ">LP.balanceOf");

    uint256 feePerToken = _feePerToken(self.swapFee, numTokens);
    uint256[] memory fees = new uint256[](numTokens);
    {
      uint256[] memory balances1 = new uint256[](numTokens);
      v.d0 = getD(_xp(v.balances, v.multipliers), v.preciseA);
      for (uint256 i; i < numTokens; ) {
        require(v.balances[i] >= amounts[i], "withdraw more than available");

        unchecked {
          balances1[i] = v.balances[i] - amounts[i];
          ++i;
        }
      }
      v.d1 = getD(_xp(balances1, v.multipliers), v.preciseA);

      for (uint256 i; i < numTokens; ) {
        {
          uint256 idealBalance = (v.d1 * v.balances[i]) / v.d0;
          uint256 difference = idealBalance.difference(balances1[i]);
          fees[i] = (feePerToken * difference) / Constants.FEE_DENOMINATOR;
        }
        uint256 adminFee = (fees[i] * self.adminFee) / Constants.FEE_DENOMINATOR;
        self.balances[i] = balances1[i] - adminFee;
        self.adminFees[i] = self.adminFees[i] + adminFee;
        balances1[i] = balances1[i] - fees[i];

        unchecked {
          ++i;
        }
      }

      v.d2 = getD(_xp(balances1, v.multipliers), v.preciseA);
    }
    uint256 tokenAmount = ((v.d0 - v.d2) * v.totalSupply) / v.d0;
    require(tokenAmount != 0, "!zero amount");
    tokenAmount = tokenAmount + 1;

    require(tokenAmount <= maxBurnAmount, "tokenAmount > maxBurnAmount");

    v.lpToken.burnFrom(msg.sender, tokenAmount);

    for (uint256 i; i < numTokens; ) {
      AssetLogic.handleOutgoingAsset(address(self.pooledTokens[i]), msg.sender, amounts[i]);

      unchecked {
        ++i;
      }
    }

    emit RemoveLiquidityImbalance(self.key, msg.sender, amounts, fees, v.d1, v.totalSupply - tokenAmount);

    return tokenAmount;
  }

  /**
   * @notice withdraw all admin fees to a given address
   * @param self Swap struct to withdraw fees from
   * @param to Address to send the fees to
   */
  function withdrawAdminFees(Swap storage self, address to) internal {
    uint256 numTokens = self.pooledTokens.length;
    for (uint256 i; i < numTokens; ) {
      IERC20 token = self.pooledTokens[i];
      uint256 balance = self.adminFees[i];
      if (balance != 0) {
        self.adminFees[i] = 0;
        AssetLogic.handleOutgoingAsset(address(token), to, balance);
      }

      unchecked {
        ++i;
      }
    }
  }

  /**
   * @notice Sets the admin fee
   * @dev adminFee cannot be higher than 100% of the swap fee
   * @param self Swap struct to update
   * @param newAdminFee new admin fee to be applied on future transactions
   */
  function setAdminFee(Swap storage self, uint256 newAdminFee) internal {
    require(newAdminFee <= Constants.MAX_ADMIN_FEE, "too high");
    self.adminFee = newAdminFee;

    emit NewAdminFee(self.key, newAdminFee);
  }

  /**
   * @notice update the swap fee
   * @dev fee cannot be higher than 1% of each swap
   * @param self Swap struct to update
   * @param newSwapFee new swap fee to be applied on future transactions
   */
  function setSwapFee(Swap storage self, uint256 newSwapFee) internal {
    require(newSwapFee <= Constants.MAX_SWAP_FEE, "too high");
    self.swapFee = newSwapFee;

    emit NewSwapFee(self.key, newSwapFee);
  }

  /**
   * @notice Check if this stableswap pool exists and is valid (i.e. has been
   * initialized and tokens have been added).
   * @return bool true if this stableswap pool is valid, false if not.
   */
  function exists(Swap storage self) internal view returns (bool) {
    return !self.disabled && self.pooledTokens.length != 0;
  }
}<|MERGE_RESOLUTION|>--- conflicted
+++ resolved
@@ -112,31 +112,6 @@
     uint256[] multipliers;
   }
 
-<<<<<<< HEAD
-=======
-  // the precision all pools tokens will be converted to
-  uint8 internal constant POOL_PRECISION_DECIMALS = 18;
-
-  // the denominator used to calculate admin and LP fees. For example, an
-  // LP fee might be something like tradeAmount.mul(fee).div(FEE_DENOMINATOR)
-  uint256 internal constant FEE_DENOMINATOR = 1e10;
-
-  // Max swap fee is 1% or 100bps of each swap
-  uint256 internal constant MAX_SWAP_FEE = 1e8;
-
-  // Max adminFee is 100% of the swapFee
-  // adminFee does not add additional fee on top of swapFee
-  // Instead it takes a certain % of the swapFee. Therefore it has no impact on the
-  // users but only on the earnings of LPs
-  uint256 internal constant MAX_ADMIN_FEE = 1e10;
-
-  // Constant value used as max loop limit
-  uint256 internal constant MAX_LOOP_LIMIT = 256;
-
-  // Constant value used as max delay time for removing swap after disabled
-  uint256 internal constant REMOVE_DELAY = 7 days;
-
->>>>>>> 747ccaf2
   /*** VIEW & PURE FUNCTIONS ***/
 
   function _getAPrecise(Swap storage self) private view returns (uint256) {
