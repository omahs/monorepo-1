--- conflicted
+++ resolved
@@ -286,23 +286,19 @@
    */
   // 32
   mapping(bytes32 => mapping(address => uint8)) tokenIndexes;
-<<<<<<< HEAD
-  //
-  // BridgeFacet (cont.) TODO: can we move this
-  //
-  /**
-   * @notice Stores whether a transfer has had `receiveLocal` overrides forced
-   */
-  // 33
-  mapping(bytes32 => bool) receiveLocalOverrides;
-=======
-  // TODO: can i move this
   /**
    * @notice Stores whether or not briding, AMMs, have been paused
    */
   // 33
   PausedFunctions _paused;
->>>>>>> 5c5c724f
+  //
+  // BridgeFacet (cont.) TODO: can we move this
+  //
+  /**
+   * @notice Stores whether a transfer has had `receiveLocal` overrides forced
+   */
+  // 34
+  mapping(bytes32 => bool) receiveLocalOverrides;
 }
 
 library LibConnextStorage {
