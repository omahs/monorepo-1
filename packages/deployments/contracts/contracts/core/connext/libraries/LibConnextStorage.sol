// SPDX-License-Identifier: UNLICENSED
pragma solidity 0.8.14;

import {XAppConnectionManager} from "../../../nomad-core/contracts/XAppConnectionManager.sol";

import {RelayerFeeRouter} from "../../relayer-fee/RelayerFeeRouter.sol";
import {PromiseRouter} from "../../promise/PromiseRouter.sol";

import {ITokenRegistry} from "../interfaces/ITokenRegistry.sol";
import {IWrapped} from "../interfaces/IWrapped.sol";
import {IExecutor} from "../interfaces/IExecutor.sol";
import {IStableSwap} from "../interfaces/IStableSwap.sol";
import {ISponsorVault} from "../interfaces/ISponsorVault.sol";

import {ConnextMessage} from "./ConnextMessage.sol";
import {SwapUtils} from "./SwapUtils.sol";

// ============= Structs =============

/**
 * @notice These are the call parameters that will remain constant between the
 * two chains. They are supplied on `xcall` and should be asserted on `execute`
 * @property to - The account that receives funds, in the event of a crosschain call,
 * will receive funds if the call fails.
 * @param to - The address you are sending funds (and potentially data) to
 * @param callData - The data to execute on the receiving chain. If no crosschain call is needed, then leave empty.
 * @param originDomain - The originating domain (i.e. where `xcall` is called). Must match nomad domain schema
 * @param destinationDomain - The final domain (i.e. where `execute` / `reconcile` are called). Must match nomad domain schema
 * @param agent - An address who can execute txs on behalf of `to`, in addition to allowing relayers
 * @param recovery - The address to send funds to if your `Executor.execute call` fails
 * @param callback - The address on the origin domain of the callback contract
 * @param callbackFee - The relayer fee to execute the callback
 * @param forceSlow - If true, will take slow liquidity path even if it is not a permissioned call
 * @param receiveLocal - If true, will use the local nomad asset on the destination instead of adopted.
 * @param relayerFee - The amount of relayer fee the tx called xcall with
 * @param slippageTol - Max bps of original due to slippage (i.e. would be 9995 to tolerate .05% slippage)
 */
struct CallParams {
  address to;
  bytes callData;
  uint32 originDomain;
  uint32 destinationDomain;
  address agent;
  address recovery;
  address callback;
  uint256 callbackFee;
  uint256 relayerFee;
  bool forceSlow;
  bool receiveLocal;
  uint256 slippageTol;
}

/**
 * @notice The arguments you supply to the `xcall` function called by user on origin domain
 * @param params - The CallParams. These are consistent across sending and receiving chains
 * @param transactingAssetId - The asset the caller sent with the transfer. Can be the adopted, canonical,
 * or the representational asset
 * @param amount - The amount of transferring asset the tx called xcall with
 */
struct XCallArgs {
  CallParams params;
  address transactingAssetId; // Could be adopted, local, or wrapped
  uint256 amount;
}

/**
 * @notice
 * @param params - The CallParams. These are consistent across sending and receiving chains
 * @param local - The local asset for the transfer, will be swapped to the adopted asset if
 * appropriate
 * @param routers - The routers who you are sending the funds on behalf of
 * @param amount - The amount of liquidity the router provided or the bridge forwarded, depending on
 * if fast liquidity was used
 * @param nonce - The nonce used to generate transfer id
 * @param originSender - The msg.sender of the xcall on origin domain
 */
struct ExecuteArgs {
  CallParams params;
  address local; // local representation of canonical token
  address[] routers;
  bytes[] routerSignatures;
  uint256 amount;
  uint256 nonce;
  address originSender;
}

/**
 * @notice Contains RouterFacet related state
 * @param approvedRouters - Mapping of whitelisted router addresses
 * @param routerRecipients - Mapping of router withdraw recipient addresses.
 * If set, all liquidity is withdrawn only to this address. Must be set by routerOwner
 * (if configured) or the router itself
 * @param routerOwners - Mapping of router owners
 * If set, can update the routerRecipient
 * @param proposedRouterOwners - Mapping of proposed router owners
 * Must wait timeout to set the
 * @param proposedRouterTimestamp - Mapping of proposed router owners timestamps
 * When accepting a proposed owner, must wait for delay to elapse
 */
struct RouterPermissionsManagerInfo {
  mapping(address => bool) approvedRouters;
  mapping(address => bool) approvedForPortalRouters;
  mapping(address => address) routerRecipients;
  mapping(address => address) routerOwners;
  mapping(address => address) proposedRouterOwners;
  mapping(address => uint256) proposedRouterTimestamp;
}

struct AppStorage {
  bool initialized;
  //
  // ConnextHandler
  //
  // 0
  uint256 LIQUIDITY_FEE_NUMERATOR;
  // 1
  uint256 LIQUIDITY_FEE_DENOMINATOR;
  // The local nomad relayer fee router
  // 2
  RelayerFeeRouter relayerFeeRouter;
  // The local nomad promise callback router
  // 3
  PromiseRouter promiseRouter;
  // /**
  // * @notice The address of the wrapper for the native asset on this domain
  // * @dev Needed because the nomad only handles ERC20 assets
  // */
  // 4
  IWrapped wrapper;
  // /**
  // * @notice Nonce for the contract, used to keep unique transfer ids.
  // * @dev Assigned at first interaction (xcall on origin domain);
  // */
  // 5
  uint256 nonce;
  // /**
  // * @notice The external contract that will execute crosschain calldata
  // */
  // 6
  IExecutor executor;
  // /**
  // * @notice The domain this contract exists on
  // * @dev Must match the nomad domain, which is distinct from the "chainId"
  // */
  // 7
  uint256 domain;
  // /**
  // * @notice The local nomad token registry
  // */
  // 8
  ITokenRegistry tokenRegistry;
  // /**
  // * @notice Mapping holding the AMMs for swapping in and out of local assets
  // * @dev Swaps for an adopted asset <> nomad local asset (i.e. POS USDC <> madUSDC on polygon)
  // */
  // 9
  mapping(bytes32 => IStableSwap) adoptedToLocalPools;
  // /**
  // * @notice Mapping of whitelisted assets on same domain as contract
  // * @dev Mapping is keyed on the canonical token identifier matching what is stored in the token
  // * registry
  // */
  // 10
  mapping(bytes32 => bool) approvedAssets;
  // /**
  // * @notice Mapping of canonical to adopted assets on this domain
  // * @dev If the adopted asset is the native asset, the keyed address will
  // * be the wrapped asset address
  // */
  // 11
  mapping(address => ConnextMessage.TokenId) adoptedToCanonical;
  // /**
  // * @notice Mapping of adopted to canonical on this domain
  // * @dev If the adopted asset is the native asset, the stored address will be the
  // * wrapped asset address
  // */
  // 12
  mapping(bytes32 => address) canonicalToAdopted;
  // /**
  // * @notice Mapping to determine if transfer is reconciled
  // */
  // 13
  mapping(bytes32 => bool) reconciledTransfers;
  // /**
  // * @notice Mapping holding router address that provided fast liquidity
  // */
  // 14
  mapping(bytes32 => address[]) routedTransfers;
  // /**
  // * @notice Mapping of router to available balance of an asset
  // * @dev Routers should always store liquidity that they can expect to receive via the bridge on
  // * this domain (the nomad local asset)
  // */
  // 15
  mapping(address => mapping(address => uint256)) routerBalances;
  // /**
  // * @notice Mapping of approved relayers
  // * @dev Send relayer fee if msg.sender is approvedRelayer. otherwise revert()
  // */
  // 16
  mapping(address => bool) approvedRelayers;
  // /**
  // * @notice Stores the relayer fee for a transfer. Updated on origin domain when a user calls xcall or bump
  // * @dev This will track all of the relayer fees assigned to a transfer by id, including any bumps made by the relayer
  // */
  // 17
  mapping(bytes32 => uint256) relayerFees;
  // /**
  // * @notice Stores the relayer of a transfer. Updated on the destination domain when a relayer calls execute
  // * for transfer
  // * @dev When relayer claims, must check that the msg.sender has forwarded transfer
  // */
  // 18
  mapping(bytes32 => address) transferRelayer;
  // /**
  // * @notice The max amount of routers a payment can be routed through
  // */
  // 19
  uint256 maxRoutersPerTransfer;
  // /**
  //  * @notice The Vault used for sponsoring fees
  //  */
  // 20
  ISponsorVault sponsorVault;
  //
  // Router
  //
  // 21
  mapping(uint32 => bytes32) remotes;
  //
  // XAppConnectionClient
  //
  // 22
  XAppConnectionManager xAppConnectionManager;
  //
  // ProposedOwnable
  //
  // 23
  address _proposed;
  // 24
  uint256 _proposedOwnershipTimestamp;
  // 25
  bool _routerOwnershipRenounced;
  // 26
  uint256 _routerOwnershipTimestamp;
  // 27
  bool _assetOwnershipRenounced;
  // 28
  uint256 _assetOwnershipTimestamp;
  //
  // RouterFacet
  //
  // 29
  RouterPermissionsManagerInfo routerPermissionInfo;
  //
  // ReentrancyGuard
  //
  // 30
  uint256 _status;
  //
  // StableSwap
  //
  /**
   * @notice Mapping holding the AMM storages for swapping in and out of local assets
   * @dev Swaps for an adopted asset <> nomad local asset (i.e. POS USDC <> madUSDC on polygon)
   * Struct storing data responsible for automatic market maker functionalities. In order to
   * access this data, this contract uses SwapUtils library. For more details, see SwapUtils.sol
   */
  // 31
  mapping(bytes32 => SwapUtils.Swap) swapStorages;
  /**
   * @notice Maps token address to an index in the pool. Used to prevent duplicate tokens in the pool.
   * @dev getTokenIndex function also relies on this mapping to retrieve token index.
   */
  // 32
  mapping(bytes32 => mapping(address => uint8)) tokenIndexes;
  /**
   * @notice Stores whether or not briding, AMMs, have been paused
   */
  // 33
<<<<<<< HEAD
  PausedFunctions _paused;
=======
  bool _paused;
  //
>>>>>>> fcc6c93b
  // AavePortals
  //
  /**
   * @notice Address of Aave Pool contract
   */
  address aavePool;
  /**
   * @notice Fee percentage numerator for using Portal liquidity
   * @dev Assumes the same basis points as the liquidity fee
   */
  uint256 aavePortalFeeNumerator;
  /**
   * @notice Mapping to store the transfer liquidity amount provided by Aave Portals
   */
  mapping(bytes32 => uint256) portalDebt;
  /**
   * @notice Mapping to store the transfer liquidity amount provided by Aave Portals
   */
  mapping(bytes32 => uint256) portalFeeDebt;
  //
  // BridgeFacet (cont.) TODO: can we move this
  //
  /**
   * @notice Stores whether a transfer has had `receiveLocal` overrides forced
   */
  // 34
  mapping(bytes32 => bool) receiveLocalOverrides;
}

library LibConnextStorage {
  function connextStorage() internal pure returns (AppStorage storage ds) {
    assembly {
      ds.slot := 0
    }
  }
}<|MERGE_RESOLUTION|>--- conflicted
+++ resolved
@@ -278,12 +278,8 @@
    * @notice Stores whether or not briding, AMMs, have been paused
    */
   // 33
-<<<<<<< HEAD
-  PausedFunctions _paused;
-=======
   bool _paused;
   //
->>>>>>> fcc6c93b
   // AavePortals
   //
   /**
