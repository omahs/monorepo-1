--- conflicted
+++ resolved
@@ -62,12 +62,6 @@
  * @param destinationDomain - The final domain (i.e. where `execute` / `reconcile` are called). Must match nomad domain schema
  * @param agent - An address who can execute txs on behalf of `to`, in addition to allowing relayers
  * @param recovery - The address to send funds to if your `Executor.execute call` fails
-<<<<<<< HEAD
- * @param forceSlow - If true, will take slow liquidity path even if it is not a permissioned call
-=======
- * @param callback - The address on the origin domain of the callback contract
- * @param callbackFee - The relayer fee to execute the callback
->>>>>>> 05b4ea69
  * @param receiveLocal - If true, will use the local nomad asset on the destination instead of adopted.
  * @param relayerFee - The amount of relayer fee the tx called xcall with
  * @param destinationMinOut - Minimum amount received on swaps for local <> adopted on destination chain.
