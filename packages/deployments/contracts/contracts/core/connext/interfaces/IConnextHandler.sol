// SPDX-License-Identifier: UNLICENSED
pragma solidity 0.8.15;

import {IERC20} from "@openzeppelin/contracts/token/ERC20/utils/SafeERC20.sol";

import {RelayerFeeRouter} from "../../relayer-fee/RelayerFeeRouter.sol";

import {XCallArgs, ExecuteArgs, CallParams, TokenId} from "../libraries/LibConnextStorage.sol";
import {LibDiamond} from "../libraries/LibDiamond.sol";
import {SwapUtils} from "../libraries/SwapUtils.sol";

import {IStableSwap} from "./IStableSwap.sol";
<<<<<<< HEAD
import {IExecutor} from "./IExecutor.sol";
=======
import {ISponsorVault} from "./ISponsorVault.sol";
>>>>>>> 48835230
import {IWeth} from "./IWeth.sol";
import {ITokenRegistry} from "./ITokenRegistry.sol";
import {IBridgeRouter} from "./IBridgeRouter.sol";

import {IDiamondCut} from "./IDiamondCut.sol";
import {IDiamondLoupe} from "./IDiamondLoupe.sol";

interface IConnextHandler is IDiamondLoupe, IDiamondCut {
  // AssetFacet
  function canonicalToAdopted(bytes32 _key) external view returns (address);

  function canonicalToAdopted(TokenId calldata _canonical) external view returns (address);

  function adoptedToCanonical(address _adopted) external view returns (TokenId memory);

  function approvedAssets(bytes32 _key) external view returns (bool);

  function approvedAssets(TokenId calldata _canonical) external view returns (bool);

  function adoptedToLocalPools(bytes32 _key) external view returns (IStableSwap);

  function adoptedToLocalPools(TokenId calldata _canonical) external view returns (IStableSwap);

  function tokenRegistry() external view returns (ITokenRegistry);

  function setTokenRegistry(address _tokenRegistry) external;

  function setupAsset(
    TokenId calldata _canonical,
    address _adoptedAssetId,
    address _stableSwapPool
  ) external;

  function addStableSwapPool(TokenId calldata _canonical, address _stableSwapPool) external;

  function removeAssetId(bytes32 _key, address _adoptedAssetId) external;

  function removeAssetId(TokenId calldata _canonical, address _adoptedAssetId) external;

  // BaseConnextFacet

  // BridgeFacet
  function relayerFees(bytes32 _transferId) external view returns (uint256);

  function routedTransfers(bytes32 _transferId) external view returns (address[] memory);

  function reconciledTransfers(bytes32 _transferId) external view returns (bool);

  function connextion(uint32 _domain) external view returns (address);

  function domain() external view returns (uint256);

  function nonce() external view returns (uint256);

  function approvedSequencers(address _sequencer) external view returns (bool);

<<<<<<< HEAD
  function setExecutor(address _executor) external;
=======
  function setPromiseRouter(address payable _promiseRouter) external;

  function setSponsorVault(address _sponsorVault) external;
>>>>>>> 48835230

  function addConnextion(uint32 _domain, address _connext) external;

  function addSequencer(address _sequencer) external;

  function removeSequencer(address _sequencer) external;

  function xcall(XCallArgs calldata _args) external payable returns (bytes32);

  function execute(ExecuteArgs calldata _args) external returns (bytes32 transferId);

  function bumpTransfer(bytes32 _transferId) external payable;

  function forceReceiveLocal(
    CallParams calldata _params,
    uint256 _amount,
    uint256 _nonce,
    bytes32 _canonicalId,
    uint32 _canonicalDomain,
    address _originSender
  ) external payable;

  // NomadFacet
  function bridgeRouter() external view returns (IBridgeRouter);

  function setBridgeRouter(address _bridge) external;

  function onReceive(
    uint32 _origin,
    bytes32 _sender,
    uint32 _tokenDomain,
    bytes32 _tokenAddress,
    address _localToken,
    uint256 _amount,
    bytes memory _extraData
  ) external;

  // ProposedOwnableFacet

  function owner() external view returns (address);

  function routerWhitelistRemoved() external view returns (bool);

  function assetWhitelistRemoved() external view returns (bool);

  function proposed() external view returns (address);

  function proposedTimestamp() external view returns (uint256);

  function routerWhitelistTimestamp() external view returns (uint256);

  function assetWhitelistTimestamp() external view returns (uint256);

  function delay() external view returns (uint256);

  function proposeRouterWhitelistRemoval() external;

  function removeRouterWhitelist() external;

  function proposeAssetWhitelistRemoval() external;

  function removeAssetWhitelist() external;

  function renounced() external view returns (bool);

  function proposeNewOwner(address newlyProposed) external;

  function renounceOwnership() external;

  function acceptProposedOwner() external;

  function pause() external;

  function unpause() external;

  // RelayerFacet
  function transferRelayer(bytes32 _transferId) external view returns (address);

  function approvedRelayers(address _relayer) external view returns (bool);

  function relayerFeeRouter() external view returns (RelayerFeeRouter);

  function setRelayerFeeRouter(address _relayerFeeRouter) external;

  function addRelayer(address _relayer) external;

  function removeRelayer(address _relayer) external;

  function initiateClaim(
    uint32 _domain,
    address _recipient,
    bytes32[] calldata _transferIds
  ) external;

  function claim(address _recipient, bytes32[] calldata _transferIds) external;

  // RoutersFacet
  function LIQUIDITY_FEE_NUMERATOR() external view returns (uint256);

  function LIQUIDITY_FEE_DENOMINATOR() external view returns (uint256);

  function getRouterApproval(address _router) external view returns (bool);

  function getRouterRecipient(address _router) external view returns (address);

  function getRouterOwner(address _router) external view returns (address);

  function getProposedRouterOwner(address _router) external view returns (address);

  function getProposedRouterOwnerTimestamp(address _router) external view returns (uint256);

  function maxRoutersPerTransfer() external view returns (uint256);

  function routerBalances(address _router, address _asset) external view returns (uint256);

  function getRouterApprovalForPortal(address _router) external view returns (bool);

  function setupRouter(
    address router,
    address owner,
    address recipient
  ) external;

  function removeRouter(address router) external;

  function setMaxRoutersPerTransfer(uint256 _newMaxRouters) external;

  function setLiquidityFeeNumerator(uint256 _numerator) external;

  function approveRouterForPortal(address _router) external;

  function unapproveRouterForPortal(address _router) external;

  function setRouterRecipient(address router, address recipient) external;

  function proposeRouterOwner(address router, address proposed) external;

  function acceptProposedRouterOwner(address router) external;

  function addRouterLiquidityFor(
    uint256 _amount,
    address _local,
    address _router
  ) external payable;

  function addRouterLiquidity(uint256 _amount, address _local) external payable;

  function removeRouterLiquidityFor(
    uint256 _amount,
    address _local,
    address payable _to,
    address _router
  ) external;

  function removeRouterLiquidity(
    uint256 _amount,
    address _local,
    address payable _to
  ) external;

  // PortalFacet
  function getAavePortalDebt(bytes32 _transferId) external view returns (uint256);

  function getAavePortalFeeDebt(bytes32 _transferId) external view returns (uint256);

  function aavePool() external view returns (address);

  function aavePortalFee() external view returns (uint256);

  function setAavePool(address _aavePool) external;

  function setAavePortalFee(uint256 _aavePortalFeeNumerator) external;

  function repayAavePortal(
    CallParams calldata _params,
    address _local,
    address _originSender,
    uint256 _bridgedAmt,
    uint256 _nonce,
    uint256 _backingAmount,
    uint256 _feeAmount,
    uint256 _maxIn
  ) external;

  function repayAavePortalFor(
    CallParams calldata _params,
    address _adopted,
    address _originSender,
    uint256 _bridgedAmt,
    uint256 _nonce,
    uint256 _backingAmount,
    uint256 _feeAmount
  ) external;

  // StableSwapFacet
  function getSwapStorage(bytes32 canonicalId) external view returns (SwapUtils.Swap memory);

  function getSwapLPToken(bytes32 canonicalId) external view returns (address);

  function getSwapA(bytes32 canonicalId) external view returns (uint256);

  function getSwapAPrecise(bytes32 canonicalId) external view returns (uint256);

  function getSwapToken(bytes32 canonicalId, uint8 index) external view returns (IERC20);

  function getSwapTokenIndex(bytes32 canonicalId, address tokenAddress) external view returns (uint8);

  function getSwapTokenBalance(bytes32 canonicalId, uint8 index) external view returns (uint256);

  function getSwapVirtualPrice(bytes32 canonicalId) external view returns (uint256);

  function calculateSwap(
    bytes32 canonicalId,
    uint8 tokenIndexFrom,
    uint8 tokenIndexTo,
    uint256 dx
  ) external view returns (uint256);

  function calculateSwapTokenAmount(
    bytes32 canonicalId,
    uint256[] calldata amounts,
    bool deposit
  ) external view returns (uint256);

  function calculateRemoveSwapLiquidity(bytes32 canonicalId, uint256 amount) external view returns (uint256[] memory);

  function calculateRemoveSwapLiquidityOneToken(
    bytes32 canonicalId,
    uint256 tokenAmount,
    uint8 tokenIndex
  ) external view returns (uint256);

  function getSwapAdminBalance(bytes32 canonicalId, uint256 index) external view returns (uint256);

  function swap(
    bytes32 canonicalId,
    uint8 tokenIndexFrom,
    uint8 tokenIndexTo,
    uint256 dx,
    uint256 minDy,
    uint256 deadline
  ) external returns (uint256);

  function swapExact(
    bytes32 canonicalId,
    uint256 amountIn,
    address assetIn,
    address assetOut,
    uint256 minAmountOut,
    uint256 deadline
  ) external payable returns (uint256);

  function swapExactOut(
    bytes32 canonicalId,
    uint256 amountOut,
    address assetIn,
    address assetOut,
    uint256 maxAmountIn,
    uint256 deadline
  ) external payable returns (uint256);

  function addSwapLiquidity(
    bytes32 canonicalId,
    uint256[] calldata amounts,
    uint256 minToMint,
    uint256 deadline
  ) external returns (uint256);

  function removeSwapLiquidity(
    bytes32 canonicalId,
    uint256 amount,
    uint256[] calldata minAmounts,
    uint256 deadline
  ) external returns (uint256[] memory);

  function removeSwapLiquidityOneToken(
    bytes32 canonicalId,
    uint256 tokenAmount,
    uint8 tokenIndex,
    uint256 minAmount,
    uint256 deadline
  ) external returns (uint256);

  function removeSwapLiquidityImbalance(
    bytes32 canonicalId,
    uint256[] calldata amounts,
    uint256 maxBurnAmount,
    uint256 deadline
  ) external returns (uint256);

  // SwapAdminFacet

  function initializeSwap(
    bytes32 _canonicalId,
    IERC20[] memory _pooledTokens,
    uint8[] memory decimals,
    string memory lpTokenName,
    string memory lpTokenSymbol,
    uint256 _a,
    uint256 _fee,
    uint256 _adminFee,
    address lpTokenTargetAddress
  ) external;

  function withdrawSwapAdminFees(bytes32 canonicalId) external;

  function setSwapAdminFee(bytes32 canonicalId, uint256 newAdminFee) external;

  function setSwapFee(bytes32 canonicalId, uint256 newSwapFee) external;

  function rampA(
    bytes32 canonicalId,
    uint256 futureA,
    uint256 futureTime
  ) external;

  function stopRampA(bytes32 canonicalId) external;

  // VersionFacet

  function VERSION() external returns (uint8);
}<|MERGE_RESOLUTION|>--- conflicted
+++ resolved
@@ -10,11 +10,6 @@
 import {SwapUtils} from "../libraries/SwapUtils.sol";
 
 import {IStableSwap} from "./IStableSwap.sol";
-<<<<<<< HEAD
-import {IExecutor} from "./IExecutor.sol";
-=======
-import {ISponsorVault} from "./ISponsorVault.sol";
->>>>>>> 48835230
 import {IWeth} from "./IWeth.sol";
 import {ITokenRegistry} from "./ITokenRegistry.sol";
 import {IBridgeRouter} from "./IBridgeRouter.sol";
@@ -70,14 +65,6 @@
   function nonce() external view returns (uint256);
 
   function approvedSequencers(address _sequencer) external view returns (bool);
-
-<<<<<<< HEAD
-  function setExecutor(address _executor) external;
-=======
-  function setPromiseRouter(address payable _promiseRouter) external;
-
-  function setSponsorVault(address _sponsorVault) external;
->>>>>>> 48835230
 
   function addConnextion(uint32 _domain, address _connext) external;
 
