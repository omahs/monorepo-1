--- conflicted
+++ resolved
@@ -19,11 +19,7 @@
   // ========== Custom Errors ===========
 
   error TokenFacet__setupAsset_representationListed();
-<<<<<<< HEAD
-=======
   error TokenFacet__setupAsset_invalidCanonicalConfiguration();
-  error TokenFacet__addAssetId_nativeAsset();
->>>>>>> bcdd497b
   error TokenFacet__addAssetId_alreadyAdded();
   error TokenFacet__addAssetId_badMint();
   error TokenFacet__addAssetId_badBurn();
@@ -31,13 +27,10 @@
   error TokenFacet__removeAssetId_invalidParams();
   error TokenFacet__removeAssetId_remainsCustodied();
   error TokenFacet__updateDetails_localNotFound();
-<<<<<<< HEAD
   error TokenFacet__updateDetails_onlyRemote();
-=======
   error TokenFacet__updateDetails_notApproved();
   error TokenFacet__enrollAdoptedAndLocalAssets_emptyCanonical();
   error TokenFacet__setupAssetWithDeployedRepresentation_onCanonicalDomain();
->>>>>>> bcdd497b
   error TokenFacet__setLiquidityCap_notCanonicalDomain();
 
   // ============ Events ============
@@ -172,19 +165,14 @@
    * on polygon), you should *not* whitelist the adopted asset. The stable swap pool
    * address used should allow you to swap between the local <> adopted asset.
    *
-<<<<<<< HEAD
    * If a representation has been deployed at any point, `setupAssetWithDeployedRepresentation`
    * should be used instead.
-=======
+   *
    * The following can only be added on *REMOTE* domains:
    * - `_adoptedAssetId`
    * - `_stableSwapPool`
    *
    * Whereas the `_cap` can only be added on the canonical domain
-   *
-   * @dev If a representation has been deployed at any point, `setupAssetWithDeployedRepresentation`
-   * should be used instead
->>>>>>> bcdd497b
    *
    * @param _canonical - The canonical asset to add by id and domain. All representations
    * will be whitelisted as well
@@ -354,12 +342,11 @@
     if (local == address(0)) {
       revert TokenFacet__updateDetails_localNotFound();
     }
-<<<<<<< HEAD
+
     // Can only happen on remote domains
     if (s.domain == _canonical.domain) {
       revert TokenFacet__updateDetails_onlyRemote();
     }
-=======
 
     // ensure asset is currently approved because `s.canonicalToRepresentation` does
     // not get cleared when asset is removed from allowlist
@@ -368,7 +355,6 @@
     }
 
     // make sure the asset is still active
->>>>>>> bcdd497b
     IBridgeToken(local).setDetails(_name, _symbol);
   }
 
