--- conflicted
+++ resolved
@@ -1,12 +1,8 @@
 // SPDX-License-Identifier: UNLICENSED
 pragma solidity 0.8.17;
 
-<<<<<<< HEAD
-import {IERC20, Address} from "@openzeppelin/contracts/token/ERC20/utils/SafeERC20.sol";
-
-=======
-import {IERC20, SafeERC20} from "@openzeppelin/contracts/token/ERC20/utils/SafeERC20.sol";
->>>>>>> 39a098ad
+import {IERC20, Address, SafeERC20} from "@openzeppelin/contracts/token/ERC20/utils/SafeERC20.sol";
+
 import {Clones} from "@openzeppelin/contracts/proxy/Clones.sol";
 
 import {AmplificationUtils, SwapUtils} from "../libraries/AmplificationUtils.sol";
@@ -39,16 +35,12 @@
   error SwapAdminFacet__initializeSwap_feeExceedMax();
   error SwapAdminFacet__initializeSwap_adminFeeExceedMax();
   error SwapAdminFacet__initializeSwap_failedInitLpTokenClone();
-<<<<<<< HEAD
   error SwapAdminFacet__updateLpTokenTarget_invalidNewAddress();
-=======
   error SwapAdminFacet__removeSwap_notInitialized();
-  error SwapAdminFacet__removeSwap_nonZeroBalance();
   error SwapAdminFacet__removeSwap_notDisabledPool();
   error SwapAdminFacet__removeSwap_delayNotElapsed();
   error SwapAdminFacet__disableSwap_notInitialized();
   error SwapAdminFacet__disableSwap_alreadyDisabled();
->>>>>>> 39a098ad
 
   // ============ Properties ============
 
@@ -124,10 +116,14 @@
   event LPTokenTargetUpdated(address oldAddress, address newAddress, address caller);
 
   // ============ External: Getters ============
-<<<<<<< HEAD
+  /**
+   * @notice Returns the lp target token address
+   * @return address
+   */
   function lpTokenTargetAddress() public view returns (address) {
     return s.lpTokenTargetAddress;
-=======
+  }
+
   /**
    * @notice Return if the pool is disabled
    * @param key Hash of the canonical id + domain
@@ -135,7 +131,6 @@
    */
   function isDisabled(bytes32 key) external view returns (bool) {
     return s.swapStorages[key].disabled;
->>>>>>> 39a098ad
   }
 
   /*** StableSwap ADMIN FUNCTIONS ***/
