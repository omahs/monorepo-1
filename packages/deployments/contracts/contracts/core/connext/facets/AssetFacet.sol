// SPDX-License-Identifier: MIT
pragma solidity 0.8.15;

import {Address} from "@openzeppelin/contracts/utils/Address.sol";

import {BaseConnextFacet} from "./BaseConnextFacet.sol";
import {TokenId} from "../libraries/LibConnextStorage.sol";
import {IStableSwap} from "../interfaces/IStableSwap.sol";
import {IWeth} from "../interfaces/IWeth.sol";
import {ITokenRegistry} from "../interfaces/ITokenRegistry.sol";

contract AssetFacet is BaseConnextFacet {
  // ========== Custom Errors ===========
  error AssetFacet__setTokenRegistry_invalidTokenRegistry();
  error AssetFacet__addAssetId_nativeAsset();
  error AssetFacet__addAssetId_alreadyAdded();
  error AssetFacet__removeAssetId_notAdded();

  // ============ Events ============

  /**
   * @notice Emitted when the tokenRegistry variable is updated
   * @param oldTokenRegistry - The tokenRegistry old value
   * @param newTokenRegistry - The tokenRegistry new value
   * @param caller - The account that called the function
   */
  event TokenRegistryUpdated(address oldTokenRegistry, address newTokenRegistry, address caller);

  /**
   * @notice Emitted when a new stable-swap AMM is added for the local <> adopted token
   * @param key - The key in the mapping (hash of canonical id and domain)
   * @param canonicalId - The canonical identifier of the token the local <> adopted AMM is for
   * @param domain - The domain of the canonical token for the local <> adopted amm
   * @param swapPool - The address of the AMM
   * @param caller - The account that called the function
   */
  event StableSwapAdded(
    bytes32 indexed key,
    bytes32 indexed canonicalId,
    uint32 indexed domain,
    address swapPool,
    address caller
  );

  /**
   * @notice Emitted when a new asset is added
   * @param key - The key in the mapping (hash of canonical id and domain)
   * @param canonicalId - The canonical identifier of the token the local <> adopted AMM is for
   * @param domain - The domain of the canonical token for the local <> adopted amm
   * @param adoptedAsset - The address of the adopted (user-expected) asset
<<<<<<< HEAD
   * @param caller - The account that called the function
   */
  event AssetAdded(
    bytes32 indexed key,
    bytes32 indexed canonicalId,
    uint32 indexed domain,
    address adoptedAsset,
=======
   * @param supportedAsset - The address of the whitelisted asset. If the native asset is to be whitelisted,
   * the address of the wrapped version will be stored
   * @param localAsset - The address of the local asset
   * @param caller - The account that called the function
   */
  event AssetAdded(
    bytes32 canonicalId,
    uint32 domain,
    address adoptedAsset,
    address supportedAsset,
    address localAsset,
>>>>>>> 84d56e50
    address caller
  );

  /**
   * @notice Emitted when an asset is removed from whitelists
   * @param key - The hash of the canonical identifier and domain of the token removed
   * @param caller - The account that called the function
   */
  event AssetRemoved(bytes32 indexed key, address caller);

  // ============ Getters ============

  function canonicalToAdopted(bytes32 _key) public view returns (address) {
    return s.canonicalToAdopted[_key];
  }

  function canonicalToAdopted(TokenId calldata _canonical) public view returns (address) {
    return canonicalToAdopted(_calculateCanonicalHash(_canonical));
  }

  function adoptedToCanonical(address _adopted) public view returns (TokenId memory) {
    TokenId memory canonical = TokenId(s.adoptedToCanonical[_adopted].domain, s.adoptedToCanonical[_adopted].id);
    return canonical;
  }

  function approvedAssets(bytes32 _key) public view returns (bool) {
    return s.approvedAssets[_key];
  }

  function approvedAssets(TokenId calldata _canonical) public view returns (bool) {
    return approvedAssets(_calculateCanonicalHash(_canonical));
  }

  function adoptedToLocalPools(bytes32 _key) public view returns (IStableSwap) {
    return s.adoptedToLocalPools[_key];
  }

  function adoptedToLocalPools(TokenId calldata _canonical) public view returns (IStableSwap) {
    return adoptedToLocalPools(_calculateCanonicalHash(_canonical));
  }

  function tokenRegistry() public view returns (ITokenRegistry) {
    return s.tokenRegistry;
  }

  // ============ Admin functions ============

  /**
   * @notice Updates the token registry
   * @param _tokenRegistry The new token registry address
   */
  function setTokenRegistry(address _tokenRegistry) external onlyOwner {
    address old = address(s.tokenRegistry);
    if (old == _tokenRegistry || !Address.isContract(_tokenRegistry))
      revert AssetFacet__setTokenRegistry_invalidTokenRegistry();

    s.tokenRegistry = ITokenRegistry(_tokenRegistry);
    emit TokenRegistryUpdated(old, _tokenRegistry, msg.sender);
  }

  /**
   * @notice Used to add supported assets. This is an admin only function
   *
   * @dev When whitelisting the canonical asset, all representational assets would be
   * whitelisted as well. In the event you have a different adopted asset (i.e. PoS USDC
   * on polygon), you should *not* whitelist the adopted asset. The stable swap pool
   * address used should allow you to swap between the local <> adopted asset.
   *
   * @param _canonical - The canonical asset to add by id and domain. All representations
   * will be whitelisted as well
   * @param _adoptedAssetId - The used asset id for this domain (e.g. PoS USDC for
   * polygon)
   * @param _stableSwapPool - The address of the local stableswap pool, if it exists.
   */
  function setupAsset(
    TokenId calldata _canonical,
    address _adoptedAssetId,
    address _stableSwapPool
  ) external onlyOwner {
    // Native asset support does not exist in this contract
    if (_adoptedAssetId == address(0)) revert AssetFacet__addAssetId_nativeAsset();

    // Get the key
    bytes32 key = _calculateCanonicalHash(_canonical);

    // Sanity check: needs approval
    if (s.approvedAssets[key]) revert AssetFacet__addAssetId_alreadyAdded();

    // Update approved assets mapping
    s.approvedAssets[key] = true;

    // Update the adopted mapping
    s.adoptedToCanonical[_adoptedAssetId].domain = _canonical.domain;
    s.adoptedToCanonical[_adoptedAssetId].id = _canonical.id;

    // Update the canonical mapping
    s.canonicalToAdopted[key] = _adoptedAssetId;

    address local = s.tokenRegistry.getLocalAddress(_canonical.domain, _canonical.id);

    // Emit event
<<<<<<< HEAD
    emit AssetAdded(key, _canonical.id, _canonical.domain, _adoptedAssetId, msg.sender);
=======
    emit AssetAdded(_canonical.id, _canonical.domain, _adoptedAssetId, supported, local, msg.sender);
>>>>>>> 84d56e50

    // Add the swap pool
    _addStableSwapPool(_canonical, _stableSwapPool, key);
  }

  /**
   * @notice Adds a stable swap pool for the local <> adopted asset.
   * @dev Must pass in the _canonical information so it can be emitted in event
   */
  function addStableSwapPool(TokenId calldata _canonical, address _stableSwapPool) external onlyOwner {
    bytes32 key = _calculateCanonicalHash(_canonical);
    _addStableSwapPool(_canonical, _stableSwapPool, key);
  }

  /**
   * @notice Used to remove assets from the whitelist
   * @param _key - The hash of the canonical id and domain to remove (mapping key)
   * @param _adoptedAssetId - Corresponding adopted asset to remove
   */
  function removeAssetId(bytes32 _key, address _adoptedAssetId) external onlyOwner {
    _removeAssetId(_key, _adoptedAssetId);
  }

  /**
   * @notice Used to remove assets from the whitelist
   * @param _canonical - The canonical id and domain to remove
   * @param _adoptedAssetId - Corresponding adopted asset to remove
   */
  function removeAssetId(TokenId calldata _canonical, address _adoptedAssetId) external onlyOwner {
    bytes32 key = _calculateCanonicalHash(_canonical);
    _removeAssetId(key, _adoptedAssetId);
  }

  // ============ Private Functions ============

  /**
   * @notice Used to add an AMM for adopted <> local assets
   * @param _canonical - The canonical TokenId to add (domain and id)
   * @param _stableSwap - The address of the amm to add
   * @param _key - The hash of the canonical id and domain
   */
  function _addStableSwapPool(
    TokenId calldata _canonical,
    address _stableSwap,
    bytes32 _key
  ) internal {
    // Update the pool mapping
    s.adoptedToLocalPools[_key] = IStableSwap(_stableSwap);

    emit StableSwapAdded(_key, _canonical.id, _canonical.domain, _stableSwap, msg.sender);
  }

  /**
   * @notice Used to remove assets from the whitelist
   * @param _key - The hash of the canonical id and domain to remove (mapping key)
   * @param _adoptedAssetId - Corresponding adopted asset to remove
   */
  function _removeAssetId(bytes32 _key, address _adoptedAssetId) internal {
    // Sanity check: already approval
    if (!s.approvedAssets[_key]) revert AssetFacet__removeAssetId_notAdded();

    // Delete from approved assets mapping
    delete s.approvedAssets[_key];

    // Delete from pools
    delete s.adoptedToLocalPools[_key];

    // Delete from adopted mapping
    delete s.adoptedToCanonical[_adoptedAssetId];

    // Delete from canonical mapping
    delete s.canonicalToAdopted[_key];

    // Emit event
    emit AssetRemoved(_key, msg.sender);
  }
}<|MERGE_RESOLUTION|>--- conflicted
+++ resolved
@@ -48,15 +48,6 @@
    * @param canonicalId - The canonical identifier of the token the local <> adopted AMM is for
    * @param domain - The domain of the canonical token for the local <> adopted amm
    * @param adoptedAsset - The address of the adopted (user-expected) asset
-<<<<<<< HEAD
-   * @param caller - The account that called the function
-   */
-  event AssetAdded(
-    bytes32 indexed key,
-    bytes32 indexed canonicalId,
-    uint32 indexed domain,
-    address adoptedAsset,
-=======
    * @param supportedAsset - The address of the whitelisted asset. If the native asset is to be whitelisted,
    * the address of the wrapped version will be stored
    * @param localAsset - The address of the local asset
@@ -68,7 +59,6 @@
     address adoptedAsset,
     address supportedAsset,
     address localAsset,
->>>>>>> 84d56e50
     address caller
   );
 
@@ -170,11 +160,7 @@
     address local = s.tokenRegistry.getLocalAddress(_canonical.domain, _canonical.id);
 
     // Emit event
-<<<<<<< HEAD
-    emit AssetAdded(key, _canonical.id, _canonical.domain, _adoptedAssetId, msg.sender);
-=======
     emit AssetAdded(_canonical.id, _canonical.domain, _adoptedAssetId, supported, local, msg.sender);
->>>>>>> 84d56e50
 
     // Add the swap pool
     _addStableSwapPool(_canonical, _stableSwapPool, key);
