--- conflicted
+++ resolved
@@ -549,16 +549,9 @@
         // TODO: drop the "IfNeeded", instead just check whether the asset is already local / needs swap here.
         _params.bridgedAmt = AssetLogic.swapToLocalAssetIfNeeded(key, _asset, local, _amount, _params.slippage);
 
-<<<<<<< HEAD
         // Get the normalized amount in (amount sent in by user in 18 decimals).
-        _params.normalizedIn = AssetLogic.normalizeDecimals(ERC20(_asset).decimals(), uint8(18), _amount);
+        _params.normalizedIn = AssetLogic.normalizeDecimals(IERC20Metadata(_asset).decimals(), uint8(18), _amount);
       }
-=======
-      // Get the normalized amount in (amount sent in by user in 18 decimals).
-      _params.normalizedIn = _asset == address(0)
-        ? 0 // we know from assertions above this is the case IFF amount == 0
-        : AssetLogic.normalizeDecimals(IERC20Metadata(_asset).decimals(), uint8(18), _amount);
->>>>>>> 48e5dbdb
 
       // Calculate the transfer ID.
       _params.nonce = s.nonce++;
