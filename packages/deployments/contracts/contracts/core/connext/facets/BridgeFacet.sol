// SPDX-License-Identifier: UNLICENSED
pragma solidity 0.8.15;

import {SafeERC20} from "@openzeppelin/contracts/token/ERC20/utils/SafeERC20.sol";
import {IERC20} from "@openzeppelin/contracts/token/ERC20/IERC20.sol";
import {ERC20} from "@openzeppelin/contracts/token/ERC20/ERC20.sol";
import {ECDSA} from "@openzeppelin/contracts/utils/cryptography/ECDSA.sol";
import {Address} from "@openzeppelin/contracts/utils/Address.sol";

import {ExcessivelySafeCall} from "../../../shared/libraries/ExcessivelySafeCall.sol";
import {TypedMemView} from "../../../shared/libraries/TypedMemView.sol";
import {TypeCasts} from "../../../shared/libraries/TypeCasts.sol";
import {ProposedOwnable} from "../../../shared/ProposedOwnable.sol";

import {IOutbox} from "../../../messaging/interfaces/IOutbox.sol";
import {IConnectorManager} from "../../../messaging/interfaces/IConnectorManager.sol";

import {BaseConnextFacet} from "./BaseConnextFacet.sol";

import {AssetLogic} from "../libraries/AssetLogic.sol";
import {ExecuteArgs, CallParams, TokenId} from "../libraries/LibConnextStorage.sol";
import {BridgeMessage} from "../libraries/BridgeMessage.sol";

import {Router} from "../../Router.sol";

import {IWeth} from "../interfaces/IWeth.sol";
import {ITokenRegistry} from "../interfaces/ITokenRegistry.sol";
import {IXReceiver} from "../interfaces/IXReceiver.sol";
import {IAavePool} from "../interfaces/IAavePool.sol";
import {IBridgeHook} from "../interfaces/IBridgeHook.sol";
import {IBridgeToken} from "../interfaces/IBridgeToken.sol";

contract BridgeFacet is BaseConnextFacet {
  // ============ Libraries ============
  using TypedMemView for bytes;
  using TypedMemView for bytes29;
  using BridgeMessage for bytes29;
  using SafeERC20 for IERC20;

  // ========== Custom Errors ===========

  error BridgeFacet__addRemote_invalidDomain();
  error BridgeFacet__onlyDelegate_notDelegate();
  error BridgeFacet__addSequencer_alreadyApproved();
  error BridgeFacet__removeSequencer_notApproved();
  error BridgeFacet__xcall_nativeAssetNotSupported();
  error BridgeFacet__xcall_emptyTo();
  error BridgeFacet__xcall_notSupportedAsset();
  error BridgeFacet__xcall_invalidSlippage();
  error BridgeFacet__xcall_canonicalAssetNotReceived();
  error BridgeFacet__execute_unapprovedSender();
  error BridgeFacet__execute_wrongDomain();
  error BridgeFacet__execute_notSupportedSequencer();
  error BridgeFacet__execute_invalidSequencerSignature();
  error BridgeFacet__execute_maxRoutersExceeded();
  error BridgeFacet__execute_notSupportedRouter();
  error BridgeFacet__execute_invalidRouterSignature();
  error BridgeFacet__execute_alreadyExecuted();
  error BridgeFacet__execute_notApprovedForPortals();
  error BridgeFacet__execute_alreadyReconciled();
  error BridgeFacet__execute_notReconciled();
  error BridgeFacet__executePortalTransfer_insufficientAmountWithdrawn();
  error BridgeFacet__bumpTransfer_valueIsZero();
  error BridgeFacet__forceUpdateSlippage_invalidSlippage();
  error BridgeFacet__forceUpdateSlippage_notDestination();
  error BridgeFacet__mustHaveRemote_destinationNotSupported();

  // ============ Properties ============

  uint16 public constant AAVE_REFERRAL_CODE = 0;
  uint256 public constant DUST_AMOUNT = 0.06 ether;

  // ============ Events ============

  /**
   * @notice Emitted when `xcall` is called on the origin domain of a transfer.
   * @param transferId - The unique identifier of the crosschain transfer.
   * @param nonce - The bridge nonce of the transfer on the origin domain.
   * @param messageHash - The hash of the message bytes (containing all transfer info) that were bridged.
   * @param params - The `CallParams` provided to the function.
   * @param local - The address of the local asset (i.e. bridged token) used in the transfer.
   */
  event XCalled(
    bytes32 indexed transferId,
    uint256 indexed nonce,
    bytes32 indexed messageHash,
    CallParams params,
    address local
  );

  /**
   * @notice Emitted when a transfer has its external data executed
   * @param transferId - The unique identifier of the crosschain transfer.
   * @param success - Whether calldata succeeded
   * @param returnData - Return bytes from the IXReceiver
   */
  event ExternalCalldataExecuted(bytes32 indexed transferId, bool success, bytes returnData);

  /**
   * @notice Emitted when `execute` is called on the destination domain of a transfer.
   * @dev `execute` may be called when providing fast liquidity or when processing a reconciled (slow) transfer.
   * @param transferId - The unique identifier of the crosschain transfer.
   * @param to - The recipient `CallParams.to` provided, created as indexed parameter.
   * @param asset - The asset the recipient is given or the external call is executed with. Should be the
   * adopted asset on that chain.
   * @param args - The `ExecuteArgs` provided to the function.
   * @param local - The local asset that was either supplied by the router for a fast-liquidity transfer or
   * minted by the bridge in a reconciled (slow) transfer. Could be the same as the adopted `asset` param.
   * @param amount - The amount of transferring asset the recipient address receives or the external call is
   * executed with.
   * @param caller - The account that called the function.
   */
  event Executed(
    bytes32 indexed transferId,
    address indexed to,
    address indexed asset,
    ExecuteArgs args,
    address local,
    uint256 amount,
    address caller
  );

  /**
   * @notice Emitted when `bumpTransfer` is called by an user on the origin domain
   * @param transferId - The unique identifier of the crosschain transaction
   * @param relayerFee - The updated amount of relayer fee in native asset
   * @param caller - The account that called the function
   */
  event TransferRelayerFeesUpdated(bytes32 indexed transferId, uint256 relayerFee, address caller);

  /**
   * @notice Emitted when `forceUpdateSlippage` is called by an user on the destination domain
   * @param transferId - The unique identifier of the crosschain transaction
   * @param slippage - The updated slippage boundary
   */
  event SlippageUpdated(bytes32 indexed transferId, uint256 slippage);

  /**
   * @notice Emitted when a router used Aave Portal liquidity for fast transfer
   * @param transferId - The unique identifier of the crosschain transaction
   * @param router - The authorized router that used Aave Portal liquidity
   * @param asset - The asset that was provided by Aave Portal
   * @param amount - The amount of asset that was provided by Aave Portal
   */
  event AavePortalMintUnbacked(bytes32 indexed transferId, address indexed router, address asset, uint256 amount);

  /**
   * @notice Emitted when the executor variable is updated
   * @param oldExecutor - The executor old value
   * @param newExecutor - The executor new value
   * @param caller - The account that called the function
   */
  event ExecutorUpdated(address oldExecutor, address newExecutor, address caller);

  /**
   * @notice Emitted when a new remote instance is added
   * @param domain - The domain the remote instance is on
   * @param remote - The address of the remote instance
   * @param caller - The account that called the function
   */
  event RemoteAdded(uint32 domain, address remote, address caller);

  /**
   * @notice Emitted when a sequencer is added or removed from whitelists
   * @param sequencer - The sequencer address to be added or removed
   * @param caller - The account that called the function
   */
  event SequencerAdded(address sequencer, address caller);

  /**
   * @notice Emitted when a sequencer is added or removed from whitelists
   * @param sequencer - The sequencer address to be added or removed
   * @param caller - The account that called the function
   */
  event SequencerRemoved(address sequencer, address caller);

  /**
   * @notice emitted when tokens are sent from this domain to another domain
   * @param token the address of the token contract
   * @param from the address sending tokens
   * @param toDomain the domain of the chain the tokens are being sent to
   * @param toId the bytes32 address of the recipient of the tokens
   * @param amount the amount of tokens sent
   * @param toHook True if sent to a hook, on the remote chain, false
   *        otherwise
   */
  event Send(
    address indexed token,
    address indexed from,
    uint32 indexed toDomain,
    bytes32 toId,
    uint256 amount,
    bool toHook
  );

  // ============ Modifiers ============

  /**
   * @notice Only accept a transfer's designated delegate.
   * @param _params The CallParams of the transfer.
   */
  modifier onlyDelegate(CallParams calldata _params) {
    if (_params.delegate != msg.sender) revert BridgeFacet__onlyDelegate_notDelegate();
    _;
  }

  // ============ Getters ============

  function relayerFees(bytes32 _transferId) public view returns (uint256) {
    return s.relayerFees[_transferId];
  }

  function routedTransfers(bytes32 _transferId) public view returns (address[] memory) {
    return s.routedTransfers[_transferId];
  }

  function reconciledTransfers(bytes32 _transferId) public view returns (bool) {
    return s.reconciledTransfers[_transferId];
  }

  function remote(uint32 _domain) public view returns (address) {
    return TypeCasts.bytes32ToAddress(s.remotes[_domain]);
  }

  function domain() public view returns (uint32) {
    return s.domain;
  }

  function nonce() public view returns (uint256) {
    return s.nonce;
  }

  function approvedSequencers(address _sequencer) external view returns (bool) {
    return s.approvedSequencers[_sequencer];
  }

  // ============ Admin Functions ==============

  /**
   * @notice Used to add an approved sequencer to the whitelist.
   * @param _sequencer - The sequencer address to add.
   */
  function addSequencer(address _sequencer) external onlyOwner {
    if (s.approvedSequencers[_sequencer]) revert BridgeFacet__addSequencer_alreadyApproved();
    s.approvedSequencers[_sequencer] = true;

    emit SequencerAdded(_sequencer, msg.sender);
  }

  /**
   * @notice Used to remove an approved sequencer from the whitelist.
   * @param _sequencer - The sequencer address to remove.
   */
  function removeSequencer(address _sequencer) external onlyOwner {
    if (!s.approvedSequencers[_sequencer]) revert BridgeFacet__removeSequencer_notApproved();
    delete s.approvedSequencers[_sequencer];

    emit SequencerRemoved(_sequencer, msg.sender);
  }

  /**
   * @notice Modify the contract the xApp uses to validate Replica contracts
   * @param _xAppConnectionManager The address of the xAppConnectionManager contract
   */
  function setXAppConnectionManager(address _xAppConnectionManager) external onlyOwner {
    s.xAppConnectionManager = IConnectorManager(_xAppConnectionManager);
  }

  /**
   * @notice Register the address of a Router contract for the same xApp on a remote chain
   * @param _domain The domain of the remote xApp Router
   * @param _router The address of the remote xApp Router
   */
  function enrollRemoteRouter(uint32 _domain, bytes32 _router) external onlyOwner {
    // Make sure we aren't setting the current domain as the connextion.
    if (_domain == s.domain) {
      revert BridgeFacet__addRemote_invalidDomain();
    }
    s.remotes[_domain] = _router;
    emit RemoteAdded(_domain, TypeCasts.bytes32ToAddress(_router), msg.sender);
  }

  /**
   * @notice Enroll a custom token. This allows projects to work with
   *         governance to specify a custom representation.
   * @param _domain the domain of the canonical Token to enroll
   * @param _id the bytes32 ID of the canonical of the Token to enroll
   * @param _custom the address of the custom implementation to use.
   */
  function enrollCustom(
    uint32 _domain,
    bytes32 _id,
    address _custom
  ) external onlyOwner {
    // Sanity check. Ensures that human error doesn't cause an
    // unpermissioned contract to be enrolled.
    IBridgeToken(_custom).mint(address(this), 1);
    IBridgeToken(_custom).burn(address(this), 1);
    s.tokenRegistry.enrollCustom(_domain, _id, _custom);
  }

  // ============ Public Functions: Bridge ==============

  function xcall(
    uint32 _destination,
    address _to,
    address _asset,
    address _delegate,
    uint256 _amount,
    uint256 _slippage,
    bytes calldata _callData
  ) external payable returns (bytes32) {
    // NOTE: These CallParams fill in as much information as they can, but
    // some info is left blank and will be assigned in the internal _xcall
    // function (i.e. normalizedIn, bridgedAmt, canonical info, etc).
    CallParams memory params = CallParams({
      to: _to,
      callData: _callData,
      originDomain: s.domain,
      destinationDomain: _destination,
      delegate: _delegate,
      receiveLocal: false, // Always swap into adopted in xcall pass.
      slippage: _slippage,
      originSender: msg.sender,
      // The following values should be assigned in _xcall.
      nonce: 0,
      canonicalDomain: 0,
      bridgedAmt: 0,
      normalizedIn: 0,
      canonicalId: bytes32(0)
    });
    return _xcall(params, _asset, _amount);
  }

  function xcallIntoLocal(
    uint32 _destination,
    address _to,
    address _asset,
    address _delegate,
    uint256 _amount,
    uint256 _slippage,
    bytes calldata _callData
  ) external payable returns (bytes32) {
    // NOTE: These CallParams fill in as much information as they can, but
    // some info is left blank and will be assigned in the internal _xcall
    // function (i.e. normalizedIn, bridgedAmt, canonical info, etc).
    CallParams memory params = CallParams({
      to: _to,
      callData: _callData,
      originDomain: s.domain,
      destinationDomain: _destination,
      delegate: _delegate,
      receiveLocal: true, // Don't swap into adopted.
      slippage: _slippage,
      originSender: msg.sender,
      // The following values should be assigned in _xcall.
      nonce: 0,
      canonicalDomain: 0,
      bridgedAmt: 0,
      normalizedIn: 0,
      canonicalId: bytes32(0)
    });
    return _xcall(params, _asset, _amount);
  }

  /**
   * @notice Called on a destination domain to disburse correct assets to end recipient and execute any included
   * calldata.
   *
   * @dev Can be called before or after `handle` [reconcile] is called (regarding the same transfer), depending on
   * whether the fast liquidity route (i.e. funds provided by routers) is being used for this transfer. As a result,
   * executed calldata (including properties like `originSender`) may or may not be verified depending on whether the
   * reconcile has been completed (i.e. the optimistic confirmation period has elapsed).
   *
   * @param _args - ExecuteArgs arguments.
   * @return bytes32 - The transfer ID of the crosschain transfer. Should match the xcall's transfer ID in order for
   * reconciliation to occur.
   */
  function execute(ExecuteArgs calldata _args) external nonReentrant whenNotPaused returns (bytes32) {
    (bytes32 transferId, bool reconciled) = _executeSanityChecks(_args);

    // Set the relayer for this transfer to enable the relayer to submit a future claim of their owed relayer fee.
    s.transferRelayer[transferId] = msg.sender;

    // Supply assets to target recipient. Use router liquidity when this is a fast transfer, or mint bridge tokens
    // when this is a slow transfer.
    // NOTE: Asset will be adopted unless specified to `receiveLocal` in params.
    (uint256 amountOut, address asset, address local) = _handleExecuteLiquidity(
      transferId,
      _calculateCanonicalHash(_args.params.canonicalId, _args.params.canonicalDomain),
      !reconciled,
      _args
    );

    // Execute the transaction using the designated calldata.
    uint256 amount = _handleExecuteTransaction(_args, amountOut, asset, transferId, reconciled);

    // Emit event.
    emit Executed(transferId, _args.params.to, asset, _args, local, amount, msg.sender);

    return transferId;
  }

  /**
   * @notice Anyone can call this function on the origin domain to increase the relayer fee for a transfer.
   * @param _transferId - The unique identifier of the crosschain transaction
   */
  function bumpTransfer(bytes32 _transferId) external payable nonReentrant whenNotPaused {
    if (msg.value == 0) revert BridgeFacet__bumpTransfer_valueIsZero();

    s.relayerFees[_transferId] += msg.value;

    emit TransferRelayerFeesUpdated(_transferId, s.relayerFees[_transferId], msg.sender);
  }

  /**
   * @notice Allows a user-specified account to update the slippage they are willing
   * to take on destination transfers.
   *
   * @param _params CallParams associated with the transfer
   * @param _slippage The updated slippage
   */
  function forceUpdateSlippage(CallParams calldata _params, uint256 _slippage) external onlyDelegate(_params) {
    // Sanity check slippage
    if (_slippage > BPS_FEE_DENOMINATOR) {
      revert BridgeFacet__forceUpdateSlippage_invalidSlippage();
    }

    // Should only be called on destination domain
    if (_params.destinationDomain != s.domain) {
      revert BridgeFacet__forceUpdateSlippage_notDestination();
    }

    // Get transferId
    bytes32 transferId = _calculateTransferId(_params);

    // Store overrides
    s.slippage[transferId] = _slippage;

    // Emit event
    emit SlippageUpdated(transferId, _slippage);
  }

  // ============ Internal: Bridge ============

  /**
   * @notice Initiates a cross-chain transfer of funds, calldata, and/or various named properties using the nomad
   * network.
   *
   * @dev For ERC20 transfers, this contract must have approval to transfer the input (transacting) assets. The adopted
   * assets will be swapped for their local nomad asset counterparts (i.e. bridgeable tokens) via the configured AMM if
   * necessary. In the event that the adopted assets *are* local nomad assets, no swap is needed. The local tokens will
   * then be sent via the bridge router. If the local assets are representational for an asset on another chain, we will
   * burn the tokens here. If the local assets are canonical (meaning that the adopted<>local asset pairing is native
   * to this chain), we will custody the tokens here.
   *
   * @param _params - The CallParams arguments.
   * @return bytes32 - The transfer ID of the newly created crosschain transfer.
   */
  function _xcall(
    CallParams memory _params,
    address _asset,
    uint256 _amount
  ) internal whenNotPaused returns (bytes32) {
    // Sanity checks.
    bytes32 remoteInstance;
    {
      // Not native asset.
      // NOTE: We support using address(0) as an intuitive default if you are sending a 0-value
      // transfer. In that edge case, address(0) will not be registered as a supported asset, but should
      // pass the `isLocalOrigin` check on the TokenRegistry.
      if (_asset == address(0) && _amount != 0) {
        revert BridgeFacet__xcall_nativeAssetNotSupported();
      }

      // Destination domain is supported.
      // NOTE: This check implicitly also checks that `_params.destinationDomain != s.domain`, because the index
      // `s.domain` of `s.remotes` should always be `bytes32(0)`.
      remoteInstance = _mustHaveRemote(_params.destinationDomain);

      // Recipient defined.
      if (_params.to == address(0)) {
        revert BridgeFacet__xcall_emptyTo();
      }

      if (_params.slippage > BPS_FEE_DENOMINATOR) {
        revert BridgeFacet__xcall_invalidSlippage();
      }
    }

    // NOTE: The local asset will stay address(0) if input asset is address(0) in the event of a
    // 0-value transfer. Otherwise, the local address will be retrieved from the TokenRegistry below.
    address local;
    bytes32 transferId;
    TokenId memory canonical;
    bool isCanonical;
    {
      // Check that the asset is supported -- can be either adopted or local.
      // NOTE: Above we check that you can only have `address(0)` as the input asset if this is a
      // 0-value transfer. Because 0-value transfers short-circuit all checks on mappings keyed on
      // hash(canonicalId, canonicalDomain), this is safe even when the address(0) asset is not
      // whitelisted.
      if (_asset != address(0)) {
        // Retrieve the canonical token information.
        canonical = s.adoptedToCanonical[_asset];

        if (canonical.id == bytes32(0)) {
          // Here, the asset is *not* the adopted asset. The only other valid option
          // is for this asset to be the local asset (e.g. transferring madEth on optimism).
          // NOTE: It *cannot* be the canonical asset; the canonical asset is only used on
          // the canonical domain, where it is *also* the adopted asset.
          if (s.tokenRegistry.isLocalOrigin(_asset)) {
            // Revert, using a token of local origin that is not registered as adopted.
            revert BridgeFacet__xcall_notSupportedAsset();
          }
          // The input asset is the local/representational asset.
          local = _asset;

          // Get the global Token ID for this token from the token registry.
          (uint32 canonicalDomain, bytes32 canonicalId) = s.tokenRegistry.getTokenId(_asset);
          canonical = TokenId(canonicalDomain, canonicalId);
        } else {
          // Input asset is an adopted asset.
          // It could be the canonical asset, or it could be a representational asset if the
          // representational asset is adopted on this domain.

          // Retrieve the local asset address.
          local = s.tokenRegistry.getLocalAddress(canonical.domain, canonical.id);
          // Determine whether this is the canonical asset. If the TokenRegistry returned the input
          // asset as the local asset, and we're on the canonical domain, then this must be the
          // canonical asset.
          isCanonical = _params.originDomain == canonical.domain && local == _asset;
        }

        // Update CallParams to reflect the canonical token information.
        _params.canonicalDomain = canonical.domain;
        _params.canonicalId = canonical.id;
      }

      if (_amount > 0) {
        // Transfer funds of input asset to the contract from the user.
        AssetLogic.transferAssetToContract(_asset, _amount);

        // Swap to the local asset from adopted if applicable.
        // TODO: drop the "IfNeeded", instead just check whether the asset is already local / needs swap here.
        _params.bridgedAmt = AssetLogic.swapToLocalAssetIfNeeded(
          _params.canonicalId,
          _params.canonicalDomain,
          _asset,
          local,
          _amount,
          _params.slippage
        );
      }

      // Get the normalized amount in (amount sent in by user in 18 decimals).
      _params.normalizedIn = _asset == address(0)
        ? 0 // we know from assertions above this is the case IFF amount == 0
        : AssetLogic.normalizeDecimals(ERC20(_asset).decimals(), uint8(18), _amount);

      // Calculate the transfer ID.
      transferId = _calculateTransferId(_params);
      _params.nonce = s.nonce++;
    }

    // Store the relayer fee.
    // NOTE: This has to be done *after* transferring in + swapping assets because
    // the transfer id uses the amount that is bridged (i.e. amount in local asset).
    s.relayerFees[transferId] += msg.value;

    // Send the crosschain message.
    bytes32 messageHash = _sendMessage(
      transferId,
      _params.destinationDomain,
      remoteInstance,
      canonical,
      local,
      _params.bridgedAmt,
      isCanonical
    );

    // emit event
    emit XCalled(transferId, _params.nonce, messageHash, _params, local);

    return transferId;
  }

  /**
   * @notice Holds the logic to recover the signer from an encoded payload.
   * @dev Will hash and convert to an eth signed message.
   * @param _signed The hash that was signed
   * @param _sig The signature you are recovering the signer from
   */
  function _recoverSignature(bytes32 _signed, bytes calldata _sig) internal pure returns (address) {
    // Recover
    return ECDSA.recover(ECDSA.toEthSignedMessageHash(_signed), _sig);
  }

  /**
   * @notice Performs some sanity checks for `execute`.
   * @dev Need this to prevent stack too deep.
   */
  function _executeSanityChecks(ExecuteArgs calldata _args) private view returns (bytes32, bool) {
    // If the sender is not approved relayer, revert
    if (!s.approvedRelayers[msg.sender] && msg.sender != _args.params.delegate) {
      revert BridgeFacet__execute_unapprovedSender();
    }

    // If this is not the destination domain revert
    if (_args.params.destinationDomain != s.domain) {
      revert BridgeFacet__execute_wrongDomain();
    }

    // Path length refers to the number of facilitating routers. A transfer is considered 'multipath'
    // if multiple routers provide liquidity (in even 'shares') for it.
    uint256 pathLength = _args.routers.length;

    // Make sure number of routers is below the configured maximum.
    if (pathLength > s.maxRoutersPerTransfer) revert BridgeFacet__execute_maxRoutersExceeded();

    // Derive transfer ID based on given arguments.
    bytes32 transferId = _calculateTransferId(_args.params);

    // Retrieve the reconciled record.
    bool reconciled = s.reconciledTransfers[transferId];

    // Hash the payload for which each router should have produced a signature.
    // Each router should have signed the `transferId` (which implicitly signs call params,
    // amount, and tokenId) as well as the `pathLength`, or the number of routers with which
    // they are splitting liquidity provision.
    bytes32 routerHash = keccak256(abi.encode(transferId, pathLength));

    if (pathLength != 0) {
      // Check to make sure the transfer has not been reconciled (no need for routers if the transfer is
      // already reconciled; i.e. if there are routers provided, the transfer must *not* be reconciled).
      if (reconciled) revert BridgeFacet__execute_alreadyReconciled();

      // NOTE: The sequencer address may be empty and no signature needs to be provided in the case of the
      // slow liquidity route (i.e. no routers involved). Additionally, the sequencer does not need to be the
      // msg.sender.
      // Check to make sure the sequencer address provided is approved
      if (!s.approvedSequencers[_args.sequencer]) {
        revert BridgeFacet__execute_notSupportedSequencer();
      }
      // Check to make sure the sequencer provided did sign the transfer ID and router path provided.
      if (
        _args.sequencer != _recoverSignature(keccak256(abi.encode(transferId, _args.routers)), _args.sequencerSignature)
      ) {
        revert BridgeFacet__execute_invalidSequencerSignature();
      }

      for (uint256 i; i < pathLength; ) {
        // Make sure the router is approved, if applicable.
        // If router ownership is renounced (_RouterOwnershipRenounced() is true), then the router whitelist
        // no longer applies and we can skip this approval step.
        if (!_isRouterWhitelistRemoved() && !s.routerPermissionInfo.approvedRouters[_args.routers[i]]) {
          revert BridgeFacet__execute_notSupportedRouter();
        }

        // Validate the signature. We'll recover the signer's address using the expected payload and basic ECDSA
        // signature scheme recovery. The address for each signature must match the router's address.
        if (_args.routers[i] != _recoverSignature(routerHash, _args.routerSignatures[i])) {
          revert BridgeFacet__execute_invalidRouterSignature();
        }

        unchecked {
          ++i;
        }
      }
    } else {
      // If there are no routers for this transfer, this `execute` must be a slow liquidity route; in which
      // case, we must make sure the transfer's been reconciled.
      if (!reconciled) revert BridgeFacet__execute_notReconciled();
    }

    // Require that this transfer has not already been executed. If it were executed, the `transferRelayer`
    // would have been set in the previous call (to enable the caller to claim relayer fees).
    if (s.transferRelayer[transferId] != address(0)) {
      revert BridgeFacet__execute_alreadyExecuted();
    }

    return (transferId, reconciled);
  }

  /**
   * @notice Calculates fast transfer amount.
   * @param _amount Transfer amount
   * @param _numerator Numerator
   * @param _denominator Denominator
   */
  function _muldiv(
    uint256 _amount,
    uint256 _numerator,
    uint256 _denominator
  ) private pure returns (uint256) {
    return (_amount * _numerator) / _denominator;
  }

  /**
   * @notice Execute liquidity process used when calling `execute`.
   * @dev Will revert with underflow if any router in the path has insufficient liquidity to provide
   * for the transfer.
   * @dev Need this to prevent stack too deep.
   */
  function _handleExecuteLiquidity(
    bytes32 _transferId,
    bytes32 _key,
    bool _isFast,
    ExecuteArgs calldata _args
  )
    private
    returns (
      uint256,
      address,
      address
    )
  {
    // Save the addresses of all routers providing liquidity for this transfer.
    s.routedTransfers[_transferId] = _args.routers;

    // Get the local asset contract address.
    address local = s.tokenRegistry.getLocalAddress(_args.params.canonicalDomain, _args.params.canonicalId);

    // If this is a zero-value transfer, short-circuit remaining logic.
    if (_args.params.bridgedAmt == 0) {
      return (0, local, local);
    }

    uint256 toSwap = _args.params.bridgedAmt;
    // If this is a fast liquidity path, we should handle deducting from applicable routers' liquidity.
    // If this is a slow liquidity path, the transfer must have been reconciled (if we've reached this point),
    // and the funds would have been custodied in this contract. The exact custodied amount is untracked in state
    // (since the amount is hashed in the transfer ID itself) - thus, no updates are required.
    if (_isFast) {
      uint256 pathLen = _args.routers.length;

      // Calculate amount that routers will provide with the fast-liquidity fee deducted.
      toSwap = _muldiv(_args.params.bridgedAmt, s.LIQUIDITY_FEE_NUMERATOR, BPS_FEE_DENOMINATOR);

      if (pathLen == 1) {
        // If router does not have enough liquidity, try to use Aave Portals.
        // NOTE: Only one router should be responsible for taking on this credit risk, and it should only deal
        // with transfers expecting adopted assets (to avoid introducing runtime slippage).
        if (
          !_args.params.receiveLocal && s.routerBalances[_args.routers[0]][local] < toSwap && s.aavePool != address(0)
        ) {
          if (!s.routerPermissionInfo.approvedForPortalRouters[_args.routers[0]])
            revert BridgeFacet__execute_notApprovedForPortals();

          // Portals deliver the adopted asset directly; return after portal execution is completed.
          (uint256 portalDeliveredAmount, address adoptedAsset) = _executePortalTransfer(
            _transferId,
            _key,
            toSwap,
            _args.routers[0]
          );
          return (portalDeliveredAmount, adoptedAsset, local);
        } else {
          // Decrement the router's liquidity.
          s.routerBalances[_args.routers[0]][local] -= toSwap;
        }
      } else {
        // For each router, assert they are approved, and deduct liquidity.
        uint256 routerAmount = toSwap / pathLen;
        for (uint256 i; i < pathLen - 1; ) {
          // Decrement router's liquidity.
          // NOTE: If any router in the path has insufficient liquidity, this will revert with an underflow error.
          s.routerBalances[_args.routers[i]][local] -= routerAmount;

          unchecked {
            ++i;
          }
        }
        // The last router in the multipath will sweep the remaining balance to account for remainder dust.
        uint256 toSweep = routerAmount + (toSwap % pathLen);
        s.routerBalances[_args.routers[pathLen - 1]][local] -= toSweep;
      }
    }

    // If the local asset is specified, or the adopted asset was overridden (e.g. when user facing slippage
    // conditions outside of their boundaries), exit without swapping.
    if (_args.params.receiveLocal) {
      return (toSwap, local, local);
    }

    // Swap out of representational asset into adopted asset if needed.
    uint256 slippageOverride = s.slippage[_transferId];
    (uint256 amount, address adopted) = AssetLogic.swapFromLocalAssetIfNeeded(
      _key,
      local,
      toSwap,
      slippageOverride != 0 ? slippageOverride : _args.params.slippage,
      _args.params.normalizedIn
    );
    return (amount, adopted, local);
  }

  /**
   * @notice Process the transfer, and calldata if needed, when calling `execute`
   * @dev Need this to prevent stack too deep
   */
  function _handleExecuteTransaction(
    ExecuteArgs calldata _args,
    uint256 _amountOut,
    address _asset, // adopted (or local if specified)
    bytes32 _transferId,
    bool _reconciled
  ) private returns (uint256) {
    // transfer funds to recipient
    AssetLogic.handleOutgoingAsset(_asset, _args.params.to, _amountOut);

    // execute the calldata
    _executeCalldata(_transferId, _amountOut, _asset, _reconciled, _args.params);

    return _amountOut;
  }

  /**
   * @notice Executes external calldata.
   * 
   * @dev Once a transfer is reconciled (i.e. data is authenticated), external calls will
   * fail gracefully. This means errors will be emitted in an event, but the function itself
   * will not revert.

   * In the case where a transaction is *not* reconciled (i.e. data is unauthenticated), this
   * external call will fail loudly. This allows all functions that rely on authenticated data
   * (using a specific check on the origin sender), to be forced into the slow path for
   * execution to succeed.
   * 
   */
  function _executeCalldata(
    bytes32 _transferId,
    uint256 _amount,
    address _asset,
    bool _reconciled,
    CallParams calldata _params
  ) internal {
    // execute the calldata
    if (keccak256(_params.callData) == EMPTY_HASH) {
      // no call data, return amount out
      return;
    }

    bool success;
    bytes memory returnData;

    // See above devnote
    if (_reconciled) {
      // after this function executes:
      // - 2 events are emitted
      // - transfer id is returned
      // -> reserve 10K gas

      // FIXME: should the values used here be settable constants?

      // Use SafeCall here
      (success, returnData) = ExcessivelySafeCall.excessivelySafeCall(
        _params.to,
        gasleft() - 10_000,
        0, // native asset value (always 0)
        256, // only copy 256 bytes back as calldata
        abi.encodeWithSelector(
          IXReceiver.xReceive.selector,
          _transferId,
          _amount,
          _asset,
          _params.originSender, // use passed in value iff authenticated
          _params.originDomain,
          _params.callData
        )
      );
    } else {
      // use address(0) for origin sender on fast path
      returnData = IXReceiver(_params.to).xReceive(
        _transferId,
        _amount,
        _asset,
        address(0),
        _params.originDomain,
        _params.callData
      );
      success = true;
    }

    emit ExternalCalldataExecuted(_transferId, success, returnData);
  }

  /**
   * @notice Uses Aave Portals to provide fast liquidity
   */
  function _executePortalTransfer(
    bytes32 _transferId,
    bytes32 _key,
    uint256 _fastTransferAmount,
    address _router
  ) internal returns (uint256, address) {
    // Calculate local to adopted swap output if needed
    address adopted = _getAdoptedAsset(_key);

    IAavePool(s.aavePool).mintUnbacked(adopted, _fastTransferAmount, address(this), AAVE_REFERRAL_CODE);

    // Improvement: Instead of withdrawing to address(this), withdraw directly to the user or executor to save 1 transfer
    uint256 amountWithdrawn = IAavePool(s.aavePool).withdraw(adopted, _fastTransferAmount, address(this));

    if (amountWithdrawn < _fastTransferAmount) revert BridgeFacet__executePortalTransfer_insufficientAmountWithdrawn();

    // Store principle debt
    s.portalDebt[_transferId] = _fastTransferAmount;

    // Store fee debt
    s.portalFeeDebt[_transferId] = (s.aavePortalFeeNumerator * _fastTransferAmount) / BPS_FEE_DENOMINATOR;

    emit AavePortalMintUnbacked(_transferId, _router, adopted, _fastTransferAmount);

    return (_fastTransferAmount, adopted);
  }

  // ============ Internal: Send ============

  /**
   * @notice Format and send transfer message to a remote chain.
   *
   * @param _transferId Unique identifier for the transfer.
   * @param _destination The destination domain.
   * @param _connextion The connext instance on the destination domain.
   * @param _canonical The canonical token ID/domain info.
   * @param _local The local token address.
   * @param _amount The token amount.
   * @param _isCanonical Whether or not the local token is the canonical asset (i.e. this is the token's
   * "home" chain).
   */
  function _sendMessage(
    bytes32 _transferId,
    uint32 _destination,
    bytes32 _connextion,
    TokenId memory _canonical,
    address _local,
    uint256 _amount,
    bool _isCanonical
  ) private returns (bytes32) {
    IBridgeToken _token = IBridgeToken(_local);

<<<<<<< HEAD
    uint8 decimals = _token.decimals();
=======
    uint8 decimals = 18;
>>>>>>> 1a789140
    // Get the formatted token ID and details hash.
    bytes29 _tokenId = BridgeMessage.formatTokenId(_canonical.domain, _canonical.id);
    bytes32 _detailsHash;
    if (_local != address(0)) {
<<<<<<< HEAD
      _detailsHash = _isCanonical
        ? BridgeMessage.getDetailsHash(_token.name(), _token.symbol(), decimals)
        : _token.detailsHash();
=======
      decimals = _token.decimals();
      _detailsHash = _isCanonical ? BridgeMessage.getDetailsHash(_token.name(), _token.symbol()) : _token.detailsHash();
>>>>>>> 1a789140
    }

    // Remove tokens from circulation on this chain if applicable.
    if (_amount > 0) {
      if (!_isCanonical) {
        // If the token originates on a remote chain, burn the representational tokens on this chain.
        _token.burn(address(this), _amount);
      }
      // IFF the token IS the canonical token (i.e. originates on this chain), we lock the input tokens in escrow
      // in this contract, as an equal amount of representational assets will be minted on the destination chain.
      // NOTE: The tokens should be in the contract already at this point from xcall.
    }

    // Format hook action.
    bytes29 _action = BridgeMessage.formatTransfer(_amount, _detailsHash, _transferId, decimals);
    // Send message to destination chain bridge router.
    bytes32 _messageHash = IOutbox(s.xAppConnectionManager.home()).dispatch(
      _destination,
      _connextion,
      BridgeMessage.formatMessage(_tokenId, _action)
    );

    // Emit Send event to record message details.
    emit Send(_local, msg.sender, _destination, _connextion, _amount, true);
    return _messageHash;
  }

  /**
   * @notice Assert that the given domain has a xApp Router registered and return its address
   * @param _domain The domain of the chain for which to get the xApp Router
   * @return _remote The address of the remote xApp Router on _domain
   */
  function _mustHaveRemote(uint32 _domain) internal view returns (bytes32 _remote) {
    _remote = s.remotes[_domain];
    if (_remote == bytes32(0)) {
      revert BridgeFacet__mustHaveRemote_destinationNotSupported();
    }
  }
}<|MERGE_RESOLUTION|>--- conflicted
+++ resolved
@@ -940,23 +940,13 @@
   ) private returns (bytes32) {
     IBridgeToken _token = IBridgeToken(_local);
 
-<<<<<<< HEAD
-    uint8 decimals = _token.decimals();
-=======
     uint8 decimals = 18;
->>>>>>> 1a789140
     // Get the formatted token ID and details hash.
     bytes29 _tokenId = BridgeMessage.formatTokenId(_canonical.domain, _canonical.id);
     bytes32 _detailsHash;
     if (_local != address(0)) {
-<<<<<<< HEAD
-      _detailsHash = _isCanonical
-        ? BridgeMessage.getDetailsHash(_token.name(), _token.symbol(), decimals)
-        : _token.detailsHash();
-=======
       decimals = _token.decimals();
       _detailsHash = _isCanonical ? BridgeMessage.getDetailsHash(_token.name(), _token.symbol()) : _token.detailsHash();
->>>>>>> 1a789140
     }
 
     // Remove tokens from circulation on this chain if applicable.
