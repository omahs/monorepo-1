--- conflicted
+++ resolved
@@ -325,23 +325,8 @@
         revert BridgeFacet__xcall_missingAgent();
       }
 
-<<<<<<< HEAD
       // Check to make sure fee amount in argument is equal to msg.value.
       if (msg.value != _args.params.relayerFee) {
-=======
-      if (params.callback != address(0)) {
-        // Callback address must be a contract if it is supplied.
-        if (!Address.isContract(params.callback)) {
-          revert BridgeFacet__xcall_callbackNotAContract();
-        }
-      } else if (params.callbackFee != 0) {
-        // Othewrise, if callback address is not set, callback fee should be 0.
-        revert BridgeFacet__xcall_nonZeroCallbackFeeForCallback();
-      }
-
-      // Check to make sure fee amount in argument is equal to msg.value.
-      if (msg.value != params.relayerFee + params.callbackFee) {
->>>>>>> 05b4ea69
         revert BridgeFacet__xcall_ethValueMismatchedFees();
       }
     }
@@ -409,16 +394,8 @@
       // Store the relayer fee
       // NOTE: this has to be done *after* transferring in + swapping assets because
       // the transfer id uses the amount that is bridged (i.e. amount in local asset)
-      s.relayerFees[transferId] += params.relayerFee;
-
-<<<<<<< HEAD
-=======
-      // Transfer callback fee to PromiseRouter if set
-      if (params.callbackFee != 0) {
-        s.promiseRouter.initCallbackFee{value: params.callbackFee}(transferId);
-      }
-
->>>>>>> 05b4ea69
+      s.relayerFees[transferId] += _args.params.relayerFee;
+
       // Send message
       messageHash = s.bridgeRouter.sendToHook(
         bridgedAsset,
