// SPDX-License-Identifier: MIT
pragma solidity ^0.8.0;

/******************************************************************************\
* Author: Nick Mudge <nick@perfectabstractions.com> (https://twitter.com/mudgen)
* EIP-2535 Diamonds: https://eips.ethereum.org/EIPS/eip-2535
*
* Implementation of a diamond.
/******************************************************************************/

import {IDiamondLoupe} from "../../interfaces/IDiamondLoupe.sol";
import {IDiamondCut} from "../../interfaces/IDiamondCut.sol";
import {IERC165} from "../../interfaces/IERC165.sol";
import {IWeth} from "../../interfaces/IWeth.sol";
import {ITokenRegistry} from "../../interfaces/ITokenRegistry.sol";

import {LibDiamond} from "../../libraries/LibDiamond.sol";

import {BaseConnextFacet} from "../BaseConnextFacet.sol";

import {IProposedOwnable} from "../../../../shared/interfaces/IProposedOwnable.sol";
import {RelayerFeeRouter} from "../../../relayer-fee/RelayerFeeRouter.sol";

// It is expected that this contract is customized if you want to deploy your diamond
// with data from a deployment script. Use the init function to initialize state variables
// of your diamond. Add parameters to the init funciton if you need to.

contract DiamondInit is BaseConnextFacet {
  // You can add parameters to this function in order to pass in
  // data to set your own state variables
  function init(
    uint32 _domain,
    address _tokenRegistry, // Nomad token registry
    address _relayerFeeRouter,
    uint256 _acceptanceDelay
  ) external {
    // adding ERC165 data
    LibDiamond.DiamondStorage storage ds = LibDiamond.diamondStorage();
    ds.supportedInterfaces[type(IERC165).interfaceId] = true;
    ds.supportedInterfaces[type(IDiamondCut).interfaceId] = true;
    ds.supportedInterfaces[type(IDiamondLoupe).interfaceId] = true;
    ds.supportedInterfaces[type(IProposedOwnable).interfaceId] = true;
    ds.acceptanceDelay = _acceptanceDelay;

    // add your own state variables
    // EIP-2535 specifies that the `diamondCut` function takes two optional
    // arguments: address _init and bytes calldata _calldata
    // These arguments are used to execute an arbitrary function using delegatecall
    // in order to set state variables in the diamond during deployment or an upgrade
    // More info here: https://eips.ethereum.org/EIPS/eip-2535#diamond-interface

    if (!s.initialized) {
      // ensure this is the owner
      LibDiamond.enforceIsContractOwner();

      s.initialized = true;

      // __ReentrancyGuard_init_unchained
      s._status = _NOT_ENTERED;

      // ConnextHandler
      s.domain = _domain;
      s.relayerFeeRouter = RelayerFeeRouter(_relayerFeeRouter);
<<<<<<< HEAD
      s.executor = new Executor(address(this));
=======
      s.promiseRouter = PromiseRouter(_promiseRouter);
>>>>>>> 48835230
      s.tokenRegistry = ITokenRegistry(_tokenRegistry);
      s.LIQUIDITY_FEE_NUMERATOR = 9995;
      s.maxRoutersPerTransfer = 5;
    }
  }
}<|MERGE_RESOLUTION|>--- conflicted
+++ resolved
@@ -61,11 +61,6 @@
       // ConnextHandler
       s.domain = _domain;
       s.relayerFeeRouter = RelayerFeeRouter(_relayerFeeRouter);
-<<<<<<< HEAD
-      s.executor = new Executor(address(this));
-=======
-      s.promiseRouter = PromiseRouter(_promiseRouter);
->>>>>>> 48835230
       s.tokenRegistry = ITokenRegistry(_tokenRegistry);
       s.LIQUIDITY_FEE_NUMERATOR = 9995;
       s.maxRoutersPerTransfer = 5;
