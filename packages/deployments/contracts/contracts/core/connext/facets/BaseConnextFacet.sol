--- conflicted
+++ resolved
@@ -126,16 +126,6 @@
     return LibDiamond.contractOwner() == address(0) || s._routerAllowlistRemoved;
   }
 
-<<<<<<< HEAD
-=======
-  /**
-   * @notice Indicates if the asset allowlist has been removed
-   */
-  function _isAssetAllowlistRemoved() internal view returns (bool) {
-    return LibDiamond.contractOwner() == address(0) || s._assetAllowlistRemoved;
-  }
->>>>>>> 393095a6
-
   /**
    * @notice Returns the adopted assets for given canonical information
    */
@@ -205,13 +195,8 @@
   function _getApprovedCanonicalId(address _candidate) internal view returns (TokenId memory, bytes32) {
     TokenId memory _canonical = _getCanonicalTokenId(_candidate);
     bytes32 _key = AssetLogic.calculateCanonicalHash(_canonical.id, _canonical.domain);
-<<<<<<< HEAD
     if (!s.approvedAssets[_key]) {
-      revert BaseConnextFacet__getApprovedCanonicalId_notWhitelisted();
-=======
-    if (!_isAssetAllowlistRemoved() && !s.approvedAssets[_key]) {
       revert BaseConnextFacet__getApprovedCanonicalId_notAllowlisted();
->>>>>>> 393095a6
     }
     return (_canonical, _key);
   }
