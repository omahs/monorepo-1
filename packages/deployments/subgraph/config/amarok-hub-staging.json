--- conflicted
+++ resolved
@@ -6,11 +6,7 @@
       {
         "name": "RootManager",
         "address": "0xe293daE455754f821F0d489e66b4E2f9E3D87f5B",
-<<<<<<< HEAD
-        "startBlock": 7965261
-=======
         "startBlock": 7965209
->>>>>>> 3c6d8285
       },
       {
         "name": "PolygonHubConnector",
