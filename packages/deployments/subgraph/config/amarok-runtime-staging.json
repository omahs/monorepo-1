--- conflicted
+++ resolved
@@ -53,7 +53,6 @@
     "source": [
       {
         "name": "Connext",
-<<<<<<< HEAD
         "address": "0x4C9dd3a579b7a25c53dBe0cb840F174b2EdBBB61",
         "startBlock": 2454106
       },
@@ -61,15 +60,6 @@
         "name": "Connector",
         "address": "0x9d607ac62C6DEd368cAa8948e16527A695BE0DB5",
         "startBlock": 2454078
-=======
-        "address": "0x8Ecae7774feB26d1174f39B7104c0b24f64313b9",
-        "startBlock": 2509482
-      },
-      {
-        "name": "Connector",
-        "address": "0x09D6A5BDc5106a6bd715a173a53b05eb7c7a4642",
-        "startBlock": 2509473
->>>>>>> e1e5c1e0
       }
     ]
   }
