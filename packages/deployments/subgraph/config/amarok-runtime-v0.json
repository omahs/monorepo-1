--- conflicted
+++ resolved
@@ -210,7 +210,6 @@
     ]
   },
   {
-<<<<<<< HEAD
     "subgraphName": "connext/runtime-v0-zksynct",
     "network": "zkSync2-testnet",
     "source": [
@@ -228,7 +227,10 @@
         "name": "MerkleTreeManager",
         "address": "0x38e91CD2ed6E985cE7d5853f77aD53e11D933Eba",
         "startBlock": 1154472
-=======
+      }
+    ]
+  },
+  {
     "subgraphName": "connext/amarok-runtime-v0-consensys-test",
     "network": "consensys-test",
     "source": [
@@ -246,7 +248,6 @@
         "name": "MerkleTreeManager",
         "address": "0x32f797366D01F374CA2382130c3A32D31fe6b870",
         "startBlock": 88563
->>>>>>> acc91559
       }
     ]
   }
