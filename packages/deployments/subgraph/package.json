{
  "name": "@connext/nxtp-subgraph",
  "version": "0.2.1-rc.13",
  "license": "UNLICENSED",
  "scripts": {
    "graph": "graph",
    "codegen": "graph codegen",
    "graph:build": "yarn run codegen && graph build",
    "clean": "rm -rf ./build ./tsconfig.tsBuildInfo ./generated",
    "verify": "yarn test && yarn clean && yarn build && yarn lint --max-warnings 0",
    "purge": "yarn clean && rimraf ./node_modules",
    "deploy": "ts-node ./src/deploy.ts",
    "deploy:amarok-runtime-v0": "yarn deploy amarok-runtime-v0 amarok-runtime-v0 all",
    "deploy:amarok-runtime-staging": "yarn deploy amarok-runtime-staging amarok-runtime-staging all",
    "deploy:amarok-hub-staging": "yarn deploy amarok-hub-staging amarok-hub-staging all",
    "deploy:amarok-hub-v0": "yarn deploy amarok-hub-v0 amarok-hub-v0 all",
    "deploy:amarok-stableswap-staging": "yarn deploy amarok-stableswap-staging amarok-stableswap-staging all",
    "deploy:amarok-stableswap-v0": "yarn deploy amarok-stableswap-v0 amarok-stableswap-v0 all",
    "prepare:v0": "yarn deploy amarok-runtime-v0 local mainnet",
    "prepare:staging": "yarn deploy amarok-runtime-staging local mainnet",
    "prepare:hub-staging": "yarn deploy amarok-hub-staging local_hub mainnet",
    "prepare:hub-v0": "yarn deploy amarok-hub-v0 local_hub mainnet",
    "prepare:stableswap-staging": "yarn deploy amarok-stableswap-staging local mainnet",
    "prepare:stableswap-v0": "yarn deploy amarok-stableswap-v0 local mainnet",
    "prepare:local_1337": "yarn deploy amarok-runtime-v0 local_1337 mainnet",
    "prepare:local_1338": "yarn deploy amarok-runtime-v0 local_1338 mainnet",
    "create-local-1337": "graph create --node http://localhost:8020/ connext/nxtp",
    "remove-local-1337": "graph remove --node http://localhost:8020/ connext/nxtp",
    "deploy-local-1337": "graph deploy --node http://localhost:8020/ --ipfs http://localhost:5001 connext/nxtp",
    "create-local-1338": "graph create --node http://localhost:9020/ connext/nxtp",
    "remove-local-1338": "graph remove --node http://localhost:9020/ connext/nxtp",
    "deploy-local-1338": "graph deploy --node http://localhost:9020/ --ipfs http://localhost:5001 connext/nxtp",
    "test": "exit 0",
    "version": "yarn version"
  },
  "files": [
    "schema.graphql",
    "generated"
  ],
  "dependencies": {
    "ethers": "5.7.2",
    "js-yaml": "4.1.0",
    "mustache": "4.2.0",
    "ts-node": "10.9.1",
    "yaml": "2.2.0"
  },
  "devDependencies": {
<<<<<<< HEAD
    "@graphprotocol/graph-cli": "0.37.1",
    "@graphprotocol/graph-ts": "0.29.0",
=======
    "@graphprotocol/graph-cli": "0.35.0",
    "@graphprotocol/graph-ts": "0.28.1",
    "@protofire/subgraph-toolkit": "0.1.2",
>>>>>>> b6e64f1f
    "@types/js-yaml": "4.0.5",
    "@types/mustache": "4.2.2",
    "@types/yaml": "1.9.7",
    "eslint": "8.30.0",
    "sinon": "15.0.1"
  },
  "stableVersion": "0.1.25"
}<|MERGE_RESOLUTION|>--- conflicted
+++ resolved
@@ -45,14 +45,9 @@
     "yaml": "2.2.0"
   },
   "devDependencies": {
-<<<<<<< HEAD
     "@graphprotocol/graph-cli": "0.37.1",
     "@graphprotocol/graph-ts": "0.29.0",
-=======
-    "@graphprotocol/graph-cli": "0.35.0",
-    "@graphprotocol/graph-ts": "0.28.1",
     "@protofire/subgraph-toolkit": "0.1.2",
->>>>>>> b6e64f1f
     "@types/js-yaml": "4.0.5",
     "@types/mustache": "4.2.2",
     "@types/yaml": "1.9.7",
