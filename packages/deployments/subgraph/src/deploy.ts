import { readFileSync, writeFileSync } from "fs";
import { exec as _exec } from "child_process";
import util from "util";

import YAML from "yaml";
import yamlToJson from "js-yaml";

// import Connext_DiamondProxy_1337 from "../../contracts/deployments/local_1337/Connext_DiamondProxy.json";
// import Connext_DiamondProxy_1338 from "../../contracts/deployments/local_1338/Connext_DiamondProxy.json";

const exec = util.promisify(_exec);

export type Network = {
  subgraphName: string;
  network: string;
  source: [
    {
      name: string;
      address: string;
      startBlock: number;
    },
  ];
};

const run = async () => {
  const cmdArg = process.argv.slice(2);

  // first argument is contract version: amarok-runtime-v0
  const contractVersion = cmdArg[0];

  // second argument is config file path: <config-file-name> amarok-runtime-v0
  const configFile = cmdArg[1];

  // third argument is network: all | '<network1, network2, ...>'
  const cmdNetwork = cmdArg[2];

  // forth argument is access token: <subgraph deployer access token>
  const accessToken = "66a8f764ba2d4c2da056f5f8cd62ddb7"; //cmdArg[3];

  if (!contractVersion) {
    console.log("please add contract version, checkout readme for more");
    return;
  }
  if (!configFile) {
    console.log("please add config file path name, checkout readme for more");
    return;
  }

  if (!cmdNetwork) {
    console.log("please add networks or all, checkout readme for more");
    return;
  }

  if (!accessToken) {
    console.warn("graph access token missing...");
    // return;
  }

  // Get networks from config
  const networks: Network[] = JSON.parse(readFileSync(`./config/${configFile}.json`, "utf8"));

  // Get network names
  const networkNames: string[] =
    cmdNetwork.toUpperCase() === "ALL" ? networks.map((n) => n.network) : cmdNetwork.split(",");

  const networksToDeploy = networkNames.map((n) => {
    const res = networks.find((e) => e.network.toUpperCase() === n.toUpperCase());
    if (!res) {
      throw new Error(`Network (${n}) not found`);
    }
    return res;
  });

  const jsonFile: any = yamlToJson.load(readFileSync(`./src/${contractVersion}/subgraph.template.yaml`, "utf8"));

  for (const n of networksToDeploy) {
    console.log(n);
    // if (n.network === "local_1337") {
    //   n.address = Connext_DiamondProxy_1337.address;
    // }

    // if (n.network === "local_1338") {
    //   n.address = Connext_DiamondProxy_1338.address;
    // }

    /// prepare
    jsonFile.dataSources = (jsonFile.dataSources ?? []).map((ds: any) => {
      const source = n.source.find((s) => s.name === ds.name);
      if (source) {
        return {
          ...ds,
          network: n.network,
          source: {
            ...ds.source,
            address: source.address,
            startBlock: source.startBlock,
          },
        };
      } else {
        return null;
      }
    });
    jsonFile.dataSources = jsonFile.dataSources.filter((s: any) => !!s);

    if (jsonFile.templates) {
      jsonFile.templates = (jsonFile.templates ?? []).map((ds: any, index: number) => {
        return {
          ...ds,
          network: n.network,
        };
      });
    }

    const stringFile = JSON.stringify(jsonFile);

    const doc = new YAML.Document();
    const obj = JSON.parse(stringFile);
    doc.contents = obj;
    writeFileSync("./subgraph.yaml", doc.toString());

    console.log("Running Build command for " + n.network);
    const { stdout: out, stderr: err } = await exec(`yarn graph:build`);

    console.log(`stdout: ${out}`);
    console.error(`stderr: ${err}`);

    /// deploy
    if (!configFile.includes("local")) {
      console.log("Running Deployment command for " + n.network);
<<<<<<< HEAD
      const { stdout, stderr } = await exec(
        `graph deploy --node https://api.thegraph.com/deploy/ ${n.subgraphName} --access-token ${accessToken}`,
      );
=======
      const { stdout, stderr } = await exec(`graph deploy --product hosted-service ${n.subgraphName}`);
>>>>>>> 57ce8c66

      console.log(`stdout: ${stdout}`);
      console.error(`stderr: ${stderr}`);
    }
  }
};
run();<|MERGE_RESOLUTION|>--- conflicted
+++ resolved
@@ -127,13 +127,7 @@
     /// deploy
     if (!configFile.includes("local")) {
       console.log("Running Deployment command for " + n.network);
-<<<<<<< HEAD
-      const { stdout, stderr } = await exec(
-        `graph deploy --node https://api.thegraph.com/deploy/ ${n.subgraphName} --access-token ${accessToken}`,
-      );
-=======
       const { stdout, stderr } = await exec(`graph deploy --product hosted-service ${n.subgraphName}`);
->>>>>>> 57ce8c66
 
       console.log(`stdout: ${stdout}`);
       console.error(`stderr: ${stderr}`);
