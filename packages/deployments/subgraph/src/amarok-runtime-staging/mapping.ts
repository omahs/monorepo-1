/* eslint-disable prefer-const */
import { Address, BigInt, Bytes, dataSource } from "@graphprotocol/graph-ts";

import {
  RouterLiquidityAdded,
  RouterLiquidityRemoved,
  RelayerAdded,
  RelayerRemoved,
  StableSwapAdded,
  SponsorVaultUpdated,
  XCalled,
  Executed,
  Reconciled,
  AssetAdded,
  RouterRemoved,
  RouterAdded,
  RouterOwnerAccepted,
  RouterOwnerProposed,
  RouterRecipientSet,
  MaxRoutersPerTransferUpdated,
} from "../../generated/Connext/ConnextHandler";
import {
  Asset,
  AssetBalance,
  Router,
  Relayer,
  StableSwap,
  SponsorVault,
  OriginTransfer,
  DestinationTransfer,
  Setting,
} from "../../generated/schema";

const DEFAULT_MAX_ROUTERS_PER_TRANSFER = 5;
export function handleRelayerAdded(event: RelayerAdded): void {
  let relayerId = event.params.relayer.toHex();
  let relayer = Relayer.load(relayerId);

  if (relayer == null) {
    relayer = new Relayer(relayerId);
    relayer.isActive = true;
    relayer.relayer = event.params.relayer;
    relayer.save();
  }
}

export function handleStableSwapAdded(event: StableSwapAdded): void {
  // StableSwapAdded: bytes32 canonicalId, uint32 domain, address swapPool, address caller
  let stableSwapId = `${event.params.canonicalId.toHex()}-${event.params.domain.toHex()}-${event.params.swapPool.toHex()}`;
  let stableSwap = StableSwap.load(stableSwapId);

  if (stableSwap == null) {
    stableSwap = new StableSwap(stableSwapId);
    stableSwap.canonicalId = event.params.canonicalId;
    stableSwap.domain = event.params.domain;
    stableSwap.swapPool = event.params.swapPool;
    stableSwap.save();
  }
}

export function handleSponsorVaultUpdated(event: SponsorVaultUpdated): void {
  // SponsorVaultUpdated: address oldSponsorVault, address newSponsorVault, address caller
  let sponsorVaultId = event.params.newSponsorVault.toHex();
  let sponsorVault = SponsorVault.load(sponsorVaultId);

  if (sponsorVault == null) {
    sponsorVault = new SponsorVault(sponsorVaultId);
    sponsorVault.sponsorVault = event.params.newSponsorVault;
    sponsorVault.save();
  }
}

export function handleRelayerRemoved(event: RelayerRemoved): void {
  let relayerId = event.params.relayer.toHex();
  let relayer = Relayer.load(relayerId);

  if (relayer == null) {
    relayer = new Relayer(event.params.relayer.toHex());
    relayer.isActive = false;
    relayer.save();
  }
}

export function handleRouterAdded(event: RouterAdded): void {
  let routerId = event.params.router.toHex();
  let router = Router.load(routerId);

  if (router == null) {
    router = new Router(event.params.router.toHex());
    router.isActive = true;
    router.save();
  }

  let settingEntity = Setting.load("1");
  if (settingEntity == null) {
    settingEntity = new Setting("1");
    settingEntity.maxRoutersPerTransfer = BigInt.fromI32(DEFAULT_MAX_ROUTERS_PER_TRANSFER);
    settingEntity.caller = Address.zero();
    settingEntity.save();
  }
}

export function handleRouterRemoved(event: RouterRemoved): void {
  let routerId = event.params.router.toHex();
  let router = Router.load(routerId);
  if (!router) {
    router = new Router(routerId);
  }
  router.isActive = false;
  router.save();
}

export function handleRouterRecipientSet(event: RouterRecipientSet): void {
  let routerId = event.params.router.toHex();
  let router = Router.load(routerId);
  if (!router) {
    router = new Router(routerId);
    router.isActive = true;
  }
  router.recipient = event.params.newRecipient;
  router.save();
}

export function handleRouterOwnerProposed(event: RouterOwnerProposed): void {
  let routerId = event.params.router.toHex();
  let router = Router.load(routerId);
  if (!router) {
    router = new Router(routerId);
    router.isActive = true;
  }
  router.proposedOwner = event.params.newProposed;
  router.proposedTimestamp = event.block.timestamp;
  router.save();
}

export function handleRouterOwnerAccepted(event: RouterOwnerAccepted): void {
  let routerId = event.params.router.toHex();
  let router = Router.load(routerId);
  if (!router) {
    router = new Router(routerId);
    router.isActive = true;
  }
  router.owner = event.params.newOwner;
  router.proposedOwner = null;
  router.proposedTimestamp = null;
  router.save();
}

export function handleAssetAdded(event: AssetAdded): void {
  let assetId = event.params.key.toHex();
  let asset = Asset.load(assetId);
  if (asset == null) {
    asset = new Asset(assetId);
  }
<<<<<<< HEAD
  asset.local = event.params.key;
=======
  asset.local = event.params.localAsset;
>>>>>>> 64dc7c9c
  asset.adoptedAsset = event.params.adoptedAsset;
  asset.canonicalId = event.params.canonicalId;
  asset.canonicalDomain = event.params.domain;
  asset.blockNumber = event.block.number;
  asset.save();
}

/**
 * Updates the subgraph records when LiquidityAdded events are emitted. Will create a Router record if it does not exist
 *
 * @param event - The contract event to update the subgraph record with
 */
export function handleRouterLiquidityAdded(event: RouterLiquidityAdded): void {
  const assetBalance = getOrCreateAssetBalance(event.params.local, event.params.router);

  // add new amount
  assetBalance.amount = assetBalance.amount.plus(event.params.amount);

  // save
  assetBalance.save();
}

/**
 * Updates the subgraph records when LiquidityRemoved events are emitted.
 *
 * @param event - The contract event to update the subgraph record with
 */
export function handleRouterLiquidityRemoved(event: RouterLiquidityRemoved): void {
  // ID is of the format ROUTER_ADDRESS-ASSET_ID
  const assetBalance = getOrCreateAssetBalance(event.params.local, event.params.router);

  // update amount
  assetBalance.amount = assetBalance.amount.minus(event.params.amount);

  // save
  assetBalance.save();
}

/**
 * Updates the max amounts of routers the token can be routed through
 */
export function handleMaxRoutersPerTransferUpdated(event: MaxRoutersPerTransferUpdated): void {
  let settingEntity = Setting.load("1");
  if (settingEntity == null) {
    settingEntity = new Setting("1");
  }

  settingEntity.maxRoutersPerTransfer = event.params.maxRoutersPerTransfer;
  settingEntity.caller = event.params.caller;
  settingEntity.save();
}

/**
 * Creates subgraph records when TransactionPrepared events are emitted.
 *
 * @param event - The contract event used to create the subgraph record
 */
export function handleXCalled(event: XCalled): void {
  // contract checks ensure that this cannot exist at this point, so we can safely create new
  // NOTE: the above case is not always true since malicious users can reuse IDs to try to break the
  // subgraph. we can protect against this by overwriting if we are able to load a Transaction
  let transfer = OriginTransfer.load(event.params.transferId.toHexString());
  if (transfer == null) {
    transfer = new OriginTransfer(event.params.transferId.toHexString());
  }

  // Meta
  transfer.chainId = getChainId();
  transfer.transferId = event.params.transferId;
  transfer.nonce = event.params.nonce;
  transfer.status = "XCalled";

  // Call Params
  transfer.to = event.params.xcallArgs.params.to;
  transfer.callData = event.params.xcallArgs.params.callData;
  transfer.originDomain = event.params.xcallArgs.params.originDomain;
  transfer.destinationDomain = event.params.xcallArgs.params.destinationDomain;
  transfer.recovery = event.params.xcallArgs.params.recovery;
  transfer.agent = event.params.xcallArgs.params.agent;
  transfer.forceSlow = event.params.xcallArgs.params.forceSlow;
  transfer.receiveLocal = event.params.xcallArgs.params.receiveLocal;
  transfer.callback = event.params.xcallArgs.params.callback;
  transfer.callbackFee = event.params.xcallArgs.params.callbackFee;
  transfer.relayerFee = event.params.xcallArgs.params.relayerFee;
  transfer.destinationMinOut = event.params.xcallArgs.params.destinationMinOut;

  // Assets
  transfer.transactingAsset = event.params.xcallArgs.transactingAsset;
  transfer.transactingAmount = event.params.xcallArgs.transactingAmount;
  transfer.bridgedAsset = event.params.bridgedAsset;
  transfer.bridgedAmount = event.params.bridgedAmount;

  // XCall Transaction
  transfer.caller = event.params.caller;
  transfer.transactionHash = event.transaction.hash;
  transfer.timestamp = event.block.timestamp;
  transfer.gasPrice = event.transaction.gasPrice;
  transfer.gasLimit = event.transaction.gasLimit;
  transfer.blockNumber = event.block.number;

  transfer.save();
}

/**
 * Updates subgraph records when Fulfilled events are emitted
 *
 * @param event - The contract event used to update the subgraph
 */
export function handleExecuted(event: Executed): void {
  // Load transfer details
  let transfer = DestinationTransfer.load(event.params.transferId.toHexString());
  if (transfer == null) {
    transfer = new DestinationTransfer(event.params.transferId.toHexString());
  }

  const routers: string[] = [];
  if (transfer.status != "Reconciled") {
    // Handle router asset balances if this is fast liquidity path.
    const num = event.params.args.routers.length;
    const amount = event.params.args.amount;
    // TODO: Move from using hardcoded fee calc to using configured liquidity fee numerator.
    const feesTaken = amount.times(BigInt.fromI32(5)).div(BigInt.fromI32(10000));
    const routerAmount = amount.minus(feesTaken).div(BigInt.fromI32(num));
    for (let i = 0; i < num; i++) {
      const param = event.params.args.routers[i].toHex();
      let router = Router.load(param);
      if (router == null) {
        // TODO: Shouldn't we be throwing an error here? How did a transfer get made with a non-existent
        // router?
        router = new Router(param);
        router.isActive = true;
        router.save();
      }

      routers.push(router.id);

      // Update router's liquidity
      const assetBalance = getOrCreateAssetBalance(event.params.args.local, event.params.args.routers[i]);
      assetBalance.amount = assetBalance.amount.minus(routerAmount);
      assetBalance.save();
    }
  } // otherwise no routers used

  // Meta
  transfer.chainId = getChainId();
  transfer.transferId = event.params.transferId;
  transfer.nonce = event.params.args.nonce;

  // Call params
  transfer.to = event.params.args.params.to;
  transfer.callData = event.params.args.params.callData;
  transfer.originDomain = event.params.args.params.originDomain;
  transfer.destinationDomain = event.params.args.params.destinationDomain;
  transfer.forceSlow = event.params.args.params.forceSlow;
  transfer.receiveLocal = event.params.args.params.receiveLocal;
  transfer.recovery = event.params.args.params.recovery;
  transfer.agent = event.params.args.params.agent;
  transfer.callback = event.params.args.params.callback;
  transfer.callbackFee = event.params.args.params.callbackFee;
  transfer.relayerFee = event.params.args.params.relayerFee;
  transfer.destinationMinOut = event.params.args.params.destinationMinOut;

  // Assets
  transfer.transactingAmount = event.params.transactingAmount;
  transfer.transactingAsset = event.params.transactingAsset;
  transfer.localAsset = event.params.args.local;
  transfer.localAmount = event.params.args.amount;

  transfer.sponsorVaultRelayerFee = event.params.args.params.relayerFee;

  // Event Data
  if (transfer.status == "Reconciled") {
    transfer.status = "CompletedSlow";
  } else {
    transfer.status = "Executed";
  }
  transfer.routers = routers;
  transfer.originSender = event.params.args.originSender;

  // Executed Transaction
  transfer.executedCaller = event.params.caller;
  transfer.executedTransactionHash = event.transaction.hash;
  transfer.executedTimestamp = event.block.timestamp;
  transfer.executedGasPrice = event.transaction.gasPrice;
  transfer.executedGasLimit = event.transaction.gasLimit;
  transfer.executedBlockNumber = event.block.number;

  transfer.save();
}

/**
 * Updates subgraph records when Reconciled events are emitted
 *
 * @param event - The contract event used to update the subgraph
 */
export function handleReconciled(event: Reconciled): void {
  let transfer = DestinationTransfer.load(event.params.transferId.toHexString());
  if (transfer == null) {
    transfer = new DestinationTransfer(event.params.transferId.toHexString());
  }

  const amount = event.params.amount;
  // If the routers have already been set by an execute event, don't overwrite them.
  const routers: string[] = [];
  if (transfer.routers !== null) {
    // eslint-disable-next-line @typescript-eslint/no-unnecessary-type-assertion
    const r: string[] = transfer.routers!;
    const n = r.length;
    for (let i = 0; i < n; i++) {
      const router: string = r[i];
      routers.push(router);

      // Update router's liquidity
      const assetBalance = getOrCreateAssetBalance(event.params.asset, Address.fromString(router));
      assetBalance.amount = assetBalance.amount.plus(amount.div(BigInt.fromI32(n)));
      assetBalance.save();
    }
  }

  // Meta
  transfer.chainId = getChainId();
  transfer.transferId = event.params.transferId;

  // Call Params
  // transfer.originDomain = event.params.origin;

  // Assets
  transfer.localAsset = event.params.asset;
  transfer.localAmount = event.params.amount;

  // Event Data
  if (transfer.status == "Executed") {
    transfer.status = "CompletedFast";
  } else {
    transfer.status = "Reconciled";
  }
  transfer.routers = routers;

  // Reconcile Transaction
  transfer.reconciledCaller = event.params.caller;
  transfer.reconciledTransactionHash = event.transaction.hash;
  transfer.reconciledTimestamp = event.block.timestamp;
  transfer.reconciledGasPrice = event.transaction.gasPrice;
  transfer.reconciledGasLimit = event.transaction.gasLimit;
  transfer.reconciledBlockNumber = event.block.number;

  transfer.save();
}

// eslint-disable-next-line @typescript-eslint/ban-types
function getChainId(): BigInt {
  // try to get chainId from the mapping
  let network = dataSource.network();
  // eslint-disable-next-line @typescript-eslint/ban-types
  let chainId: BigInt;
  if (network == "mainnet") {
    chainId = BigInt.fromI32(1);
  } else if (network == "ropsten") {
    chainId = BigInt.fromI32(3);
  } else if (network == "rinkeby") {
    chainId = BigInt.fromI32(4);
  } else if (network == "goerli") {
    chainId = BigInt.fromI32(5);
  } else if (network == "kovan") {
    chainId = BigInt.fromI32(42);
  } else if (network == "bsc") {
    chainId = BigInt.fromI32(56);
  } else if (network == "chapel") {
    chainId = BigInt.fromI32(97);
  } else if (network == "xdai") {
    chainId = BigInt.fromI32(100);
  } else if (network == "matic") {
    chainId = BigInt.fromI32(137);
  } else if (network == "fantom") {
    chainId = BigInt.fromI32(250);
  } else if (network == "mbase") {
    chainId = BigInt.fromI32(1287);
  } else if (network == "arbitrum-one") {
    chainId = BigInt.fromI32(42161);
  } else if (network == "fuji") {
    chainId = BigInt.fromI32(43113);
  } else if (network == "avalanche") {
    chainId = BigInt.fromI32(43114);
  } else if (network == "mumbai") {
    chainId = BigInt.fromI32(80001);
  } else if (network == "arbitrum-rinkeby") {
    chainId = BigInt.fromI32(421611);
  } else {
    throw new Error(`No chainName for network ${network}`);
  }

  return chainId;
}

function getOrCreateAssetBalance(local: Address, routerAddress: Address): AssetBalance {
  let assetBalanceId = local.toHex() + "-" + routerAddress.toHex();
  let assetBalance = AssetBalance.load(assetBalanceId);

  let router = Router.load(routerAddress.toHex());
  if (router == null) {
    router = new Router(routerAddress.toHex());
    router.isActive = true;
    router.save();
  }

  if (assetBalance == null) {
    let asset = Asset.load(local.toHex());
    if (asset == null) {
      asset = new Asset(local.toHex());
      asset.local = local;
      asset.adoptedAsset = new Bytes(20);
      asset.canonicalId = new Bytes(32);
      asset.canonicalDomain = new BigInt(0);
      asset.blockNumber = new BigInt(0);
      asset.save();
    }

    assetBalance = new AssetBalance(assetBalanceId);
    assetBalance.asset = asset.id;
    assetBalance.router = router.id;
    assetBalance.amount = new BigInt(0);
  }
  return assetBalance;
}<|MERGE_RESOLUTION|>--- conflicted
+++ resolved
@@ -152,11 +152,7 @@
   if (asset == null) {
     asset = new Asset(assetId);
   }
-<<<<<<< HEAD
-  asset.local = event.params.key;
-=======
   asset.local = event.params.localAsset;
->>>>>>> 64dc7c9c
   asset.adoptedAsset = event.params.adoptedAsset;
   asset.canonicalId = event.params.canonicalId;
   asset.canonicalDomain = event.params.domain;
