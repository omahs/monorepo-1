name: E2E Workflow for Connext

on:
  push:
    branches:
      - main
      - prod
  pull_request:
    branches:
      - main
      - prod
  create:
    tag:
      - "v*"

jobs:
  build-and-test:
    runs-on: ubuntu-latest
    permissions:
      contents: read

    steps:
      - name: Checkout repository
        uses: actions/checkout@v2

      - name: Install Foundry
        uses: onbjerg/foundry-toolchain@v1
        with:
          version: nightly

      - name: Setup Node
        uses: actions/setup-node@v2
        with:
          node-version: "16"

      - name: Yarn install
        run: yarn install

      - name: Forge install
        run: yarn workspace @connext/nxtp-contracts forge:install

      - name: Yarn build
        run: yarn build

      - name: Yarn test
        run: yarn test:all

      - name: Yarn lint
        run: yarn lint:all

      - name: Publish
        if: ${{ startsWith(github.ref, 'refs/tags/v') }}
        env:
          YARN_NPM_AUTH_TOKEN: ${{ secrets.NPM_TOKEN }}
        run: |
          yarn workspace @connext/nxtp-utils npm publish --access public
          yarn workspace @connext/nxtp-contracts npm publish --access public
          yarn workspace @connext/nxtp-txservice npm publish --access public
          yarn workspace @connext/nxtp-adapters-subgraph npm publish --access public
          yarn workspace @connext/nxtp-adapters-cache npm publish --access public
          yarn workspace @connext/nxtp-sdk npm publish --access public

  build-and-push-router-image:
    env:
      REGISTRY: ghcr.io
      IMAGE_NAME: connext/router
    runs-on: ubuntu-latest
    needs: build-and-test
    permissions:
      contents: read
      packages: write

    steps:
      - name: Checkout repository
        uses: actions/checkout@v2

      - name: Log in to the Container registry
        uses: docker/login-action@f054a8b539a109f9f41c372932f1ae047eff08c9
        with:
          registry: ${{ env.REGISTRY }}
          username: ${{ github.actor }}
          password: ${{ secrets.GITHUB_TOKEN }}

      - name: Extract metadata (tags, labels) for Docker
        id: meta
        uses: docker/metadata-action@98669ae865ea3cffbcbaa878cf57c20bbf1c6c38
        with:
          images: ${{ env.REGISTRY }}/${{ env.IMAGE_NAME }}
          tags: |
            type=sha,format=short
            type=semver,pattern={{raw}}

      - name: Build and push Docker image
        uses: docker/build-push-action@ad44023a93711e3deb337508980b4b5e9bcdc5dc
        with:
          context: .
          push: true
          tags: ${{ steps.meta.outputs.tags }}
          labels: ${{ steps.meta.outputs.labels }}
          file: docker/router/Dockerfile

    outputs:
      json: ${{ steps.meta.outputs.json }}

  build-and-push-sequencer-image:
    env:
      REGISTRY: ghcr.io
      IMAGE_NAME: connext/sequencer
    runs-on: ubuntu-latest
    needs: build-and-test
    permissions:
      contents: read
      packages: write

    steps:
      - name: Checkout repository
        uses: actions/checkout@v2

      - name: Log in to the Container registry
        uses: docker/login-action@f054a8b539a109f9f41c372932f1ae047eff08c9
        with:
          registry: ${{ env.REGISTRY }}
          username: ${{ github.actor }}
          password: ${{ secrets.GITHUB_TOKEN }}

      - name: Extract metadata (tags, labels) for Docker
        id: meta
        uses: docker/metadata-action@98669ae865ea3cffbcbaa878cf57c20bbf1c6c38
        with:
          images: ${{ env.REGISTRY }}/${{ env.IMAGE_NAME }}
          tags: |
            type=sha,format=short
            type=semver,pattern={{raw}}

      - name: Build and push Docker image
        uses: docker/build-push-action@ad44023a93711e3deb337508980b4b5e9bcdc5dc
        with:
          context: .
          push: true
          tags: ${{ steps.meta.outputs.tags }}
          labels: ${{ steps.meta.outputs.labels }}
          file: docker/sequencer/Dockerfile

    outputs:
      json: ${{ steps.meta.outputs.json }}

  build-and-push-poller-image:
    env:
      REGISTRY: ghcr.io
      IMAGE_NAME: connext/poller
    runs-on: ubuntu-latest
    needs: build-and-test
    permissions:
      contents: read
      packages: write

    steps:
      - name: Checkout repository
        uses: actions/checkout@v2

      - name: Log in to the Container registry
        uses: docker/login-action@f054a8b539a109f9f41c372932f1ae047eff08c9
        with:
          registry: ${{ env.REGISTRY }}
          username: ${{ github.actor }}
          password: ${{ secrets.GITHUB_TOKEN }}

      - name: Extract metadata (tags, labels) for Docker
        id: meta
        uses: docker/metadata-action@98669ae865ea3cffbcbaa878cf57c20bbf1c6c38
        with:
          images: ${{ env.REGISTRY }}/${{ env.IMAGE_NAME }}
          tags: |
            type=sha,format=short
            type=semver,pattern={{raw}}

      - name: Build and push Docker image
        uses: docker/build-push-action@ad44023a93711e3deb337508980b4b5e9bcdc5dc
        with:
          context: .
          push: true
          tags: ${{ steps.meta.outputs.tags }}
          labels: ${{ steps.meta.outputs.labels }}
          file: docker/poller/Dockerfile

    outputs:
      json: ${{ steps.meta.outputs.json }}

  build-and-push-lighthouse-image:
    env:
      REGISTRY: ghcr.io
      IMAGE_NAME: connext/lighthouse
    runs-on: ubuntu-latest
    needs: build-and-test
    permissions:
      contents: read
      packages: write

    steps:
      - name: Checkout repository
        uses: actions/checkout@v2

      - name: Log in to the Container registry
        uses: docker/login-action@f054a8b539a109f9f41c372932f1ae047eff08c9
        with:
          registry: ${{ env.REGISTRY }}
          username: ${{ github.actor }}
          password: ${{ secrets.GITHUB_TOKEN }}

      - name: Extract metadata (tags, labels) for Docker
        id: meta
        uses: docker/metadata-action@98669ae865ea3cffbcbaa878cf57c20bbf1c6c38
        with:
          images: ${{ env.REGISTRY }}/${{ env.IMAGE_NAME }}
          tags: |
            type=sha,format=short
            type=semver,pattern={{raw}}

      - name: Build and push Docker image
        uses: docker/build-push-action@ad44023a93711e3deb337508980b4b5e9bcdc5dc
        with:
          context: .
          push: true
          tags: ${{ steps.meta.outputs.tags }}
          labels: ${{ steps.meta.outputs.labels }}
          file: docker/lighthouse/Dockerfile

    outputs:
      json: ${{ steps.meta.outputs.json }}

  build-and-push-web3signer:
    env:
      REGISTRY: ghcr.io
      IMAGE_NAME: connext/web3signer
    runs-on: ubuntu-latest
    needs: build-and-test
    permissions:
      contents: read
      packages: write

    steps:
      - name: Checkout repository
        uses: actions/checkout@v2

      - name: Log in to the Container registry
        uses: docker/login-action@f054a8b539a109f9f41c372932f1ae047eff08c9
        with:
          registry: ${{ env.REGISTRY }}
          username: ${{ github.actor }}
          password: ${{ secrets.GITHUB_TOKEN }}

      - name: Build and push Docker image
        uses: docker/build-push-action@ad44023a93711e3deb337508980b4b5e9bcdc5dc
        with:
          context: docker/web3signer
          push: true
          tags: ${{ env.REGISTRY }}/${{ env.IMAGE_NAME }}:latest
          file: docker/web3signer/Dockerfile

  smoke-tests:
    runs-on: ubuntu-latest
    needs:
      [
        build-and-push-router-image,
        build-and-push-sequencer-image,
        build-and-push-web3signer,
        build-and-push-poller-image,
        build-and-push-lighthouse-image,
      ]
    env:
      ROUTER_IMAGE: ${{ fromJSON(needs.build-and-push-router-image.outputs.json).tags[0] }}
      SEQUENCER_IMAGE: ${{ fromJSON(needs.build-and-push-sequencer-image.outputs.json).tags[0] }}
      WEB3_SIGNER_PRIVATE_KEY: ${{ secrets.WEB3_SIGNER_TESTNET_PRIVATE_KEY }}
    steps:
      - name: Checkout repository
        uses: actions/checkout@v2

      - name: run smoke tests
        run: |
          docker-compose up -d
          bash docker/bin/wait-for-services.sh router
          bash docker/bin/wait-for-services.sh sequencer

    outputs:
      router-tags: ${{ needs.build-and-push-router-image.outputs.json }}
      sequencer-tags: ${{ needs.build-and-push-sequencer-image.outputs.json }}
      poller-tags: ${{ needs.build-and-push-poller-image.outputs.json }}
      lighthouse-tags: ${{ needs.build-and-push-lighthouse-image.outputs.json }}

  terraform-infra:
    if: github.ref == 'refs/heads/main' || github.ref == 'refs/heads/prod'
    runs-on: ubuntu-latest
    needs: [smoke-tests]
    env:
      AWS_PROFILE: aws-deployer-connext
    permissions:
      contents: read
      packages: write

    steps:
      - name: Setup Terraform
        uses: hashicorp/setup-terraform@v1
        with:
          terraform_version: 1.1.7

      - name: Checkout repository
        uses: actions/checkout@v2

      - name: Configure AWS Credentials
        uses: Fooji/create-aws-profile-action@v1
        with:
          profile: aws-deployer-connext
          region: us-east-1
          key: ${{ secrets.DEPLOYER_AWS_ACCESS_KEY_ID }}
          secret: ${{ secrets.DEPLOYER_AWS_SECRET_ACCESS_KEY }}

      - name: Terraform Init
        id: init
        working-directory: ./ops/infra
        run: terraform init

      - name: Terraform Deploy Infra
        id: apply
        working-directory: ./ops/infra
        run: |
          terraform apply -auto-approve

  terraform-services-backend-staging:
    needs: [smoke-tests, terraform-infra]
    env:
      AWS_PROFILE: aws-deployer-connext
      TF_VAR_full_image_name_poller: ${{ fromJSON(needs.smoke-tests.outputs.poller-tags).tags[0] }}

    runs-on: ubuntu-latest
    permissions:
      contents: read
      packages: write

    steps:
      - name: Setup Terraform
        uses: hashicorp/setup-terraform@v1
        with:
          terraform_version: 1.1.7

      - name: Setup Sops
        uses: mdgreenwald/mozilla-sops-action@v1.2.0
        with:
          version: "3.7.2"

      - name: Checkout repository
        uses: actions/checkout@v2

      - name: Configure AWS Credentials
        uses: Fooji/create-aws-profile-action@v1
        with:
          profile: aws-deployer-connext
          region: us-east-1
          key: ${{ secrets.DEPLOYER_AWS_ACCESS_KEY_ID }}
          secret: ${{ secrets.DEPLOYER_AWS_SECRET_ACCESS_KEY }}

      - name: Decrypt Testnet Secrets
        id: decrypt
        run: sops -d ops/env/testnet/backend/secrets.staging.json > ops/testnet/staging/backend/tfvars.json

      - name: Terraform Init
        id: init
        working-directory: ./ops/testnet/staging/backend
        run: terraform init

      - name: Terraform Plan
        id: plan
        working-directory: ./ops/testnet/staging/backend
        run: |
          terraform plan -var-file=tfvars.json
        continue-on-error: true

      - name: Terraform Docker Image onto AWS
        id: apply
        working-directory: ./ops/testnet/staging/backend
        run: |
          terraform apply -var-file=tfvars.json -auto-approve

    outputs:
      poller-tags: ${{ needs.smoke-tests.outputs.poller-tags }}

  terraform-services-core-staging:
    needs: [smoke-tests, terraform-infra]
    env:
      AWS_PROFILE: aws-deployer-connext
      TF_VAR_full_image_name_router: ${{ fromJSON(needs.smoke-tests.outputs.router-tags).tags[0] }}
      TF_VAR_full_image_name_sequencer: ${{ fromJSON(needs.smoke-tests.outputs.sequencer-tags).tags[0] }}
      TF_VAR_full_image_name_lighthouse: ${{ fromJSON(needs.smoke-tests.outputs.lighthouse-tags).tags[0] }}

    runs-on: ubuntu-latest
    permissions:
      contents: read
      packages: write

    steps:
      - name: Setup Terraform
        uses: hashicorp/setup-terraform@v1
        with:
          terraform_version: 1.1.7

      - name: Setup Sops
        uses: mdgreenwald/mozilla-sops-action@v1.2.0
        with:
          version: "3.7.2"

      - name: Checkout repository
        uses: actions/checkout@v2

      - name: Configure AWS Credentials
        uses: Fooji/create-aws-profile-action@v1
        with:
          profile: aws-deployer-connext
          region: us-east-1
          key: ${{ secrets.DEPLOYER_AWS_ACCESS_KEY_ID }}
          secret: ${{ secrets.DEPLOYER_AWS_SECRET_ACCESS_KEY }}

      - name: Decrypt Testnet Secrets
        id: decrypt
        run: sops -d ops/env/testnet/core/secrets.staging.json > ops/testnet/staging/core/tfvars.json

      - name: Terraform Init
        id: init
        working-directory: ./ops/testnet/staging/core
        run: terraform init

      - name: Terraform Plan
        id: plan
        working-directory: ./ops/testnet/staging/core
        run: |
          terraform plan -var-file=tfvars.json
        continue-on-error: true

      - name: Terraform Docker Image onto AWS
        id: apply
        working-directory: ./ops/testnet/staging/core
        run: |
          terraform apply -var-file=tfvars.json -auto-approve

    outputs:
      sequencer-tags: ${{ needs.smoke-tests.outputs.sequencer-tags }}
      router-tags: ${{ needs.smoke-tests.outputs.router-tags }}
      lighthouse-tags: ${{ needs.smoke-tests.outputs.lighthouse-tags }}

  e2e-tests:
    runs-on: ubuntu-latest
    needs: [terraform-services-core-staging, terraform-services-backend-staging]
    env:
      ROUTER_IMAGE: ${{ fromJSON(needs.terraform-services-core-staging.outputs.router-tags).tags[0] }}
      SEQUENCER_IMAGE: ${{ fromJSON(needs.terraform-services-core-staging.outputs.sequencer-tags).tags[0] }}

    steps:
      - name: Checkout repository
        uses: actions/checkout@v2

      - name: run smoke tests
        run: echo "to be implemented..."

    outputs:
      router-tags: ${{ needs.terraform-services-core-staging.outputs.router-tags }}
      sequencer-tags: ${{ needs.terraform-services-core-staging.outputs.sequencer-tags }}
      lighthouse-tags: ${{ needs.terraform-services-core-staging.outputs.lighthouse-tags }}
      poller-tags: ${{ needs.terraform-services-backend-staging.outputs.poller-tags }}

  terraform-services-core-prod:
    if: github.ref == 'refs/heads/prod'
    needs: [e2e-tests]
    env:
      AWS_PROFILE: aws-deployer-connext
      TF_VAR_full_image_name_router: ${{ fromJSON(needs.e2e-tests.outputs.router-tags).tags[0] }}
      TF_VAR_full_image_name_sequencer: ${{ fromJSON(needs.e2e-tests.outputs.sequencer-tags).tags[0] }}
<<<<<<< HEAD
      TF_VAR_full_image_name_lighthouse: ${{ fromJSON(needs.smoke-tests.outputs.lighthouse-tags).tags[0] }}
=======
      TF_VAR_full_image_name_lighthouse: ${{ fromJSON(needs.e2e-tests.outputs.lighthouse-tags).tags[0] }}
>>>>>>> 7a0af4ed

    runs-on: ubuntu-latest
    permissions:
      contents: read
      packages: write
    steps:
      - name: Setup Terraform
        uses: hashicorp/setup-terraform@v1
        with:
          terraform_version: 1.1.7

      - name: Setup Sops
        uses: mdgreenwald/mozilla-sops-action@v1.2.0
        with:
          version: "3.7.2"

      - name: Checkout repository
        uses: actions/checkout@v2

      - name: Configure AWS Credentials
        uses: Fooji/create-aws-profile-action@v1
        with:
          profile: aws-deployer-connext
          region: us-east-1
          key: ${{ secrets.DEPLOYER_AWS_ACCESS_KEY_ID }}
          secret: ${{ secrets.DEPLOYER_AWS_SECRET_ACCESS_KEY }}

      - name: Decrypt Testnet Production Secrets
        id: decrypt
        run: sops -d ops/env/testnet/core/secrets.prod.json > ops/testnet/prod/core/tfvars.json

      - name: Terraform Init
        id: init
        working-directory: ./ops/testnet/prod/core
        run: terraform init

      - name: Terraform Plan
        id: plan
        working-directory: ./ops/testnet/prod/core
        run: |
          terraform plan -var-file=tfvars.json
        continue-on-error: true

      - name: Terraform Docker Image onto AWS
        id: apply
        working-directory: ./ops/testnet/prod/core
        run: |
          terraform apply -var-file=tfvars.json -auto-approve

  terraform-services-backend-prod:
    if: github.ref == 'refs/heads/prod'
    needs: [e2e-tests]
    env:
      AWS_PROFILE: aws-deployer-connext
      TF_VAR_full_image_name_poller: ${{ fromJSON(needs.e2e-tests.outputs.poller-tags).tags[0] }}

    runs-on: ubuntu-latest
    permissions:
      contents: read
      packages: write

    steps:
      - name: Setup Terraform
        uses: hashicorp/setup-terraform@v1
        with:
          terraform_version: 1.1.7

      - name: Setup Sops
        uses: mdgreenwald/mozilla-sops-action@v1.2.0
        with:
          version: "3.7.2"

      - name: Checkout repository
        uses: actions/checkout@v2

      - name: Configure AWS Credentials
        uses: Fooji/create-aws-profile-action@v1
        with:
          profile: aws-deployer-connext
          region: us-east-1
          key: ${{ secrets.DEPLOYER_AWS_ACCESS_KEY_ID }}
          secret: ${{ secrets.DEPLOYER_AWS_SECRET_ACCESS_KEY }}

      - name: Decrypt Testnet Secrets
        id: decrypt
        run: sops -d ops/env/testnet/backend/secrets.prod.json > ops/testnet/prod/backend/tfvars.json

      - name: Terraform Init
        id: init
        working-directory: ./ops/testnet/prod/backend
        run: terraform init

      - name: Terraform Plan
        id: plan
        working-directory: ./ops/testnet/prod/backend
        run: |
          terraform plan -var-file=tfvars.json
        continue-on-error: true

      - name: Terraform Docker Image onto AWS
        id: apply
        working-directory: ./ops/testnet/prod/backend
        run: |
          terraform apply -var-file=tfvars.json -auto-approve<|MERGE_RESOLUTION|>--- conflicted
+++ resolved
@@ -472,11 +472,7 @@
       AWS_PROFILE: aws-deployer-connext
       TF_VAR_full_image_name_router: ${{ fromJSON(needs.e2e-tests.outputs.router-tags).tags[0] }}
       TF_VAR_full_image_name_sequencer: ${{ fromJSON(needs.e2e-tests.outputs.sequencer-tags).tags[0] }}
-<<<<<<< HEAD
-      TF_VAR_full_image_name_lighthouse: ${{ fromJSON(needs.smoke-tests.outputs.lighthouse-tags).tags[0] }}
-=======
       TF_VAR_full_image_name_lighthouse: ${{ fromJSON(needs.e2e-tests.outputs.lighthouse-tags).tags[0] }}
->>>>>>> 7a0af4ed
 
     runs-on: ubuntu-latest
     permissions:
