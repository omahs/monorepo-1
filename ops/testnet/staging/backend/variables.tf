variable "region" {
  default = "us-east-1"
}

variable "cidr_block" {
  default = "172.17.0.0/16"
}

variable "az_count" {
  default = "2"
}

variable "domain" {
  description = "domain of deployment"
  default     = "backend"
}

variable "stage" {
  description = "stage of deployment"
  default     = "staging"
}

variable "environment" {
  description = "env we're deploying to"
  default     = "testnet"
}

variable "full_image_name_cartographer_routers" {
  type        = string
  description = "cartographer routers image name"
<<<<<<< HEAD
  default     = "ghcr.io/connext/cartographer-routers:sha-2d55c17"
}

variable "full_image_name_cartographer_routers_cron" {
  type        = string
  description = "cartographer routers image name"
  default     = "ghcr.io/connext/cartographer-routers:sha-3564289"
=======
  default     = "ghcr.io/connext/cartographer-routers:sha-698acef"
>>>>>>> 8b53ba01
}

variable "full_image_name_cartographer_transfers" {
  type        = string
  description = "cartographer transfers image name"
<<<<<<< HEAD
  default     = "ghcr.io/connext/cartographer-transfers:sha-2d55c17"
=======
  default     = "ghcr.io/connext/cartographer-transfers:sha-698acef"
>>>>>>> 8b53ba01
}

variable "certificate_arn_testnet" {
  default = "arn:aws:acm:us-east-1:679752396206:certificate/45908dc4-137b-4366-8538-4f59ee6a914e"
}

variable "postgres_password" {
  type = string
}

variable "postgres_user" {
  type    = string
  default = "connext"
}

variable "dd_api_key" {
  type = string
}

variable "health_check_command" {
  type        = list(string)
  description = "Path to health check endpoint"
  default = [
    "CMD-SHELL",
    "pgrep -x node"
  ]
}<|MERGE_RESOLUTION|>--- conflicted
+++ resolved
@@ -28,27 +28,13 @@
 variable "full_image_name_cartographer_routers" {
   type        = string
   description = "cartographer routers image name"
-<<<<<<< HEAD
-  default     = "ghcr.io/connext/cartographer-routers:sha-2d55c17"
-}
-
-variable "full_image_name_cartographer_routers_cron" {
-  type        = string
-  description = "cartographer routers image name"
-  default     = "ghcr.io/connext/cartographer-routers:sha-3564289"
-=======
   default     = "ghcr.io/connext/cartographer-routers:sha-698acef"
->>>>>>> 8b53ba01
 }
 
 variable "full_image_name_cartographer_transfers" {
   type        = string
   description = "cartographer transfers image name"
-<<<<<<< HEAD
-  default     = "ghcr.io/connext/cartographer-transfers:sha-2d55c17"
-=======
   default     = "ghcr.io/connext/cartographer-transfers:sha-698acef"
->>>>>>> 8b53ba01
 }
 
 variable "certificate_arn_testnet" {
