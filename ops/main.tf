--- conflicted
+++ resolved
@@ -195,11 +195,7 @@
     sudo curl -L https://github.com/docker/compose/releases/download/1.25.4/docker-compose-$(uname -s)-$(uname -m) -o /usr/local/bin/docker-compose
     sudo chmod +x /usr/local/bin/docker-compose
     sudo docker pull "${var.full_image_name_router}"
-<<<<<<< HEAD
     sudo docker run -e NXTP_CONFIG='${local.local_router_config}' -d "${var.full_image_name_router}" >> /root/dockerout
-=======
-    sudo echo "${nxtp_config_json}" > /root/config.txt
->>>>>>> 3157eb0f
   EOF
 
 }
