# Vector Changelog

## Next Release

<<<<<<< HEAD
=======
## 0.0.13

- [sdk] Add subgraph to the frontend for transaction status tracking.
- [sdk] Add `transactionReceipt` to all applicable events.

## 0.0.12

- [txservice] Bugfixes.

## 0.0.11

- [sdk] Fix for signature sending bug.
- [txservice] Fix for tx confirmed bug.
- [sdk] Add constructor param to skip setting up contract listeners.

## 0.0.10

- [router, sdk] Refactor error handling.
- [sdk] [#53](https://github.com/connext/nxtp/issues/53) Add `ReceiverPrepareSigned` event.
- [sdk] [#54](https://github.com/connext/nxtp/issues/54) Fix `finishTransfer` resolution.

## 0.0.9

- [sdk] Add methods to attach and detach listener.
>>>>>>> cc776988
- [sdk] Break up methods into `startTransfer` and `finishTransfer`.
- [router, sdk] Add getTransferQuote method and simulate auction request/response.

## 0.0.8<|MERGE_RESOLUTION|>--- conflicted
+++ resolved
@@ -2,8 +2,6 @@
 
 ## Next Release
 
-<<<<<<< HEAD
-=======
 ## 0.0.13
 
 - [sdk] Add subgraph to the frontend for transaction status tracking.
@@ -28,7 +26,6 @@
 ## 0.0.9
 
 - [sdk] Add methods to attach and detach listener.
->>>>>>> cc776988
 - [sdk] Break up methods into `startTransfer` and `finishTransfer`.
 - [router, sdk] Add getTransferQuote method and simulate auction request/response.
 
