--- conflicted
+++ resolved
@@ -2,11 +2,8 @@
 
 ## Next Release
 
-<<<<<<< HEAD
 - [sdk] Return subgraph query in generic query method
-=======
 - [router] Track bids in memory to only bid 150% of available liquidity
->>>>>>> c61f6197
 
 ## 0.1.11
 
