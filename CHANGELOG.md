--- conflicted
+++ resolved
@@ -2,13 +2,10 @@
 
 ## Next Release
 
-<<<<<<< HEAD
 - [sdk/router] Add fallback subgraph using multiple subgraph URIs
-=======
 - [txservice] Add nonce gap backfill in event that txcount backtracks
 - [txservice] Curb gas spikes
 - [sdk/router] Catch errors per chain in active tx subgraph poller
->>>>>>> 5f3f4473
 
 ## 0.0.56
 
