# NXTP Changelog

## Next Release

<<<<<<< HEAD
- [utils] Implement health endpoint call in FallbackSubgraph
=======
## 0.1.16

>>>>>>> 38e4b3ef
- [router] Use mainnet equivalent for `convertToUsd`
- [router] Improve metrics error handling

## 0.1.15

- [router] fix params for gas estimation before relayer use
- [utils] Update hardcoded gasLimits for arbitrum network

## 0.1.14

- [contracts] Added Moonbeam deployements
- [router] Update gas consumed, relayer fees tracking

## 0.1.12

- [router] Fix metrics error
- [txservice] Rewind nonce if transaction fails and was never mined
- [router] Run an estimate gas check before calling relayers for tx execution
- [sdk] Return subgraph query in generic query method
- [router] Track bids in memory to only bid 150% of available liquidity

## 0.1.11

- [contracts] Add ability to one-off verify contracts via hardhat
- [router] Sanity check for router contracts existing on chain
- [utils] Correctly determine the Gelato-supported chains
- [router][txservice] Move sanity check of oracle address to txservice

## 0.1.10

- [utils] Use the correct url for the subgraph health
- [utils] Cache the sync records in subgraph health and fallback subgraph
- [router] Update polling time

## 0.1.9

- [router] Use correct chain for gas fee calc for cancel

## 0.1.8

- [router] Properly check low gas on router contracts

## 0.1.7

- [router][sdk] - Fix gas estimation issue

## 0.1.6

- [router] Fix relaying signature

## 0.1.5

- [sdk][router] more unit test
- [sdk][router][txservice] fee cleanup
- [sdk] Resort to using router network if gelato fails; set default useRelayers = false
- [txservice] Check that transaction exists when mine timeout occurs.
- [sdk] Make auction selection tests deterministic

## 0.1.4

- [router] Fix relayer fee

## 0.1.3

- [router] Fix admin function for checking approved router

## 0.1.2

- [router] Further improve logic for gelato fallback handling
- [router] Fix "Cannot read property 'transactionId' of undefined" error

## 0.1.1

- [router] Improve logic for gelato fallback handling
- [router] Fix sanitation check for router contract cancel

## 0.1.0

- [router/sdk] Router contract integration

## 0.0.105

- [sdk] update transaferQuote
- [contracts] fuse deployment
- [txService] Fix and Bump test coverage

## 0.0.104

- [router] Fix metrics collection
- [router] Fix cache duration for token prices

## 0.0.103

- [txservice] Fix handling of RPC provider server errors

## 0.0.102

- [txservice] Fixed issue with RPC stall timeout handling
- [router] Undefined handling in `bindPrices`
- [router/sdk] Get active transactions specific to users and routers
- [subgraph] more analytics updates
- [sdk] update generateTransactionId method
- [txservice] error types
- [utils] subgraph health query method implementation
- [sdk] Add generic subgraph query method
- [sdk] Add generic subgraph query method

## 0.0.101

- [txservice] Reorganization, code coverage improvements
- [txservice] Update / expose config vars
- [router] add active transactions logs
- [sdk] generateTransactionId method

## 0.0.100

- [router] Cleanup prometheus collection
- [router/txservice] Explicitly use legacy transactions only
- [router] Fix mainnet equivalent
- [subgraph] analytics graphs updates

## 0.0.99

- [txservice] Fix error parsing
- [router] router status messaging
- [sdk] getRouterStatus method

## 0.0.98

- [contracts] Set up Moonriver price oracle

## 0.0.97

- [contracts] Deploy gas price oracle on xdai

## 0.0.96

- [router/sdk] Fix gas price estimation

## 0.0.94

- [router] Delegate fee calc to chainreader
- [sdk] Integrate chainreader
- [txservice] Introduced provider syncing
- [router] Arbitrum `block.number` handling on cancel

## 0.0.93

- [router] Improved caching and auction response time
- [sdk, router] Add method to allow slippage in prepared amount
- [txservice] removed TransactionServiceFailure error, replaced with specific error types
- [subgraph] Add convenience fields for analytics subgraph
- [subgraph] Redeploy analytics subgraphs

## 0.0.92

- [utils] Add native asset decimals handling
- [utils] Fallback subgraph should order synced subgraphs first

## 0.0.91

- [sdk] Allow chainData to be passed in

## 0.0.90

- [router] use subgraphs form chainData default
- [sdk] fees estimation on sdk side
- [contracts] [router] use price oracle for optimism

## 0.0.89

- [router] Fix handling tracker

## 0.0.88

- [utils] Update default subgraph URIs

## 0.0.87

- [contracts] Add deploy script to package

## 0.0.86

- [contracts] Add artifacts to package

## 0.0.85

- [router] Add optimism fees using mainnet pricing
- [test-ui] Minor error fixes
- [router] Remove fees decimal conversion
- [txservice] `readTransaction` should use provider not signer
- [router] Improve logs and error contexts
- [router] Handle null case for getBlock

## 0.0.84

- [utils] Update `add-router` and `deploy-subgraph` scripts to include optimism
- [txservice] Remove min gas enforcement for optimism
- [router] Ensure handling tracker is pruned properly

## 0.0.83

- [router] Track handling transactions by status over block

## 0.0.82

- [router] Add time-delay for sender cancellations

## 0.0.81

- [sdk] Gelato support for Arbitrum
- [subgraph] subgraph lite for routers and sdk
- [subgraph] add sending tx count for explorer
- [router] update active transactions logs!minor

## 0.0.80

- [utils] Enforce minimum subgraph sync buffer
- [utils] Subgraph starts as synced

## 0.0.79

- [utils] Bump gas estimate
- [sdk] Remove hardcoded arbitrum gas limit

## 0.0.78

- [utils] Fix subgraph hasSynced logic

## 0.0.77

- [sdk] Hardcode gas limit for Arbitrum
- [ci] Fix 0.0.76 build
- [utils] Add extra gas reimbursement for fulfill for Gelato relayers

## 0.0.76

- [router] New Web3signer support
- [router] Fix logging level
- [sdk] fulfill response

## 0.0.75

- [contracts] Moonriver deployment

## 0.0.74

- [sdk] Integrate Gelato for fulfill relaying
- [contracts] Include `remove-router` hardhat task
- [sdk] SDK supports string `subgraph` in config

## 0.0.73

- [contracts] Deploy to mainnet

## 0.0.72

- [router/sdk] Fix fallback subgraph

## 0.0.71

- [router] Handle fulfill relay bugfix

## 0.0.70

- [router] Handle fulfill relay
- [router/sdk] Add subgraph fallbacks by default
- [test-ui] Fixes for test-ui based on feedback

## 0.0.69

- [sdk] Return fulfill fee from `getTransferQuote`

## 0.0.68

- [sdk] Fix build

## 0.0.67

- [sdk/router] Add fallback subgraph using multiple subgraph URIs
- [sdk-server] new sdk-server to interact with sdkBase on backend
- [subgraph] update structure to handle multiple networks subgraph deployment
- [integration] fix load testing

## 0.0.66

- [sdk] Fix signer instantiation
- [test-ui] Fix input params

## 0.0.65

- [router] Fix relayer fee threshold

## 0.0.64

- [sdk] SDK gas limit fix

## 0.0.63

- [sdk] Fix relayer fee issue

## 0.0.62

- [sdk] fix exchange amount
- [sdk] bump gas limit for Arbitrum
- [router] fix exchange amount

## 0.0.61

- [sdk] Add SDKBase class that does not use signer
- [contracts] Add PriceOracle to BSC
- [sdk] Add way to bypass messaging signer

## 0.0.58

- [subgraphs] Fix user typo
- [txservice] Sync chain providers
- [sdk] Estimate gas on fulfill for configured chains

## 0.0.57

- [txservice] Add nonce gap backfill in event that txcount backtracks
- [txservice] Curb gas spikes
- [sdk/router] Catch errors per chain in active tx subgraph poller
- [router] Fix estimate gas bug

## 0.0.56

- [subgraph] Use bware subgraph endpoints

## 0.0.55

- [sdk] Fix lower bound

## 0.0.54

- [contracts] Update default subgraphs

## 0.0.53

- [contracts] Redeploy to mainnets
- [utils] Update default subgraph URLs

## 0.0.52

- [sdk] Add sanity check for callTo parameter
- [sdk] update sdk constructor params structure again
- [router] perf subgraph buffer
- [contracts] Redeploy contracts to testnets

## 0.0.51

- [contracts] Final updates from auditor
- [contracts] Add price oracle contract
- [router] Estimate gas and add to fee on configured chains
- [contracts] Deploy on testnets

## 0.0.50

- [sdk] Hardcode estimated gas for xdai

## 0.0.49

- [txservice] Properly handle insufficient funds errors
- [router] Log gas when there is low balance
- [router] Properly default signature on admin cancel endpoint

## 0.0.48

- [txservice] Refactor
- [txservice] Add serial submit

## 0.0.47

- [utils] Attempt fix on trust wallet again final final.

## 0.0.46

- [sdk] Fix calldata encryption.
- [sdk] Subgraph buffer.
- [sdk] Fix dryRun.
- [sdk] Add Subgraph loop errors handling.
- [sdk] Change NxtpSDK constructor params.
- [router] Attempt to resolve expired receiver prepare transactions.

## 0.0.45

- [sdk] Attempt fix on trust wallet again.

## 0.0.44

- [sdk] Attempt fix on trust wallet again.

## 0.0.41

- [sdk] Attempt fix on trust wallet again.
- [sdk] Estimate gas on SDK transactions.
- [router] Serialize tx submission.

## 0.0.40

- [sdk] Fix xDai issue.

## 0.0.39

- [txservice] Serialize tx submission

## 0.0.38

- [sdk] Fix Arbitrum subgraph URL
- [router] Add onchain checks before sending txs
- [router] Fix subgraph status determinations
- [router] Fix bug where receipt could be undefined
- [router] Add tracker for in-progress metatxs
- [router] Hardcode gas limit

## 0.0.37

- [router] Retry getting subgraph sync status if not set by default

## 0.0.36

- [sdk] Attempt fix BSC issue.

## 0.0.35

- [sdk] Fix Trust Wallet-specific signing.

## 0.0.34

- [sdk] Fix Trust Wallet-specific signing.

## 0.0.33

- [sdk] Check subgraph sync status and block transfers if out of sync.
- [sdk] Make sync buffer configurable.

## 0.0.32

- [router] Cancel sender transaction if subgraph is out of sync.
- [router] Add admin endpoint to cancel sender txs.
- [utils,sdk,router,txservice] Add custom logger class.
- [contracts] Arbitrum deployment.
- [utils] Sanitize signatures.
- [test-ui] Router liquidity table.

## 0.0.31

- [router] Don't respond to bid if subgraphs are out of sync
- [router] Use `transactionId` in request contexts
- [test-ui] Use readable units for liquidity

## 0.0.30

- [router] Fix fantom subgraph url

## 0.0.29

- [router] Fix `undefined` handling of confirmations

## 0.0.28

- [subgraph] Add default URLs
- [router] Properly handle chain confirmation defaults

## 0.0.27

- [contracts] Deploy to FTM, BSC, MATIC, XDAI

## 0.0.26

- [contracts] Deploy to Avalanche Fuji
- [txservice] Overhaul for blockade monitoring

## 0.0.25

- [router] Fix bug in subgraph loop.

## 0.0.24

- [sdk] Use local clock for all time calcs.

## 0.0.22

- [sdk] Add back `connectMessaging` with proper functionality.

## 0.0.21

- [sdk] Add back `connectMessaging` with proper functionality.

## 0.0.20

- [test-ui] Router liquidity management UI.
- [test-ui] Test preferred router.
- [sdk] Use NTP time server instead of block time.

## 0.0.19

- [contracts] Updated deployments for all chains.
- [sdk] Add method to get historical transfers.

## 0.0.18

- [contracts] Deploy to Ropsten.
- [router] Cancel expired transfers.

## 0.0.17

- [router] Refactor router architecture.

## 0.0.16

- [sdk] Fix cancellation.
- [sdk] Change method name from `cancelExpired` to `cancel`.
- [sdk, router] Add `network` param for abstracting messaging configuration.
- [sdk] Rename `startTransfer` and `finishTransfer` to `prepareTransfer` and `fulfillTransfer`.

## 0.0.15

- [txservice] Fix in gas price for Optimism.
- [contracts] Deployments for Mumbai, Optimism Kovan, Arbitrum Rinkeby.

## 0.0.14

- [sdk] Add `transactionHash` to all applicable events.
- [contracts] Deploy to all chains.

## 0.0.13

- [sdk] Add subgraph to the frontend for transaction status tracking.

## 0.0.12

- [txservice] Bugfixes.

## 0.0.11

- [sdk] Fix for signature sending bug.
- [txservice] Fix for tx confirmed bug.
- [sdk] Add constructor param to skip setting up contract listeners.

## 0.0.10

- [router, sdk] Refactor error handling.
- [sdk] [#53](https://github.com/connext/nxtp/issues/53) Add `ReceiverPrepareSigned` event.
- [sdk] [#54](https://github.com/connext/nxtp/issues/54) Fix `finishTransfer` resolution.

## 0.0.9

- [sdk] Add methods to attach and detach listener.
- [sdk] Break up methods into `startTransfer` and `finishTransfer`.
- [router, sdk] Add getTransferQuote method and simulate auction request/response.

## 0.0.8<|MERGE_RESOLUTION|>--- conflicted
+++ resolved
@@ -2,12 +2,10 @@
 
 ## Next Release
 
-<<<<<<< HEAD
 - [utils] Implement health endpoint call in FallbackSubgraph
-=======
+
 ## 0.1.16
 
->>>>>>> 38e4b3ef
 - [router] Use mainnet equivalent for `convertToUsd`
 - [router] Improve metrics error handling
 
