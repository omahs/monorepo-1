{
  "name": "@connext/nxtp",
  "version": "0.2.0-alpha.0",
  "private": true,
  "devDependencies": {
    "@istanbuljs/nyc-config-typescript": "^1.0.2",
    "@jtbennett/ts-project-scripts": "^1.0.0-rc.4",
    "@types/node": "^17.0.23",
    "@typescript-eslint/eslint-plugin": "^5.16.0",
    "@typescript-eslint/parser": "^5.16.0",
    "concurrently": "^7.0.0",
    "eslint": "^8.11.0",
    "eslint-config-prettier": "^8.5.0",
    "eslint-plugin-import": "^2.25.4",
    "eslint-plugin-jsdoc": "^38.0.6",
    "eslint-plugin-node": "^11.1.0",
    "prettier": "^2.6.0",
    "rimraf": "^3.0.2",
    "typescript": "^4.6.2"
  },
  "workspaces": [
    "packages/utils",
    "packages/deployments/contracts",
    "packages/deployments/subgraph",
    "packages/adapters/txservice",
    "packages/adapters/cache",
    "packages/adapters/subgraph",
    "packages/adapters/web3signer",
    "packages/agents/router",
    "packages/agents/sequencer",
<<<<<<< HEAD
    "packages/agents/backend"
=======
    "packages/agents/sdk",
    "packages/examples/sdk-server"
>>>>>>> ba6bb257
  ],
  "scripts": {
    "lint:all": "yarn workspaces foreach --exclude @connext/nxtp-subgraph run lint --fix",
    "test:all": "yarn workspaces foreach --exclude @connext/nxtp-subgraph --exclude @connext/nxtp-sdk-server --exclude @connext/nxtp-sdk run test",
    "clean:all": "yarn workspaces foreach --exclude @connext/nxtp-subgraph run clean",
    "build:all": "yarn workspaces foreach -pt --exclude @connext/nxtp-subgraph run build",
    "verify:all": "yarn test:all && yarn clean:all && yarn build:all && yarn lint:all --max-warnings 0",
    "version:all": "yarn workspaces foreach version $0 && git commit -am \"v$0\" && git tag -a \"v$0\" -m \"v$0\"",
    "purge:all": "yarn workspaces foreach run purge && rimraf './node_modules'",
    "tsp:root": "tsp",
    "tsp": "tsp",
    "docker:router": "yarn workspace @connext/nxtp-router build && bash docker/build-router.sh",
    "test:integration": "yarn workspace @connext/nxtp-integration docker:all:up && docker ps -a && bash setup-integration-test.sh && sleep 10 && echo 'router logs' && docker container logs --tail 250 router-test && echo 'integration test start' && yarn workspace @connext/nxtp-integration test && yarn docker:stop:all",
    "docker:stop:all": "yarn workspace @connext/nxtp-integration docker:all:down",
    "docker:local:services": "yarn workspace @connext/nxtp-integration docker:services:up && bash setup-integration-test.sh"
  },
  "resolutions": {
    "@nomiclabs/hardhat-ethers": "https://registry.npmjs.org/hardhat-deploy-ethers/-/hardhat-deploy-ethers-0.3.0-beta.10.tgz",
    "@nomad-xyz/sdk": "2.0.0-rc.4"
  },
  "packageManager": "yarn@3.2.0",
  "stableVersion": "0.1.25"
}<|MERGE_RESOLUTION|>--- conflicted
+++ resolved
@@ -28,12 +28,9 @@
     "packages/adapters/web3signer",
     "packages/agents/router",
     "packages/agents/sequencer",
-<<<<<<< HEAD
-    "packages/agents/backend"
-=======
+    "packages/agents/backend",
     "packages/agents/sdk",
     "packages/examples/sdk-server"
->>>>>>> ba6bb257
   ],
   "scripts": {
     "lint:all": "yarn workspaces foreach --exclude @connext/nxtp-subgraph run lint --fix",
