--- conflicted
+++ resolved
@@ -1,16 +1,10 @@
 {
   "logLevel": "debug",
-<<<<<<< HEAD
-  "sequencerUrl": "http://localhost:8081",
-  "server": {
-    "adminToken": "blahblah"
-=======
   "sequencerUrl": "http://sequencer:8080",
   "redisUrl": "redis://redis:6379",
   "server": {
     "adminToken": "a",
     "port": 8080
->>>>>>> 6c801cea
   },
   "chains": {
     "2000": {
@@ -19,9 +13,6 @@
         "runtime": ["https://api.thegraph.com/subgraphs/name/connext/nxtp-amarok-runtime-v0-rinkeby"],
         "analytics": [""]
       },
-<<<<<<< HEAD
-      "assets": [{ "name": "TEST", "address": "0x80dA4efc379E9ab45D2032F9EDf4D4aBc4EF2f9d" }]
-=======
       "deployments": {
         "transactionManager": "0xd6d9d8E6304C460b40022e467d8A8748962Eb0B0"
       },
@@ -31,20 +22,12 @@
           "address": "0x80dA4efc379E9ab45D2032F9EDf4D4aBc4EF2f9d"
         }
       ]
->>>>>>> 6c801cea
     },
     "3000": {
       "providers": ["https://kovan.infura.io/v3/38f8f85747014e87b48035d84398a97c"],
       "subgraph": {
         "runtime": ["https://api.thegraph.com/subgraphs/name/connext/nxtp-amarok-runtime-v0-kovan"],
         "analytics": [""]
-<<<<<<< HEAD
-      },
-      "assets": [{ "name": "TEST", "address": "0xe71678794fff8846bFF855f716b0Ce9d9a78E844" }]
-    }
-  },
-  "mnemonic": "female autumn drive capable scorpion congress hockey chunk mouse cherry blame trumpet"
-=======
       },
       "deployments": {
         "transactionManager": "0x9F929643db56eaf747131CB4FA1126612b30Eb7F"
@@ -58,5 +41,4 @@
     }
   },
   "mnemonic": "candy maple cake sugar pudding cream honey rich smooth crumble sweet treat"
->>>>>>> 6c801cea
 }